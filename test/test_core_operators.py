# Copyright 2019 IBM Corporation
#
# Licensed under the Apache License, Version 2.0 (the "License");
# you may not use this file except in compliance with the License.
# You may obtain a copy of the License at
#
# http://www.apache.org/licenses/LICENSE-2.0
#
# Unless required by applicable law or agreed to in writing, software
# distributed under the License is distributed on an "AS IS" BASIS,
# WITHOUT WARRANTIES OR CONDITIONS OF ANY KIND, either express or implied.
# See the License for the specific language governing permissions and
# limitations under the License.

import inspect
import io
import logging
import unittest
import warnings

import jsonschema
import sklearn.datasets

import lale.lib.lale
import lale.operators as Ops
import lale.type_checking
from lale.expressions import count, it
from lale.lib.lale import Aggregate, ConcatFeatures, Join, NoOp, Relational, Scan
from lale.lib.sklearn import (
    NMF,
    PCA,
    RFE,
    FunctionTransformer,
    KNeighborsClassifier,
    LogisticRegression,
    MissingIndicator,
    MLPClassifier,
    Nystroem,
    OneHotEncoder,
    RandomForestClassifier,
    RidgeClassifier,
    TfidfVectorizer,
)
from lale.search.lale_grid_search_cv import get_grid_search_parameter_grids
from lale.sklearn_compat import make_sklearn_compat


class TestFeaturePreprocessing(unittest.TestCase):
    def setUp(self):
        from sklearn.datasets import load_iris
        from sklearn.model_selection import train_test_split

        data = load_iris()
        X, y = data.data, data.target
        self.X_train, self.X_test, self.y_train, self.y_test = train_test_split(X, y)


def create_function_test_feature_preprocessor(fproc_name):
    def test_feature_preprocessor(self):
        X_train, y_train = self.X_train, self.y_train
        X_test, y_test = self.X_test, self.y_test
        import importlib

        module_name = ".".join(fproc_name.split(".")[0:-1])
        class_name = fproc_name.split(".")[-1]
        module = importlib.import_module(module_name)

        class_ = getattr(module, class_name)
        fproc = class_()

        from lale.lib.sklearn.one_hot_encoder import OneHotEncoderImpl

        if fproc._impl_class() == OneHotEncoderImpl:
            # fproc = OneHotEncoder(handle_unknown = 'ignore')
            # remove the hack when this is fixed
            fproc = PCA()
        # test_schemas_are_schemas
        lale.type_checking.validate_is_schema(fproc.input_schema_fit())
        lale.type_checking.validate_is_schema(fproc.input_schema_transform())
        lale.type_checking.validate_is_schema(fproc.output_schema_transform())
        lale.type_checking.validate_is_schema(fproc.hyperparam_schema())

        # test_init_fit_transform
        trained = fproc.fit(self.X_train, self.y_train)
        predictions = trained.transform(self.X_test)

        # test_predict_on_trainable
        trained = fproc.fit(X_train, y_train)
        fproc.transform(X_train)

        # test_to_json
        fproc.to_json()

        # test_in_a_pipeline
        # This test assumes that the output of feature processing is compatible with LogisticRegression
        from lale.lib.sklearn import LogisticRegression

        pipeline = fproc >> LogisticRegression()
        trained = pipeline.fit(self.X_train, self.y_train)
        predictions = trained.predict(self.X_test)

        # Tune the pipeline with LR using Hyperopt
        from lale.lib.lale import Hyperopt
<<<<<<< HEAD
        hyperopt = Hyperopt(estimator=pipeline, max_evals=1, verbose=True, cv=3)
=======

        hyperopt = Hyperopt(estimator=pipeline, max_evals=1)
>>>>>>> 211293ac
        trained = hyperopt.fit(self.X_train, self.y_train)
        predictions = trained.predict(self.X_test)

    test_feature_preprocessor.__name__ = "test_{0}".format(fproc_name.split(".")[-1])
    return test_feature_preprocessor


feature_preprocessors = [
    "lale.lib.sklearn.PolynomialFeatures",
    "lale.lib.sklearn.PCA",
    "lale.lib.sklearn.Nystroem",
    "lale.lib.sklearn.Normalizer",
    "lale.lib.sklearn.MinMaxScaler",
    "lale.lib.sklearn.OneHotEncoder",
    "lale.lib.sklearn.SimpleImputer",
    "lale.lib.sklearn.StandardScaler",
    "lale.lib.sklearn.FeatureAgglomeration",
    "lale.lib.sklearn.RobustScaler",
    "lale.lib.sklearn.QuantileTransformer",
]
for fproc in feature_preprocessors:
    setattr(
        TestFeaturePreprocessing,
        "test_{0}".format(fproc.split(".")[-1]),
        create_function_test_feature_preprocessor(fproc),
    )


class TestNMF(unittest.TestCase):
    def test_init_fit_predict(self):
        import lale.datasets

        nmf = NMF()
        lr = LogisticRegression()
        trainable = nmf >> lr
        (train_X, train_y), (test_X, test_y) = lale.datasets.digits_df()
        trained = trainable.fit(train_X, train_y)
        predicted = trained.predict(test_X)

    def test_not_randome_state(self):
        with self.assertRaises(jsonschema.ValidationError):
            nmf = NMF(random_state='"not RandomState"')


class TestFunctionTransformer(unittest.TestCase):
    def test_init_fit_predict(self):
        import numpy as np

        import lale.datasets

        ft = FunctionTransformer(func=np.log1p)
        lr = LogisticRegression()
        trainable = ft >> lr
        (train_X, train_y), (test_X, test_y) = lale.datasets.digits_df()
        trained = trainable.fit(train_X, train_y)
        predicted = trained.predict(test_X)

    def test_not_callable(self):
        with self.assertRaises(jsonschema.ValidationError):
            ft = FunctionTransformer(func='"not callable"')


class TestMissingIndicator(unittest.TestCase):
    def test_init_fit_transform(self):
        import numpy as np

        X1 = np.array([[np.nan, 1, 3], [4, 0, np.nan], [8, 1, 0]])
        X2 = np.array([[5, 1, np.nan], [np.nan, 2, 3], [2, 4, 0]])
        trainable = MissingIndicator()
        trained = trainable.fit(X1)
        transformed = trained.transform(X2)
        expected = np.array([[False, True], [True, False], [False, False]])
        self.assertTrue((transformed == expected).all())


class TestRFE(unittest.TestCase):
    def test_init_fit_predict(self):
        import sklearn.datasets
        import sklearn.svm

        svm = sklearn.svm.SVR(kernel="linear")
        rfe = RFE(estimator=svm, n_features_to_select=2)
        lr = LogisticRegression()
        trainable = rfe >> lr
        data = sklearn.datasets.load_iris()
        X, y = data.data, data.target
        trained = trainable.fit(X, y)
        predicted = trained.predict(X)

    def test_not_operator(self):
        with self.assertRaises(jsonschema.ValidationError):
            rfe = RFE(estimator='"not an operator"', n_features_to_select=2)


class TestBoth(unittest.TestCase):
    def test_init_fit_transform(self):
        import lale.datasets
        from lale.lib.lale import Both

        nmf = NMF()
        pca = PCA()
        trainable = Both(op1=nmf, op2=pca)
        (train_X, train_y), (test_X, test_y) = lale.datasets.digits_df()
        trained = trainable.fit(train_X, train_y)
        transformed = trained.transform(test_X)


class TestMap(unittest.TestCase):
    def test_init(self):
        from lale.expressions import it, replace
        from lale.lib.lale import Map

        gender_map = {"m": "Male", "f": "Female"}
        state_map = {"NY": "New York", "CA": "California"}
        map_replace = Map(
            columns=[replace(it.gender, gender_map), replace(it.state, state_map)]
        )

    def test_not_expression(self):
        from lale.lib.lale import Map

        with self.assertRaises(jsonschema.ValidationError):
            map_replace = Map(columns=[123, "hello"])


class TestConcatFeatures(unittest.TestCase):
    def test_hyperparam_defaults(self):
        cf = ConcatFeatures()

    def test_init_fit_predict(self):
        trainable_cf = ConcatFeatures()
        A = [[11, 12, 13], [21, 22, 23], [31, 32, 33]]
        B = [[14, 15], [24, 25], [34, 35]]

        trained_cf = trainable_cf.fit(X=[A, B])
        transformed = trained_cf.transform([A, B])
        expected = [[11, 12, 13, 14, 15], [21, 22, 23, 24, 25], [31, 32, 33, 34, 35]]
        for i_sample in range(len(transformed)):
            for i_feature in range(len(transformed[i_sample])):
                self.assertEqual(
                    transformed[i_sample][i_feature], expected[i_sample][i_feature]
                )

    def test_comparison_with_scikit(self):
        import warnings

        warnings.filterwarnings("ignore")
        import sklearn.datasets

        from lale.helpers import cross_val_score
        from lale.lib.sklearn import PCA

        pca = PCA(n_components=3, random_state=42, svd_solver="arpack")
        nys = Nystroem(n_components=10, random_state=42)
        concat = ConcatFeatures()
        lr = LogisticRegression(random_state=42, C=0.1)
        trainable = (pca & nys) >> concat >> lr
        digits = sklearn.datasets.load_digits()
        X, y = sklearn.utils.shuffle(digits.data, digits.target, random_state=42)

        cv_results = cross_val_score(trainable, X, y)
        cv_results = ["{0:.1%}".format(score) for score in cv_results]

        from sklearn.decomposition import PCA as SklearnPCA
        from sklearn.kernel_approximation import Nystroem as SklearnNystroem
        from sklearn.linear_model import LogisticRegression as SklearnLR
        from sklearn.model_selection import cross_val_score
        from sklearn.pipeline import FeatureUnion, make_pipeline

        union = FeatureUnion(
            [
                (
                    "pca",
                    SklearnPCA(n_components=3, random_state=42, svd_solver="arpack"),
                ),
                ("nys", SklearnNystroem(n_components=10, random_state=42)),
            ]
        )
        lr = SklearnLR(random_state=42, C=0.1)
        pipeline = make_pipeline(union, lr)

        scikit_cv_results = cross_val_score(pipeline, X, y, cv=5)
        scikit_cv_results = ["{0:.1%}".format(score) for score in scikit_cv_results]
        self.assertEqual(cv_results, scikit_cv_results)
        warnings.resetwarnings()

    def test_with_pandas(self):
        import warnings

        from lale.datasets import load_iris_df

        warnings.filterwarnings("ignore")
        pca = PCA(n_components=3)
        nys = Nystroem(n_components=10)
        concat = ConcatFeatures()
        lr = LogisticRegression(random_state=42, C=0.1)
        trainable = (pca & nys) >> concat >> lr

        (X_train, y_train), (X_test, y_test) = load_iris_df()
        trained = trainable.fit(X_train, y_train)
        predicted = trained.predict(X_test)

    def test_concat_with_hyperopt(self):
        from lale.lib.lale import Hyperopt

        pca = PCA(n_components=3)
        nys = Nystroem(n_components=10)
        concat = ConcatFeatures()
        lr = LogisticRegression(random_state=42, C=0.1)

        trainable = (pca & nys) >> concat >> lr
        clf = Hyperopt(estimator=trainable, max_evals=2)
        from sklearn.datasets import load_iris

        iris_data = load_iris()
        clf.fit(iris_data.data, iris_data.target)
        clf.predict(iris_data.data)

    def test_concat_with_hyperopt2(self):
        from lale.lib.lale import Hyperopt
        from lale.operators import make_pipeline, make_union

        pca = PCA(n_components=3)
        nys = Nystroem(n_components=10)
        concat = ConcatFeatures()
        lr = LogisticRegression(random_state=42, C=0.1)

        trainable = make_pipeline(make_union(pca, nys), lr)
        clf = Hyperopt(estimator=trainable, max_evals=2)
        from sklearn.datasets import load_iris

        iris_data = load_iris()
        clf.fit(iris_data.data, iris_data.target)
        clf.predict(iris_data.data)


class TestHyperparamRanges(unittest.TestCase):
    def exactly_relevant_properties(self, keys1, operator):
        def sorted(l):
            l_copy = [*l]
            l_copy.sort()
            return l_copy

        keys2 = operator.hyperparam_schema()["allOf"][0]["relevantToOptimizer"]
        self.assertEqual(sorted(keys1), sorted(keys2))

    def validate_get_param_ranges(self, operator):
        ranges, cat_idx = operator.get_param_ranges()
        self.exactly_relevant_properties(ranges.keys(), operator)
        # all defaults are in-range
        hp_defaults = operator.hyperparam_defaults()
        for hp, r in ranges.items():
            if isinstance(r, tuple):
                minimum, maximum, default = r
                if minimum != None and maximum != None and default != None:
                    assert minimum <= default and default <= maximum
            else:
                minimum, maximum, default = cat_idx[hp]
                assert minimum == 0 and len(r) - 1 == maximum

    def validate_get_param_dist(self, operator):
        size = 5
        dist = operator.get_param_dist(size)
        self.exactly_relevant_properties(dist.keys(), operator)
        for hp, d in dist.items():
            self.assertTrue(len(d) > 0)
            if isinstance(d[0], int):
                self.assertTrue(len(d) <= size)
            elif isinstance(d[0], float):
                self.assertTrue(len(d) == size)
            schema = operator.hyperparam_schema(hp)
            for v in d:
                lale.type_checking.validate_schema(v, schema)

    def test_get_param_ranges_and_dist(self):
        for op in [
            ConcatFeatures,
            KNeighborsClassifier,
            LogisticRegression,
            MLPClassifier,
            Nystroem,
            OneHotEncoder,
            PCA,
            RandomForestClassifier,
        ]:
            self.validate_get_param_ranges(op)
            self.validate_get_param_dist(op)

    def test_sklearn_get_param_ranges_and_dist(self):
        for op in [
            ConcatFeatures,
            KNeighborsClassifier,
            LogisticRegression,
            MLPClassifier,
            Nystroem,
            OneHotEncoder,
            PCA,
            RandomForestClassifier,
        ]:
            skop = make_sklearn_compat(op)
            self.validate_get_param_ranges(skop)
            self.validate_get_param_dist(skop)

    def test_random_forest_classifier(self):
        ranges, dists = RandomForestClassifier.get_param_ranges()
        expected_ranges = {
<<<<<<< HEAD
            'n_estimators': (10, 100, 100),
            'criterion': ['entropy', 'gini'],
            'max_depth': (3, 5, None),
            'min_samples_split': (2, 5, 2),
            'min_samples_leaf': (1, 5, 1),
            'max_features': (0.01, 1.0, 0.5),
=======
            "n_estimators": (10, 100, 100),
            "criterion": ["entropy", "gini"],
            "max_depth": (3, 5, None),
            "min_samples_split": (0.01, 0.5, 0.05),
            "min_samples_leaf": (0.01, 0.5, 0.05),
            "max_features": (0.01, 1.0, 0.5),
>>>>>>> 211293ac
        }
        self.maxDiff = None
        self.assertEqual(ranges, expected_ranges)


class TestKNeighborsClassifier(unittest.TestCase):
    def test_with_multioutput_targets(self):
        import numpy as np
        from sklearn.datasets import load_iris, make_classification
        from sklearn.utils import shuffle

        X, y1 = make_classification(
            n_samples=10, n_features=100, n_informative=30, n_classes=3, random_state=1
        )
        y2 = shuffle(y1, random_state=1)
        y3 = shuffle(y1, random_state=2)
        Y = np.vstack((y1, y2, y3)).T
        trainable = KNeighborsClassifier()
        trained = trainable.fit(X, Y)
        predictions = trained.predict(X)

    def test_predict_proba(self):
        trainable = KNeighborsClassifier()
        iris = sklearn.datasets.load_iris()
        trained = trainable.fit(iris.data, iris.target)
        # with self.assertWarns(DeprecationWarning):
        predicted = trainable.predict_proba(iris.data)
        predicted = trained.predict_proba(iris.data)


class TestLogisticRegression(unittest.TestCase):
    def test_hyperparam_keyword_enum(self):
        lr = LogisticRegression(
            LogisticRegression.penalty.l1, C=0.1, solver=LogisticRegression.solver.saga
        )

    def test_hyperparam_exclusive_min(self):
        with self.assertRaises(jsonschema.ValidationError):
            lr = LogisticRegression(LogisticRegression.penalty.l1, C=0.0)

    def test_hyperparam_penalty_solver_dependence(self):
        with self.assertRaises(jsonschema.ValidationError):
            lr = LogisticRegression(
                LogisticRegression.penalty.l1, LogisticRegression.solver.newton_cg
            )

    def test_hyperparam_dual_penalty_solver_dependence(self):
        with self.assertRaises(jsonschema.ValidationError):
            lr = LogisticRegression(
                LogisticRegression.penalty.l2, LogisticRegression.solver.sag, dual=True
            )

    def test_sample_weight(self):
        import numpy as np

        trainable_lr = LogisticRegression(n_jobs=1)
        iris = sklearn.datasets.load_iris()
        trained_lr = trainable_lr.fit(
            iris.data, iris.target, sample_weight=np.arange(len(iris.target))
        )
        predicted = trained_lr.predict(iris.data)

    def test_predict_proba(self):
        import numpy as np

        trainable_lr = LogisticRegression(n_jobs=1)
        iris = sklearn.datasets.load_iris()
        trained_lr = trainable_lr.fit(
            iris.data, iris.target, sample_weight=np.arange(len(iris.target))
        )
        # with self.assertWarns(DeprecationWarning):
        predicted = trainable_lr.predict_proba(iris.data)
        predicted = trained_lr.predict_proba(iris.data)

    def test_decision_function(self):
        import numpy as np

        trainable_lr = LogisticRegression(n_jobs=1)
        iris = sklearn.datasets.load_iris()
        trained_lr = trainable_lr.fit(
            iris.data, iris.target, sample_weight=np.arange(len(iris.target))
        )
        predicted = trained_lr.decision_function(iris.data)

    def test_with_sklearn_gridsearchcv(self):
        from sklearn.datasets import load_iris
        from sklearn.metrics import accuracy_score, make_scorer
        from sklearn.model_selection import GridSearchCV

        lr = LogisticRegression()
        parameters = {"solver": ("liblinear", "lbfgs"), "penalty": ["l2"]}
        with warnings.catch_warnings():
            warnings.simplefilter("ignore")
            clf = GridSearchCV(
                lr, parameters, cv=5, scoring=make_scorer(accuracy_score)
            )
            iris = load_iris()
            clf.fit(iris.data, iris.target)

    def test_with_randomizedsearchcv(self):
        import numpy as np
        from scipy.stats.distributions import uniform
        from sklearn.datasets import load_iris
        from sklearn.metrics import accuracy_score, make_scorer
        from sklearn.model_selection import RandomizedSearchCV

        lr = LogisticRegression()
        parameters = {"solver": ("liblinear", "lbfgs"), "penalty": ["l2"]}
        ranges, cat_idx = lr.get_param_ranges()
<<<<<<< HEAD
        # specify parameters and distributions to sample from
        #the loguniform distribution needs to be taken care of properly
        param_dist = {"solver": ranges['solver'],
                      "C": uniform(0.03125, np.log(32768))}
=======
        min_C, max_C, default_C = ranges["C"]
        # specify parameters and distributions to sample from
        # the loguniform distribution needs to be taken care of properly
        param_dist = {"solver": ranges["solver"], "C": uniform(min_C, np.log(max_C))}
>>>>>>> 211293ac
        # run randomized search
        n_iter_search = 5
        with warnings.catch_warnings():
            warnings.simplefilter("ignore")
            random_search = RandomizedSearchCV(
                lr,
                param_distributions=param_dist,
                n_iter=n_iter_search,
                cv=5,
                scoring=make_scorer(accuracy_score),
            )
            iris = load_iris()
            random_search.fit(iris.data, iris.target)

    def test_grid_search_on_trained(self):
        from sklearn.datasets import load_iris
        from sklearn.metrics import accuracy_score, make_scorer
        from sklearn.model_selection import GridSearchCV

        iris = load_iris()
        X, y = iris.data, iris.target
        lr = LogisticRegression()
        trained = lr.fit(X, y)
        parameters = {"solver": ("liblinear", "lbfgs"), "penalty": ["l2"]}

        clf = GridSearchCV(
            trained, parameters, cv=5, scoring=make_scorer(accuracy_score)
        )

    def test_grid_search_on_trained_auto(self):
        from sklearn.datasets import load_iris
        from sklearn.metrics import accuracy_score, make_scorer
        from sklearn.model_selection import GridSearchCV

        iris = load_iris()
        X, y = iris.data, iris.target
        lr = LogisticRegression()
        trained = lr.fit(X, y)
        parameters = get_grid_search_parameter_grids(lr, num_samples=2)

        clf = GridSearchCV(
            trained, parameters, cv=5, scoring=make_scorer(accuracy_score)
        )

    def test_doc(self):
        from test.mock_custom_operators import MyLR

        import sklearn.datasets
        import sklearn.utils

        iris = sklearn.datasets.load_iris()
        X_all, y_all = sklearn.utils.shuffle(iris.data, iris.target, random_state=42)
        X_train, y_train = X_all[10:], y_all[10:]
        X_test, y_test = X_all[:10], y_all[:10]
        print("expected {}".format(y_test))
        import warnings

        warnings.filterwarnings("ignore", category=FutureWarning)
        trainable = MyLR(solver="lbfgs", C=0.1)
        trained = trainable.fit(X_train, y_train)
        predictions = trained.predict(X_test)
        print("actual {}".format(predictions))


class TestClone(unittest.TestCase):
    def test_clone_with_scikit1(self):
        lr = LogisticRegression()
        lr.get_params()
        from sklearn.base import clone

        lr_clone = clone(lr)
        self.assertNotEqual(lr, lr_clone)
        self.assertNotEqual(lr._impl, lr_clone._impl)
        iris = sklearn.datasets.load_iris()
        trained_lr = lr.fit(iris.data, iris.target)
        predicted = trained_lr.predict(iris.data)
        cloned_trained_lr = clone(trained_lr)
        self.assertNotEqual(trained_lr._impl, cloned_trained_lr._impl)
        predicted_clone = cloned_trained_lr.predict(iris.data)
        for i in range(len(iris.target)):
            self.assertEqual(predicted[i], predicted_clone[i])
        # Testing clone with pipelines having OperatorChoice

    def test_clone_operator_choice(self):
        from sklearn.base import clone
        from sklearn.datasets import load_iris
        from sklearn.metrics import accuracy_score, make_scorer
        from sklearn.model_selection import cross_val_score

        iris = load_iris()
        X, y = iris.data, iris.target

        lr = LogisticRegression()
        trainable = PCA() >> lr
        trainable_wrapper = make_sklearn_compat(trainable)
        trainable2 = clone(trainable_wrapper)
        with warnings.catch_warnings():
            warnings.simplefilter("ignore")
            result = cross_val_score(
                trainable_wrapper, X, y, scoring=make_scorer(accuracy_score), cv=2
            )
            result2 = cross_val_score(
                trainable2, X, y, scoring=make_scorer(accuracy_score), cv=2
            )
        for i in range(len(result)):
            self.assertEqual(result[i], result2[i])

    def test_clone_with_scikit2(self):
        lr = LogisticRegression()
        from sklearn.datasets import load_iris
        from sklearn.metrics import accuracy_score, make_scorer
        from sklearn.model_selection import cross_val_score

        pca = PCA()
        trainable = pca >> lr
        from sklearn.base import clone

        iris = load_iris()
        X, y = iris.data, iris.target
        trainable2 = clone(trainable)
        with warnings.catch_warnings():
            warnings.simplefilter("ignore")
            result = cross_val_score(
                trainable, X, y, scoring=make_scorer(accuracy_score), cv=2
            )
            result2 = cross_val_score(
                trainable2, X, y, scoring=make_scorer(accuracy_score), cv=2
            )
        for i in range(len(result)):
            self.assertEqual(result[i], result2[i])
        # Testing clone with nested linear pipelines
        trainable = PCA() >> trainable
        trainable2 = clone(trainable)
        with warnings.catch_warnings():
            warnings.simplefilter("ignore")
            result = cross_val_score(
                trainable, X, y, scoring=make_scorer(accuracy_score), cv=2
            )
            result2 = cross_val_score(
                trainable2, X, y, scoring=make_scorer(accuracy_score), cv=2
            )
        for i in range(len(result)):
            self.assertEqual(result[i], result2[i])

    def test_clone_of_trained(self):
        from sklearn.base import clone

        lr = LogisticRegression()
        from sklearn.datasets import load_iris

        iris = load_iris()
        X, y = iris.data, iris.target
        trained = lr.fit(X, y)
        trained2 = clone(trained)

    def test_with_voting_classifier1(self):
        lr = LogisticRegression()
        knn = KNeighborsClassifier()
        from sklearn.ensemble import VotingClassifier

        vclf = VotingClassifier(estimators=[("lr", lr), ("knn", knn)])
        from sklearn.datasets import load_iris

        iris = load_iris()
        X, y = iris.data, iris.target
        vclf.fit(X, y)

    def test_with_voting_classifier2(self):
        lr = LogisticRegression()
        pca = PCA()
        trainable = pca >> lr

        from sklearn.ensemble import VotingClassifier

        vclf = VotingClassifier(estimators=[("lr", lr), ("pipe", trainable)])
        from sklearn.datasets import load_iris

        iris = load_iris()
        X, y = iris.data, iris.target
        vclf.fit(X, y)

    def test_fit_clones_impl(self):
        from sklearn.datasets import load_iris

        lr_trainable = LogisticRegression()
        iris = load_iris()
        X, y = iris.data, iris.target
        lr_trained = lr_trainable.fit(X, y)
        self.assertIsNot(lr_trainable._impl, lr_trained._impl)


class TestMLPClassifier(unittest.TestCase):
    def test_with_multioutput_targets(self):
        import numpy as np
        from sklearn.datasets import load_iris, make_classification
        from sklearn.utils import shuffle

        X, y1 = make_classification(
            n_samples=10, n_features=100, n_informative=30, n_classes=3, random_state=1
        )
        y2 = shuffle(y1, random_state=1)
        y3 = shuffle(y1, random_state=2)
        Y = np.vstack((y1, y2, y3)).T
        trainable = KNeighborsClassifier()
        trained = trainable.fit(X, Y)
        predictions = trained.predict(X)

    def test_predict_proba(self):
        trainable = MLPClassifier()
        iris = sklearn.datasets.load_iris()
        trained = trainable.fit(iris.data, iris.target)
        #        with self.assertWarns(DeprecationWarning):
        predicted = trainable.predict_proba(iris.data)
        predicted = trained.predict_proba(iris.data)


class TestOperatorChoice(unittest.TestCase):
    def test_make_choice_with_instance(self):
        from sklearn.datasets import load_iris

        from lale.operators import make_choice, make_pipeline, make_union

        iris = load_iris()
        X, y = iris.data, iris.target
        tfm = PCA() | Nystroem() | NoOp()
        with self.assertRaises(AttributeError):
            trained = tfm.fit(X, y)
        planned_pipeline1 = (
            (OneHotEncoder | NoOp) >> tfm >> (LogisticRegression | KNeighborsClassifier)
        )
        planned_pipeline2 = (
            (OneHotEncoder | NoOp)
            >> (PCA | Nystroem)
            >> (LogisticRegression | KNeighborsClassifier)
        )
        planned_pipeline3 = (
            make_choice(OneHotEncoder, NoOp)
            >> make_choice(PCA, Nystroem)
            >> make_choice(LogisticRegression, KNeighborsClassifier)
        )


class TestTfidfVectorizer(unittest.TestCase):
    def test_more_hyperparam_values(self):
        with self.assertRaises(jsonschema.ValidationError):
            tf_idf = TfidfVectorizer(
                max_df=2.5, min_df=2, max_features=1000, stop_words="english"
            )
        with self.assertRaises(jsonschema.ValidationError):
            tf_idf = TfidfVectorizer(
                max_df=2,
                min_df=2,
                max_features=1000,
                stop_words=["I", "we", "not", "this", "that"],
                analyzer="char",
            )

    def test_non_null_tokenizer(self):
        # tokenize the doc and lemmatize its tokens
        def my_tokenizer():
            return "abc"

        with self.assertRaises(jsonschema.ValidationError):
            tf_idf = TfidfVectorizer(
                max_df=2,
                min_df=2,
                max_features=1000,
                stop_words="english",
                tokenizer=my_tokenizer,
                analyzer="char",
            )


class TestTags(unittest.TestCase):
    def test_estimators(self):
        ops = Ops.get_available_estimators()
        ops_names = [op.name() for op in ops]
        self.assertIn("LogisticRegression", ops_names)
        self.assertIn("MLPClassifier", ops_names)
        self.assertNotIn("PCA", ops_names)

    def test_interpretable_estimators(self):
        ops = Ops.get_available_estimators({"interpretable"})
        ops_names = [op.name() for op in ops]
        self.assertIn("KNeighborsClassifier", ops_names)
        self.assertNotIn("MLPClassifier", ops_names)
        self.assertNotIn("PCA", ops_names)

    def test_transformers(self):
        ops = Ops.get_available_transformers()
        ops_names = [op.name() for op in ops]
        self.assertIn("PCA", ops_names)
        self.assertNotIn("LogisticRegression", ops_names)
        self.assertNotIn("MLPClassifier", ops_names)


class TestOperatorWithoutSchema(unittest.TestCase):
    def test_trainable_pipe_left(self):
        from sklearn.decomposition import PCA

        from lale.lib.lale import NoOp
        from lale.lib.sklearn import LogisticRegression

        iris = sklearn.datasets.load_iris()
        pipeline = PCA() >> LogisticRegression(random_state=42)
        pipeline.fit(iris.data, iris.target)

    def test_trainable_pipe_right(self):
        from sklearn.decomposition import PCA

        from lale.lib.lale import NoOp
        from lale.lib.sklearn import LogisticRegression

        iris = sklearn.datasets.load_iris()
        pipeline = NoOp() >> PCA() >> LogisticRegression(random_state=42)
        pipeline.fit(iris.data, iris.target)

    def dont_test_planned_pipe_left(self):
        from sklearn.decomposition import PCA

        from lale.lib.lale import Hyperopt, NoOp
        from lale.lib.sklearn import LogisticRegression

        iris = sklearn.datasets.load_iris()
        pipeline = NoOp() >> PCA >> LogisticRegression
        clf = Hyperopt(estimator=pipeline, max_evals=1)
        clf.fit(iris.data, iris.target)

    def dont_test_planned_pipe_right(self):
        from sklearn.decomposition import PCA

        from lale.lib.lale import Hyperopt, NoOp
        from lale.lib.sklearn import LogisticRegression

        iris = sklearn.datasets.load_iris()
        pipeline = PCA >> LogisticRegression
        clf = Hyperopt(estimator=pipeline, max_evals=1)
        clf.fit(iris.data, iris.target)


class TestVotingClassifier(unittest.TestCase):
    def setUp(self):
        from sklearn.datasets import load_iris
        from sklearn.model_selection import train_test_split

        data = load_iris()
        X, y = data.data, data.target
        self.X_train, self.X_test, self.y_train, self.y_test = train_test_split(X, y)
        import warnings

        warnings.filterwarnings("ignore")

    def test_with_lale_classifiers(self):
        from lale.lib.sklearn import VotingClassifier

        clf = VotingClassifier(
            estimators=[("knn", KNeighborsClassifier()), ("lr", LogisticRegression())]
        )
        trained = clf.fit(self.X_train, self.y_train)
        trained.predict(self.X_test)

    def test_with_lale_pipeline(self):
        from lale.lib.sklearn import VotingClassifier

        clf = VotingClassifier(
            estimators=[
                ("knn", KNeighborsClassifier()),
                ("pca_lr", PCA() >> LogisticRegression()),
            ]
        )
        trained = clf.fit(self.X_train, self.y_train)
        trained.predict(self.X_test)

    def test_with_hyperopt(self):
        from lale.lib.lale import Hyperopt
        from lale.lib.sklearn import VotingClassifier

        clf = VotingClassifier(
            estimators=[("knn", KNeighborsClassifier()), ("lr", LogisticRegression())]
        )
        trained = clf.auto_configure(self.X_train, self.y_train, Hyperopt, max_evals=1)

    def test_with_gridsearch(self):
        from sklearn.metrics import accuracy_score, make_scorer

        from lale.lib.lale import GridSearchCV
        from lale.lib.sklearn import VotingClassifier

        clf = VotingClassifier(
            estimators=[("knn", KNeighborsClassifier()), ("rc", RidgeClassifier())],
            voting="hard",
        )
        trained = clf.auto_configure(
            self.X_train,
            self.y_train,
            GridSearchCV,
            lale_num_samples=1,
            lale_num_grids=1,
            cv=2,
            scoring=make_scorer(accuracy_score),
        )

    @unittest.skip("TODO: get this working with sklearn 0.23")
    def test_with_observed_gridsearch(self):
        from sklearn.metrics import accuracy_score, make_scorer

        from lale.lib.lale import GridSearchCV, Observing
        from lale.lib.lale.observing import LoggingObserver
        from lale.lib.sklearn import VotingClassifier

        clf = VotingClassifier(
            estimators=[("knn", KNeighborsClassifier()), ("rc", RidgeClassifier())],
            voting="hard",
        )
        trained = clf.auto_configure(
            self.X_train,
            self.y_train,
            GridSearchCV,
            lale_num_samples=1,
            lale_num_grids=1,
            cv=2,
            scoring=make_scorer(accuracy_score),
            observer=LoggingObserver,
        )


class TestBaggingClassifier(unittest.TestCase):
    def setUp(self):
        from sklearn.datasets import load_iris
        from sklearn.model_selection import train_test_split

        data = load_iris()
        X, y = data.data, data.target
        self.X_train, self.X_test, self.y_train, self.y_test = train_test_split(X, y)

    def test_with_lale_classifiers(self):
        from lale.lib.sklearn import BaggingClassifier
        from lale.sklearn_compat import make_sklearn_compat

        clf = BaggingClassifier(base_estimator=LogisticRegression())
        trained = clf.fit(self.X_train, self.y_train)
        trained.predict(self.X_test)

    def test_with_lale_pipeline(self):
        from lale.lib.sklearn import BaggingClassifier

        clf = BaggingClassifier(base_estimator=PCA() >> LogisticRegression())
        trained = clf.fit(self.X_train, self.y_train)
        trained.predict(self.X_test)

    def test_with_hyperopt(self):
        from lale.lib.lale import Hyperopt
        from lale.lib.sklearn import BaggingClassifier

        clf = BaggingClassifier(base_estimator=LogisticRegression())
        trained = clf.auto_configure(self.X_train, self.y_train, Hyperopt, max_evals=1)
        print(trained.to_json())

    def test_pipeline_with_hyperopt(self):
        from lale.lib.lale import Hyperopt
        from lale.lib.sklearn import BaggingClassifier

        clf = BaggingClassifier(base_estimator=PCA() >> LogisticRegression())
        trained = clf.auto_configure(self.X_train, self.y_train, Hyperopt, max_evals=1)

    def test_pipeline_choice_with_hyperopt(self):
        from lale.lib.lale import Hyperopt
        from lale.lib.sklearn import BaggingClassifier

        clf = BaggingClassifier(
            base_estimator=PCA() >> (LogisticRegression() | KNeighborsClassifier())
        )
        trained = clf.auto_configure(self.X_train, self.y_train, Hyperopt, max_evals=1)


class TestLazyImpl(unittest.TestCase):
    def test_lazy_impl(self):
        from lale.lib.lale import Hyperopt

        impl = Hyperopt._impl
        self.assertTrue(inspect.isclass(impl))


class TestOrdinalEncoder(unittest.TestCase):
    def setUp(self):
        from sklearn.datasets import load_iris
        from sklearn.model_selection import train_test_split

        data = load_iris()
        X, y = data.data, data.target
        self.X_train, self.X_test, self.y_train, self.y_test = train_test_split(X, y)

    def test_with_hyperopt(self):
        from lale.lib.sklearn import OrdinalEncoder

        X_train, y_train = self.X_train, self.y_train
        X_test, y_test = self.X_test, self.y_test

        fproc = OrdinalEncoder()
        from lale.lib.sklearn import LogisticRegression

        pipeline = fproc >> LogisticRegression()

        # Tune the pipeline with LR using Hyperopt
        from lale.lib.lale import Hyperopt

        hyperopt = Hyperopt(estimator=pipeline, max_evals=1)
        trained = hyperopt.fit(self.X_train, self.y_train)
        predictions = trained.predict(self.X_test)

    def test_inverse_transform(self):
        from lale.lib.sklearn import OneHotEncoder, OrdinalEncoder

        X_train, y_train = self.X_train, self.y_train
        X_test, y_test = self.X_test, self.y_test

        fproc_ohe = OneHotEncoder(handle_unknown="ignore")
        # test_init_fit_transform
        trained_ohe = fproc_ohe.fit(self.X_train, self.y_train)
        transformed_X = trained_ohe.transform(self.X_test)
        orig_X_ohe = trained_ohe._impl._wrapped_model.inverse_transform(transformed_X)

        fproc_oe = OrdinalEncoder(handle_unknown="ignore")
        # test_init_fit_transform
        trained_oe = fproc_oe.fit(self.X_train, self.y_train)
        transformed_X = trained_oe.transform(self.X_test)
        orig_X_oe = trained_oe._impl.inverse_transform(transformed_X)
        self.assertEqual(orig_X_ohe.all(), orig_X_oe.all())

    def test_handle_unknown_error(self):
        from lale.lib.sklearn import OrdinalEncoder

        X_train, y_train = self.X_train, self.y_train
        X_test, y_test = self.X_test, self.y_test

        fproc_oe = OrdinalEncoder(handle_unknown="error")
        # test_init_fit_transform
        trained_oe = fproc_oe.fit(self.X_train, self.y_train)
        with self.assertRaises(
            ValueError
        ):  # This is repying on the train_test_split, so may fail randomly
            transformed_X = trained_oe.transform(self.X_test)

    def test_encode_unknown_with(self):
        import numpy as np

        from lale.lib.sklearn import OrdinalEncoder

        X_train, y_train = self.X_train, self.y_train
        X_test, y_test = self.X_test, self.y_test

        fproc_oe = OrdinalEncoder(handle_unknown="ignore", encode_unknown_with=1000)
        # test_init_fit_transform
        trained_oe = fproc_oe.fit(self.X_train, self.y_train)
        transformed_X = trained_oe.transform(self.X_test)
        # This is repying on the train_test_split, so may fail randomly
        self.assertTrue(1000 in transformed_X)
        # Testing that inverse_transform works even for encode_unknown_with=1000
        orig_X_oe = trained_oe._impl.inverse_transform(transformed_X)


class TestOperatorErrors(unittest.TestCase):
    def test_trainable_get_pipeline_fail(self):
        try:
            x = LogisticRegression().get_pipeline
            self.fail("get_pipeline did not fail")
        except AttributeError as e:
            msg: str = str(e)
            self.assertRegex(msg, "TrainableOperator is deprecated")
            self.assertRegex(msg, "meant to train")

    def test_trained_get_pipeline_fail(self):
        try:
            x = NoOp().get_pipeline
            self.fail("get_pipeline did not fail")
        except AttributeError as e:
            msg: str = str(e)
            self.assertRegex(msg, "underlying operator")

    def test_trained_get_pipeline_success(self):
        from sklearn.datasets import load_iris

        from lale.lib.lale import Hyperopt

        iris_data = load_iris()
        op = Hyperopt(estimator=LogisticRegression(), max_evals=1)
        with warnings.catch_warnings():
            warnings.simplefilter("ignore")
            op2 = op.fit(iris_data.data[10:], iris_data.target[10:])
            x = op2.get_pipeline

    def test_trainable_summary_fail(self):
        try:
            x = LogisticRegression().summary
            self.fail("summary did not fail")
        except AttributeError as e:
            msg: str = str(e)
            self.assertRegex(msg, "TrainableOperator is deprecated")
            self.assertRegex(msg, "meant to train")

    def test_trained_summary_fail(self):
        try:
            x = NoOp().summary
            self.fail("summary did not fail")
        except AttributeError as e:
            msg: str = str(e)
            self.assertRegex(msg, "underlying operator")

    def test_trained_summary_success(self):
        from sklearn.datasets import load_iris

        from lale.lib.lale import Hyperopt

        iris_data = load_iris()
        op = Hyperopt(
            estimator=LogisticRegression(), max_evals=1, show_progressbar=False
        )
        with warnings.catch_warnings():
            warnings.simplefilter("ignore")
            op2 = op.fit(iris_data.data[10:], iris_data.target[10:])
            x = op2.summary


class TestFriedmanMSE(unittest.TestCase):
    # This was prompted buy a bug, keeping it as it may help with support for other sklearn versions
    def setUp(self):
        from sklearn.datasets import make_regression
        from sklearn.model_selection import train_test_split

        X, y = make_regression(
            n_features=4, n_informative=2, random_state=0, shuffle=False
        )
        self.X_train, self.X_test, self.y_train, self.y_test = train_test_split(X, y)

    def test_rfr(self):
        from lale.lib.sklearn import RandomForestRegressor

        reg = RandomForestRegressor(
            bootstrap=True,
            criterion="friedman_mse",
            max_depth=4,
            max_features=0.9832410473940374,
            max_leaf_nodes=None,
            min_impurity_decrease=0.0,
            min_impurity_split=None,
            min_samples_leaf=3,
            min_samples_split=2,
            min_weight_fraction_leaf=0.0,
            n_estimators=29,
            n_jobs=4,
            oob_score=False,
            random_state=33,
            verbose=0,
            warm_start=False,
        )
        reg.fit(self.X_train, self.y_train)

    def test_etr(self):
        from lale.lib.sklearn import ExtraTreesRegressor

        reg = ExtraTreesRegressor(
            bootstrap=True,
            criterion="friedman_mse",
            max_depth=4,
            max_features=0.9832410473940374,
            max_leaf_nodes=None,
            min_impurity_decrease=0.0,
            min_impurity_split=None,
            min_samples_leaf=3,
            min_samples_split=2,
            min_weight_fraction_leaf=0.0,
            n_estimators=29,
            n_jobs=4,
            oob_score=False,
            random_state=33,
            verbose=0,
            warm_start=False,
        )
        reg.fit(self.X_train, self.y_train)


class TestSpuriousSideConstraintsRegression(unittest.TestCase):
    # This was prompted buy a bug, keeping it as it may help with support for other sklearn versions
    def setUp(self):
        from sklearn.datasets import make_regression
        from sklearn.model_selection import train_test_split

        X, y = make_regression(
            n_features=4, n_informative=2, random_state=0, shuffle=False
        )
        self.X_train, self.X_test, self.y_train, self.y_test = train_test_split(X, y)

    def test_gradient_boost_regressor(self):
        from lale.lib.sklearn import GradientBoostingRegressor

        reg = GradientBoostingRegressor(
            alpha=0.9789984970831765,
            criterion="friedman_mse",
            init=None,
            learning_rate=0.1,
            loss="ls",
        )
        reg.fit(self.X_train, self.y_train)

    def test_sgd_regressor(self):
        from lale.lib.sklearn import SGDRegressor

        reg = SGDRegressor(loss="squared_loss", epsilon=0.2)
        reg.fit(self.X_train, self.y_train)

    def test_sgd_regressor_1(self):
        from lale.lib.sklearn import SGDRegressor

        reg = SGDRegressor(learning_rate="optimal", eta0=0.2)
        reg.fit(self.X_train, self.y_train)

    def test_sgd_regressor_2(self):
        from lale.lib.sklearn import SGDRegressor

        reg = SGDRegressor(early_stopping=False, validation_fraction=0.2)
        reg.fit(self.X_train, self.y_train)

    def test_sgd_regressor_3(self):
        from sklearn.linear_model import SGDRegressor

        reg = SGDRegressor(l1_ratio=0.2, penalty="l1")
        reg.fit(self.X_train, self.y_train)


class TestSpuriousSideConstraintsClassification(unittest.TestCase):
    # This was prompted buy a bug, keeping it as it may help with support for other sklearn versions
    def setUp(self):
        from sklearn.datasets import load_iris
        from sklearn.model_selection import train_test_split

        data = load_iris()
        X, y = data.data, data.target
        self.X_train, self.X_test, self.y_train, self.y_test = train_test_split(X, y)

    def test_sgd_classifier(self):
        from lale.lib.sklearn import SGDClassifier

        reg = SGDClassifier(loss="squared_loss", epsilon=0.2)
        reg.fit(self.X_train, self.y_train)

    def test_sgd_classifier_1(self):
        from lale.lib.sklearn import SGDClassifier

        reg = SGDClassifier(learning_rate="optimal", eta0=0.2)
        reg.fit(self.X_train, self.y_train)

    def test_sgd_classifier_2(self):
        from lale.lib.sklearn import SGDClassifier

        reg = SGDClassifier(early_stopping=False, validation_fraction=0.2)
        reg.fit(self.X_train, self.y_train)

    def test_sgd_classifier_3(self):
        from lale.lib.sklearn import SGDClassifier

        reg = SGDClassifier(l1_ratio=0.2, penalty="l1")
        reg.fit(self.X_train, self.y_train)

    def test_mlp_classifier(self):
        from lale.lib.sklearn import MLPClassifier

        reg = MLPClassifier(early_stopping=False, validation_fraction=0.2)
        reg.fit(self.X_train, self.y_train)

    def test_mlp_classifier_1(self):
        from lale.lib.sklearn import MLPClassifier

        reg = MLPClassifier(beta_1=0.8, solver="sgd")
        reg.fit(self.X_train, self.y_train)

    def test_mlp_classifier_2b(self):
        from lale.lib.sklearn import MLPClassifier

        reg = MLPClassifier(beta_2=0.8, solver="sgd")
        reg.fit(self.X_train, self.y_train)

    def test_mlp_classifier_2e(self):
        from lale.lib.sklearn import MLPClassifier

        reg = MLPClassifier(epsilon=0.8, solver="sgd")
        reg.fit(self.X_train, self.y_train)

    def test_mlp_classifier_3(self):
        from lale.lib.sklearn import MLPClassifier

        reg = MLPClassifier(n_iter_no_change=100, solver="lbfgs")
        reg.fit(self.X_train, self.y_train)

    def test_mlp_classifier_4(self):
        from lale.lib.sklearn import MLPClassifier

        reg = MLPClassifier(early_stopping=True, solver="lbfgs")
        reg.fit(self.X_train, self.y_train)

    def test_mlp_classifier_5(self):
        from lale.lib.sklearn import MLPClassifier

        reg = MLPClassifier(nesterovs_momentum=False, solver="lbfgs")
        reg.fit(self.X_train, self.y_train)

    def test_mlp_classifier_6(self):
        from lale.lib.sklearn import MLPClassifier

        reg = MLPClassifier(momentum=0.8, solver="lbfgs")
        reg.fit(self.X_train, self.y_train)

    def test_mlp_classifier_7(self):
        from lale.lib.sklearn import MLPClassifier

        reg = MLPClassifier(shuffle=False, solver="lbfgs")
        reg.fit(self.X_train, self.y_train)

    def test_mlp_classifier_8(self):
        from lale.lib.sklearn import MLPClassifier

        reg = MLPClassifier(learning_rate="invscaling", solver="lbfgs")
        reg.fit(self.X_train, self.y_train)

    def test_mlp_classifier_9(self):
        from lale.lib.sklearn import MLPClassifier

        reg = MLPClassifier(learning_rate_init=0.002, solver="lbfgs")
        reg.fit(self.X_train, self.y_train)

    def test_mlp_classifier_10(self):
        from lale.lib.sklearn import MLPClassifier

        reg = MLPClassifier(learning_rate="invscaling", power_t=0.4, solver="lbfgs")
        reg.fit(self.X_train, self.y_train)

    def test_passive_aggressive_classifier(self):
        from lale.lib.sklearn import PassiveAggressiveClassifier

        reg = PassiveAggressiveClassifier(validation_fraction=0.4, early_stopping=False)
        reg.fit(self.X_train, self.y_train)

    def test_svc(self):
        from lale.lib.sklearn import SVC

        reg = SVC(kernel="linear", gamma=1)
        reg.fit(self.X_train, self.y_train)

    def test_simple_imputer(self):
        from lale.lib.sklearn import SimpleImputer

        reg = SimpleImputer(strategy="mean", fill_value=10)
        reg.fit(self.X_train, self.y_train)

    def test_nystroem(self):
        from lale.lib.sklearn import Nystroem

        reg = Nystroem(kernel="cosine", gamma=0.1)
        reg.fit(self.X_train, self.y_train)

    def test_nystroem_1(self):
        from lale.lib.sklearn import Nystroem

        reg = Nystroem(kernel="cosine", coef0=0.1)
        reg.fit(self.X_train, self.y_train)

    def test_nystroem_2(self):
        from lale.lib.sklearn import Nystroem

        reg = Nystroem(kernel="cosine", degree=2)
        reg.fit(self.X_train, self.y_train)

    def test_ridge_classifier(self):
        from lale.lib.sklearn import RidgeClassifier

        reg = RidgeClassifier(fit_intercept=False, normalize=True)
        reg.fit(self.X_train, self.y_train)

    def test_ridge_classifier_1(self):
        from lale.lib.sklearn import RidgeClassifier

        reg = RidgeClassifier(solver="svd", max_iter=10)
        reg.fit(self.X_train, self.y_train)


class TestLaleVersion(unittest.TestCase):
    def test_version_exists(self):
        import lale

        self.assertIsNot(lale.__version__, None)


class TestOperatorLogging(unittest.TestCase):
    def setUp(self):
        self.old_level = Ops.logger.level
        Ops.logger.setLevel(logging.INFO)
        self.stream = io.StringIO()
        self.handler = logging.StreamHandler(self.stream)
        Ops.logger.addHandler(self.handler)

    def test_log_fit_predict(self):
        import lale.datasets

        trainable = LogisticRegression()
        (X_train, y_train), (X_test, y_test) = lale.datasets.load_iris_df()
        trained = trainable.fit(X_train, y_train)
        predicted = trained.predict(X_test)
        self.handler.flush()
        s1, s2, s3, s4 = self.stream.getvalue().strip().split("\n")
        self.assertTrue(s1.endswith("enter fit LogisticRegression"))
        self.assertTrue(s2.endswith("exit  fit LogisticRegression"))
        self.assertTrue(s3.endswith("enter predict LogisticRegression"))
        self.assertTrue(s4.endswith("exit  predict LogisticRegression"))

    def tearDown(self):
        Ops.logger.removeHandler(self.handler)
        Ops.logger.setLevel(self.old_level)
        self.handler.close()


class TestRelationalOperator(unittest.TestCase):
    def setUp(self):
        from sklearn.datasets import load_iris
        from sklearn.model_selection import train_test_split

        data = load_iris()
        X, y = data.data, data.target
        self.X_train, self.X_test, self.y_train, self.y_test = train_test_split(X, y)

    def test_fit_transform(self):
        relational = Relational(
            operator=(Scan(table=it.main) & Scan(table=it.delay))
            >> Join(
                pred=[
                    it.main.TrainId == it.delay.TrainId,
                    it.main["Arrival time"] >= it.delay.TimeStamp,
                ]
            )
            >> Aggregate(columns=[count(it.Delay)], group_by=it.MessageId)
        )
        trained_relational = relational.fit(self.X_train, self.y_train)
        output = trained_relational.transform(self.X_test)

    def test_fit_error(self):
        relational = Relational(
            operator=(Scan(table=it.main) & Scan(table=it.delay))
            >> Join(
                pred=[
                    it.main.TrainId == it.delay.TrainId,
                    it.main["Arrival time"] >= it.delay.TimeStamp,
                ]
            )
            >> Aggregate(columns=[count(it.Delay)], group_by=it.MessageId)
        )
        with self.assertRaises(ValueError):
            trained_relational = relational.fit([self.X_train], self.y_train)

    def test_transform_error(self):
        relational = Relational(
            operator=(Scan(table=it.main) & Scan(table=it.delay))
            >> Join(
                pred=[
                    it.main.TrainId == it.delay.TrainId,
                    it.main["Arrival time"] >= it.delay.TimeStamp,
                ]
            )
            >> Aggregate(columns=[count(it.Delay)], group_by=it.MessageId)
        )
        trained_relational = relational.fit(self.X_train, self.y_train)
        with self.assertRaises(ValueError):
            output = trained_relational.transform([self.X_test])

    def test_fit_transform_in_pipeline(self):
        relational = Relational(
            operator=(Scan(table=it.main) & Scan(table=it.delay))
            >> Join(
                pred=[
                    it.main.TrainId == it.delay.TrainId,
                    it.main["Arrival time"] >= it.delay.TimeStamp,
                ]
            )
            >> Aggregate(columns=[count(it.Delay)], group_by=it.MessageId)
        )
        pipeline = relational >> LogisticRegression()
        trained_pipeline = pipeline.fit(self.X_train, self.y_train)
        output = trained_pipeline.predict(self.X_test)<|MERGE_RESOLUTION|>--- conflicted
+++ resolved
@@ -101,12 +101,7 @@
 
         # Tune the pipeline with LR using Hyperopt
         from lale.lib.lale import Hyperopt
-<<<<<<< HEAD
         hyperopt = Hyperopt(estimator=pipeline, max_evals=1, verbose=True, cv=3)
-=======
-
-        hyperopt = Hyperopt(estimator=pipeline, max_evals=1)
->>>>>>> 211293ac
         trained = hyperopt.fit(self.X_train, self.y_train)
         predictions = trained.predict(self.X_test)
 
@@ -413,21 +408,12 @@
     def test_random_forest_classifier(self):
         ranges, dists = RandomForestClassifier.get_param_ranges()
         expected_ranges = {
-<<<<<<< HEAD
             'n_estimators': (10, 100, 100),
             'criterion': ['entropy', 'gini'],
             'max_depth': (3, 5, None),
             'min_samples_split': (2, 5, 2),
             'min_samples_leaf': (1, 5, 1),
             'max_features': (0.01, 1.0, 0.5),
-=======
-            "n_estimators": (10, 100, 100),
-            "criterion": ["entropy", "gini"],
-            "max_depth": (3, 5, None),
-            "min_samples_split": (0.01, 0.5, 0.05),
-            "min_samples_leaf": (0.01, 0.5, 0.05),
-            "max_features": (0.01, 1.0, 0.5),
->>>>>>> 211293ac
         }
         self.maxDiff = None
         self.assertEqual(ranges, expected_ranges)
@@ -537,17 +523,10 @@
         lr = LogisticRegression()
         parameters = {"solver": ("liblinear", "lbfgs"), "penalty": ["l2"]}
         ranges, cat_idx = lr.get_param_ranges()
-<<<<<<< HEAD
         # specify parameters and distributions to sample from
         #the loguniform distribution needs to be taken care of properly
         param_dist = {"solver": ranges['solver'],
                       "C": uniform(0.03125, np.log(32768))}
-=======
-        min_C, max_C, default_C = ranges["C"]
-        # specify parameters and distributions to sample from
-        # the loguniform distribution needs to be taken care of properly
-        param_dist = {"solver": ranges["solver"], "C": uniform(min_C, np.log(max_C))}
->>>>>>> 211293ac
         # run randomized search
         n_iter_search = 5
         with warnings.catch_warnings():
