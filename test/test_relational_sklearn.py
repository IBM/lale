# Copyright 2021 IBM Corporation
#
# Licensed under the Apache License, Version 2.0 (the "License");
# you may not use this file except in compliance with the License.
# You may obtain a copy of the License at
#
# http://www.apache.org/licenses/LICENSE-2.0
#
# Unless required by applicable law or agreed to in writing, software
# distributed under the License is distributed on an "AS IS" BASIS,
# WITHOUT WARRANTIES OR CONDITIONS OF ANY KIND, either express or implied.
# See the License for the specific language governing permissions and
# limitations under the License.

import itertools
import math
import re
import unittest
from typing import Any, Dict, cast

import jsonschema
import numpy as np
import pandas as pd
import sklearn
from category_encoders.hashing import HashingEncoder as SkHashingEncoder
from sklearn.feature_selection import SelectKBest as SkSelectKBest
from sklearn.impute import SimpleImputer as SkSimpleImputer
from sklearn.metrics import accuracy_score as sk_accuracy_score
from sklearn.metrics import make_scorer
from sklearn.metrics import r2_score as sk_r2_score
from sklearn.model_selection import KFold
from sklearn.model_selection import cross_val_score as sk_cross_val_score
from sklearn.model_selection import cross_validate as sk_cross_validate
from sklearn.pipeline import make_pipeline as sk_make_pipeline
from sklearn.preprocessing import MinMaxScaler as SkMinMaxScaler
from sklearn.preprocessing import OneHotEncoder as SkOneHotEncoder
from sklearn.preprocessing import OrdinalEncoder as SkOrdinalEncoder
from sklearn.preprocessing import StandardScaler as SkStandardScaler

import lale.datasets
import lale.datasets.openml
import lale.lib.aif360
from lale.datasets import pandas2spark
from lale.datasets.data_schemas import (
    SparkDataFrameWithIndex,
    add_table_name,
    forward_metadata,
    get_index_name,
)
from lale.datasets.multitable.fetch_datasets import fetch_go_sales_dataset
from lale.expressions import it
from lale.helpers import _ensure_pandas, create_data_loader
from lale.lib.lale import ConcatFeatures
from lale.lib.rasl import HashingEncoder as RaslHashingEncoder
from lale.lib.rasl import Map
from lale.lib.rasl import MinMaxScaler as RaslMinMaxScaler
from lale.lib.rasl import OneHotEncoder as RaslOneHotEncoder
from lale.lib.rasl import OrdinalEncoder as RaslOrdinalEncoder
from lale.lib.rasl import PrioBatch, PrioStep, Project, Scan
from lale.lib.rasl import SelectKBest as RaslSelectKBest
from lale.lib.rasl import SimpleImputer as RaslSimpleImputer
from lale.lib.rasl import StandardScaler as RaslStandardScaler
from lale.lib.rasl import accuracy_score as rasl_accuracy_score
from lale.lib.rasl import categorical
from lale.lib.rasl import cross_val_score as rasl_cross_val_score
from lale.lib.rasl import cross_validate as rasl_cross_validate
from lale.lib.rasl import fit_with_batches
from lale.lib.rasl import get_scorer as rasl_get_scorer
from lale.lib.rasl import mockup_data_loader
from lale.lib.rasl import r2_score as rasl_r2_score
from lale.lib.sklearn import (
    FunctionTransformer,
    LogisticRegression,
    RandomForestClassifier,
    SGDClassifier,
)
from lale.operators import TrainedPipeline

assert sklearn.__version__ >= "1.0", sklearn.__version__


def _check_trained_min_max_scaler(test, op1, op2, msg):
    test.assertEqual(list(op1.data_min_), list(op2.data_min_), msg)
    test.assertEqual(list(op1.data_max_), list(op2.data_max_), msg)
    test.assertEqual(list(op1.data_range_), list(op2.data_range_), msg)
    test.assertEqual(list(op1.scale_), list(op2.scale_), msg)
    test.assertEqual(list(op1.min_), list(op2.min_), msg)
    test.assertEqual(op1.n_features_in_, op2.n_features_in_, msg)
    test.assertEqual(op1.n_samples_seen_, op2.n_samples_seen_, msg)


class TestMinMaxScaler(unittest.TestCase):
    @classmethod
    def setUpClass(cls):
        targets = ["pandas", "spark", "spark-with-index"]
        cls.tgt2datasets = {tgt: fetch_go_sales_dataset(tgt) for tgt in targets}

    def test_get_params(self):
        sk_scaler = SkMinMaxScaler()
        rasl_scaler = RaslMinMaxScaler()
        sk_params = sk_scaler.get_params()
        rasl_params = rasl_scaler.get_params()
        self.assertDictContainsSubset(sk_params, rasl_params)

    def test_error(self):
        with self.assertRaisesRegex(
            jsonschema.ValidationError,
            re.compile(r"MinMaxScaler\(copy=False\)", re.MULTILINE | re.DOTALL),
        ):
            _ = RaslMinMaxScaler(copy=False)
        with self.assertRaisesRegex(
            jsonschema.ValidationError,
            re.compile(r"MinMaxScaler\(clip=True\)", re.MULTILINE | re.DOTALL),
        ):
            _ = RaslMinMaxScaler(clip=True)

    def test_fit(self):
        columns = ["Product number", "Quantity", "Retailer code"]
        pandas_data = self.tgt2datasets["pandas"][0][columns]
        sk_scaler = SkMinMaxScaler()
        sk_trained = sk_scaler.fit(pandas_data)
        rasl_scaler = RaslMinMaxScaler()
        for tgt, go_sales in self.tgt2datasets.items():
            data = go_sales[0][columns]
            if tgt == "spark-with-index":
                data = SparkDataFrameWithIndex(data)
            rasl_trained = rasl_scaler.fit(data)
            _check_trained_min_max_scaler(self, sk_trained, rasl_trained.impl, "pandas")

    def test_transform(self):
        columns = ["Product number", "Quantity", "Retailer code"]
        pandas_data = self.tgt2datasets["pandas"][0][columns]
        sk_scaler = SkMinMaxScaler()
        sk_trained = sk_scaler.fit(pandas_data)
        sk_transformed = sk_trained.transform(pandas_data)
        rasl_scaler = RaslMinMaxScaler()
        for tgt, go_sales in self.tgt2datasets.items():
            data = go_sales[0][columns]
            if tgt == "spark-with-index":
                data = SparkDataFrameWithIndex(data)
            rasl_trained = rasl_scaler.fit(data)
            rasl_transformed = rasl_trained.transform(data)
            if tgt == "spark-with-index":
                self.assertEqual(get_index_name(rasl_transformed), "index")
            rasl_transformed = _ensure_pandas(rasl_transformed)
            self.assertAlmostEqual(sk_transformed[0, 0], rasl_transformed.iloc[0, 0])
            self.assertAlmostEqual(sk_transformed[0, 1], rasl_transformed.iloc[0, 1])
            self.assertAlmostEqual(sk_transformed[0, 2], rasl_transformed.iloc[0, 2])
            self.assertAlmostEqual(sk_transformed[10, 0], rasl_transformed.iloc[10, 0])
            self.assertAlmostEqual(sk_transformed[10, 1], rasl_transformed.iloc[10, 1])
            self.assertAlmostEqual(sk_transformed[10, 2], rasl_transformed.iloc[10, 2])
            self.assertAlmostEqual(sk_transformed[20, 0], rasl_transformed.iloc[20, 0])
            self.assertAlmostEqual(sk_transformed[20, 1], rasl_transformed.iloc[20, 1])
            self.assertAlmostEqual(sk_transformed[20, 2], rasl_transformed.iloc[20, 2])

    def test_fit_range(self):
        columns = ["Product number", "Quantity", "Retailer code"]
        pandas_data = self.tgt2datasets["pandas"][0][columns]
        sk_scaler = SkMinMaxScaler(feature_range=(-5, 5))
        sk_trained = sk_scaler.fit(pandas_data)
        for tgt, go_sales in self.tgt2datasets.items():
            data = go_sales[0][columns]
            if tgt == "spark-with-index":
                data = SparkDataFrameWithIndex(data)
            rasl_scaler = RaslMinMaxScaler(feature_range=(-5, 5))
            rasl_trained = rasl_scaler.fit(data)
            _check_trained_min_max_scaler(self, sk_trained, rasl_trained.impl, "pandas")

    def test_transform_range(self):
        columns = ["Product number", "Quantity", "Retailer code"]
        pandas_data = self.tgt2datasets["pandas"][0][columns]
        sk_scaler = SkMinMaxScaler(feature_range=(-5, 5))
        sk_trained = sk_scaler.fit(pandas_data)
        sk_transformed = sk_trained.transform(pandas_data)
        rasl_scaler = RaslMinMaxScaler(feature_range=(-5, 5))
        for tgt, go_sales in self.tgt2datasets.items():
            data = go_sales[0][columns]
            if tgt == "spark-with-index":
                data = SparkDataFrameWithIndex(data)
            rasl_trained = rasl_scaler.fit(data)
            rasl_transformed = rasl_trained.transform(data)
            rasl_transformed = _ensure_pandas(rasl_transformed)
            self.assertAlmostEqual(sk_transformed[0, 0], rasl_transformed.iloc[0, 0])
            self.assertAlmostEqual(sk_transformed[0, 1], rasl_transformed.iloc[0, 1])
            self.assertAlmostEqual(sk_transformed[0, 2], rasl_transformed.iloc[0, 2])
            self.assertAlmostEqual(sk_transformed[10, 0], rasl_transformed.iloc[10, 0])
            self.assertAlmostEqual(sk_transformed[10, 1], rasl_transformed.iloc[10, 1])
            self.assertAlmostEqual(sk_transformed[10, 2], rasl_transformed.iloc[10, 2])
            self.assertAlmostEqual(sk_transformed[20, 0], rasl_transformed.iloc[20, 0])
            self.assertAlmostEqual(sk_transformed[20, 1], rasl_transformed.iloc[20, 1])
            self.assertAlmostEqual(sk_transformed[20, 2], rasl_transformed.iloc[20, 2])

    def test_partial_fit(self):
        columns = ["Product number", "Quantity", "Retailer code"]
        data = self.tgt2datasets["pandas"][0][columns]
        for tgt in self.tgt2datasets.keys():
            sk_scaler = SkMinMaxScaler()
            rasl_scaler = RaslMinMaxScaler()
            for lower, upper in [[0, 10], [10, 100], [100, data.shape[0]]]:
                data_so_far = data[0:upper]
                data_delta = data[lower:upper]
                if tgt == "pandas":
                    pass
                elif tgt == "spark":
                    data_delta = pandas2spark(data_delta)
                elif tgt == "spark-with-index":
                    data_delta = pandas2spark(data_delta, with_index=True)
                else:
                    assert False
                sk_trained = sk_scaler.fit(data_so_far)
                rasl_trained = rasl_scaler.partial_fit(data_delta)
                _check_trained_min_max_scaler(self, sk_trained, rasl_trained.impl, tgt)


class TestPipeline(unittest.TestCase):
    @classmethod
    def setUpClass(cls):
        from sklearn.datasets import load_iris
        from sklearn.model_selection import train_test_split

        targets = ["pandas", "spark", "spark-with-index"]
        cls.tgt2datasets = {tgt: {} for tgt in targets}

        def add_df(name, df):
            cls.tgt2datasets["pandas"][name] = df
            cls.tgt2datasets["spark"][name] = pandas2spark(df)
            cls.tgt2datasets["spark-with-index"][name] = pandas2spark(
                df, with_index=True
            )

        X, y = load_iris(as_frame=True, return_X_y=True)
        X_train, X_test, y_train, y_test = train_test_split(X, y)
        add_df("X_train", X_train)
        add_df("X_test", X_test)
        add_df("y_train", y_train)
        add_df("y_test", y_test)

    def test_pipeline(self):
        for tgt, datasets in self.tgt2datasets.items():
            X_train, X_test = (datasets["X_train"], datasets["X_test"])
            y_train = self.tgt2datasets["pandas"]["y_train"]
            pipeline = (
                RaslMinMaxScaler()
                >> FunctionTransformer(func=lambda X: _ensure_pandas(X))
                >> LogisticRegression()
            )
            trained = pipeline.fit(X_train, y_train)
            _ = trained.predict(X_test)


def _check_trained_ordinal_encoder(test, op1, op2, msg):
    test.assertEqual(list(op1.feature_names_in_), list(op2.feature_names_in_), msg)
    test.assertEqual(len(op1.categories_), len(op2.categories_), msg)
    for i in range(len(op1.categories_)):
        test.assertEqual(list(op1.categories_[i]), list(op2.categories_[i]), msg)


class TestSelectKBest(unittest.TestCase):
    @classmethod
    def setUpClass(cls):
        from sklearn.datasets import load_digits

        targets = ["pandas", "spark", "spark-with-index"]
        cls.tgt2datasets = {tgt: {} for tgt in targets}

        def add_df(name, df):
            cls.tgt2datasets["pandas"][name] = df
            cls.tgt2datasets["spark"][name] = pandas2spark(df)
            cls.tgt2datasets["spark-with-index"][name] = pandas2spark(
                df, with_index=True
            )

        X, y = load_digits(return_X_y=True, as_frame=True)
        X = add_table_name(X, "X")
        y = add_table_name(y, "y")
        add_df("X", X)
        add_df("y", y)

    def _check_trained(self, sk_trained, rasl_trained, msg=""):
        for i in range(len(sk_trained.scores_)):
            if not (
                np.isnan(sk_trained.scores_[i])
                and np.isnan(rasl_trained.impl.scores_[i])
            ):
                self.assertAlmostEqual(
                    sk_trained.scores_[i],
                    rasl_trained.impl.scores_[i],
                    msg=f"{msg}: {i}",
                )
            if not (
                np.isnan(sk_trained.pvalues_[i])
                and np.isnan(rasl_trained.impl.pvalues_[i])
            ):
                self.assertAlmostEqual(
                    sk_trained.pvalues_[i],
                    rasl_trained.impl.pvalues_[i],
                    msg=f"{msg}: {i}",
                )
        self.assertEqual(
            sk_trained.n_features_in_, rasl_trained.impl.n_features_in_, msg
        )

    def test_fit(self):
        sk_trainable = SkSelectKBest(k=20)
        X, y = self.tgt2datasets["pandas"]["X"], self.tgt2datasets["pandas"]["y"]
        sk_trained = sk_trainable.fit(X, y)
        rasl_trainable = RaslSelectKBest(k=20)
        for tgt, datasets in self.tgt2datasets.items():
            X, y = datasets["X"], datasets["y"]
            if tgt == "spark":
                with self.assertRaises(ValueError):
                    rasl_trained = rasl_trainable.fit(X, y)
            else:
                rasl_trained = rasl_trainable.fit(X, y)
                self._check_trained(sk_trained, rasl_trained, tgt)

    def test_transform(self):
        sk_trainable = SkSelectKBest(k=20)
        X, y = self.tgt2datasets["pandas"]["X"], self.tgt2datasets["pandas"]["y"]
        sk_trained = sk_trainable.fit(X, y)
        sk_transformed = sk_trained.transform(X)
        rasl_trainable = RaslSelectKBest(k=20)
        for tgt, datasets in self.tgt2datasets.items():
            X, y = datasets["X"], datasets["y"]
            if tgt == "spark":
                with self.assertRaises(ValueError):
                    rasl_trained = rasl_trainable.fit(X, y)
                continue
            rasl_trained = rasl_trainable.fit(X, y)
            rasl_transformed = rasl_trained.transform(X)
            self._check_trained(sk_trained, rasl_trained, tgt)
            rasl_transformed = _ensure_pandas(rasl_transformed)
            self.assertEqual(sk_transformed.shape, rasl_transformed.shape, tgt)
            for row_idx in range(sk_transformed.shape[0]):
                for col_idx in range(sk_transformed.shape[1]):
                    self.assertAlmostEqual(
                        sk_transformed[row_idx, col_idx],
                        rasl_transformed.iloc[row_idx, col_idx],
                        msg=(row_idx, col_idx),
                    )

    def test_partial_fit(self):
        rasl_trainable = RaslSelectKBest(k=20)
        X, y = self.tgt2datasets["pandas"]["X"], self.tgt2datasets["pandas"]["y"]
        for lower, upper in [[0, 100], [100, 200], [200, X.shape[0]]]:
            X_so_far, y_so_far = X[0:upper], y[0:upper]
            sk_trainable = SkSelectKBest(k=20)
            sk_trained = sk_trainable.fit(X_so_far, y_so_far)
            X_delta, y_delta = X[lower:upper], y[lower:upper]
            rasl_trained = rasl_trainable.partial_fit(X_delta, y_delta)
            self._check_trained(
                sk_trained, rasl_trained, f"lower: {lower}, upper: {upper}"
            )


class TestOrdinalEncoder(unittest.TestCase):
    @classmethod
    def setUpClass(cls):
        targets = ["pandas", "spark", "spark-with-index"]
        cls.tgt2gosales = {tgt: fetch_go_sales_dataset(tgt) for tgt in targets}
        cls.tgt2creditg = {
            tgt: lale.datasets.openml.fetch(
                "credit-g",
                "classification",
                preprocess=False,
                astype=tgt,
            )
            for tgt in targets
        }

    def _check_last_trained(self, op1, op2, msg):
        _check_trained_ordinal_encoder(
            self, op1.get_last().impl, op2.get_last().impl, msg
        )

    def test_fit(self):
        prefix = Scan(table=it.go_daily_sales) >> Map(
            columns={"retailer": it["Retailer code"], "method": it["Order method code"]}
        )
        encoder_args = {"handle_unknown": "use_encoded_value", "unknown_value": np.nan}
        rasl_trainable = prefix >> RaslOrdinalEncoder(**encoder_args)
        sk_trainable = prefix >> SkOrdinalEncoder(**encoder_args)
        sk_trained = sk_trainable.fit(self.tgt2gosales["pandas"])
        for tgt, datasets in self.tgt2gosales.items():
            rasl_trained = rasl_trainable.fit(datasets)
            self._check_last_trained(sk_trained, rasl_trained, tgt)

    def test_partial_fit(self):
        prefix = Scan(table=it.go_daily_sales) >> Map(
            columns={"retailer": it["Retailer code"], "method": it["Order method code"]}
        )
        pandas_data = prefix.transform(self.tgt2gosales["pandas"])
        encoder_args = {"handle_unknown": "use_encoded_value", "unknown_value": np.nan}
        for tgt in self.tgt2gosales.keys():
            rasl_op = RaslOrdinalEncoder(**encoder_args)
            for lower, upper in [[0, 10], [10, 100], [100, pandas_data.shape[0]]]:
                data_so_far = pandas_data[0:upper]
                sk_op = SkOrdinalEncoder(**encoder_args).fit(data_so_far)
                data_delta = pandas_data[lower:upper]
                if tgt == "pandas":
                    pass
                elif tgt == "spark":
                    data_delta = pandas2spark(data_delta)
                elif tgt == "spark-with-index":
                    data_delta = pandas2spark(data_delta, with_index=True)
                else:
                    assert False
                rasl_op = rasl_op.partial_fit(data_delta)
                _check_trained_ordinal_encoder(
                    self,
                    sk_op,
                    rasl_op.impl,
                    f"tgt {tgt}, lower {lower}, upper {upper}",
                )

    def test_transform(self):
        prefix = Scan(table=it.go_daily_sales) >> Map(
            columns={"retailer": it["Retailer code"], "method": it["Order method code"]}
        )
        encoder_args = {"handle_unknown": "use_encoded_value", "unknown_value": np.nan}
        rasl_trainable = prefix >> RaslOrdinalEncoder(**encoder_args)
        sk_trainable = prefix >> SkOrdinalEncoder(**encoder_args)
        sk_trained = sk_trainable.fit(self.tgt2gosales["pandas"])
        sk_transformed = sk_trained.transform(self.tgt2gosales["pandas"])
        for tgt, datasets in self.tgt2gosales.items():
            rasl_trained = rasl_trainable.fit(datasets)
            self._check_last_trained(sk_trained, rasl_trained, tgt)
            rasl_transformed = rasl_trained.transform(datasets)
            if tgt == "spark-with-index":
                self.assertEqual(get_index_name(rasl_transformed), "index")
            rasl_transformed = _ensure_pandas(rasl_transformed)
            self.assertEqual(sk_transformed.shape, rasl_transformed.shape, tgt)
            for row_idx in range(sk_transformed.shape[0]):
                for col_idx in range(sk_transformed.shape[1]):
                    self.assertEqual(
                        sk_transformed[row_idx, col_idx],
                        rasl_transformed.iloc[row_idx, col_idx],
                        (row_idx, col_idx, tgt),
                    )

    def test_predict(self):
        (train_X_pd, train_y_pd), (test_X_pd, test_y_pd) = self.tgt2creditg["pandas"]
        cat_columns = categorical()(train_X_pd)
        prefix = Map(columns={c: it[c] for c in cat_columns})
        to_pd = FunctionTransformer(func=lambda X: _ensure_pandas(X))
        lr = LogisticRegression()
        encoder_args = {"handle_unknown": "use_encoded_value", "unknown_value": -1}
        sk_trainable = prefix >> SkOrdinalEncoder(**encoder_args) >> lr
        sk_trained = sk_trainable.fit(train_X_pd, train_y_pd)
        sk_predicted = sk_trained.predict(test_X_pd)
        rasl_trainable = prefix >> RaslOrdinalEncoder(**encoder_args) >> to_pd >> lr
        for tgt, dataset in self.tgt2creditg.items():
            (train_X, train_y), (test_X, test_y) = dataset
            rasl_trained = rasl_trainable.fit(train_X, train_y)
            rasl_predicted = rasl_trained.predict(test_X)
            self.assertEqual(sk_predicted.shape, rasl_predicted.shape, tgt)
            self.assertEqual(sk_predicted.tolist(), rasl_predicted.tolist(), tgt)


def _check_trained_one_hot_encoder(test, op1, op2, msg):
    test.assertEqual(list(op1.feature_names_in_), list(op2.feature_names_in_), msg)
    test.assertEqual(len(op1.categories_), len(op2.categories_), msg)
    for i in range(len(op1.categories_)):
        test.assertEqual(list(op1.categories_[i]), list(op2.categories_[i]), msg)


class TestOneHotEncoder(unittest.TestCase):
    @classmethod
    def setUpClass(cls):
        targets = ["pandas", "spark", "spark-with-index"]
        cls.tgt2creditg = cast(
            Dict[str, Any],
            {
                tgt: lale.datasets.openml.fetch(
                    "credit-g",
                    "classification",
                    preprocess=False,
                    astype=tgt,
                )
                for tgt in targets
            },
        )

    def _check_last_trained(self, op1, op2, msg):
        _check_trained_one_hot_encoder(
            self, op1.get_last().impl, op2.get_last().impl, msg
        )

    def test_fit(self):
        (train_X_pd, _), (_, _) = self.tgt2creditg["pandas"]
        cat_columns = categorical()(train_X_pd)
        prefix = Map(columns={c: it[c] for c in cat_columns})
        rasl_trainable = prefix >> RaslOneHotEncoder()
        sk_trainable = prefix >> SkOneHotEncoder()
        sk_trained = sk_trainable.fit(train_X_pd)
        for tgt, dataset in self.tgt2creditg.items():
            (train_X, train_y), (test_X, test_y) = dataset
            rasl_trained = rasl_trainable.fit(train_X)
            self._check_last_trained(sk_trained, rasl_trained, tgt)

    def test_partial_fit(self):
        (train_X_pd, _), (_, _) = self.tgt2creditg["pandas"]
        cat_columns = categorical()(train_X_pd)
        prefix = Map(columns={c: it[c] for c in cat_columns})
        for tgt in self.tgt2creditg.keys():
            rasl_pipe = prefix >> RaslOneHotEncoder()
            for lower, upper in [[0, 10], [10, 100], [100, train_X_pd.shape[0]]]:
                data_so_far = train_X_pd[0:upper]
                sk_pipe = prefix >> SkOrdinalEncoder()
                sk_pipe = sk_pipe.fit(data_so_far)
                data_delta = train_X_pd[lower:upper]
                if tgt == "pandas":
                    pass
                elif tgt == "spark":
                    data_delta = pandas2spark(data_delta)
                elif tgt == "spark-with-index":
                    data_delta = pandas2spark(data_delta, with_index=True)
                else:
                    assert False
                rasl_pipe = rasl_pipe.partial_fit(data_delta)
                self._check_last_trained(
                    sk_pipe,
                    rasl_pipe,
                    (tgt, lower, upper),
                )

    def test_transform(self):
        (train_X_pd, train_y_pd), (test_X_pd, test_y_pd) = self.tgt2creditg["pandas"]
        cat_columns = categorical()(train_X_pd)
        prefix = Map(columns={c: it[c] for c in cat_columns})
        rasl_trainable = prefix >> RaslOneHotEncoder(sparse=False)
        sk_trainable = prefix >> SkOneHotEncoder(sparse=False)
        sk_trained = sk_trainable.fit(train_X_pd)
        sk_transformed = sk_trained.transform(test_X_pd)
        for tgt, dataset in self.tgt2creditg.items():
            (train_X, train_y), (test_X, test_y) = dataset
            rasl_trained = rasl_trainable.fit(train_X)
            self._check_last_trained(sk_trained, rasl_trained, tgt)
            rasl_transformed = rasl_trained.transform(test_X)
            if tgt == "spark-with-index":
                self.assertEqual(get_index_name(rasl_transformed), "index")
            rasl_transformed = _ensure_pandas(rasl_transformed)
            self.assertEqual(sk_transformed.shape, rasl_transformed.shape, tgt)
            for row_idx in range(sk_transformed.shape[0]):
                for col_idx in range(sk_transformed.shape[1]):
                    self.assertEqual(
                        sk_transformed[row_idx, col_idx],
                        rasl_transformed.iloc[row_idx, col_idx],
                        (row_idx, col_idx, tgt),
                    )

    def test_predict(self):
        (train_X_pd, train_y_pd), (test_X_pd, test_y_pd) = self.tgt2creditg["pandas"]
        cat_columns = categorical()(train_X_pd)
        prefix = Map(columns={c: it[c] for c in cat_columns})
        to_pd = FunctionTransformer(func=lambda X: _ensure_pandas(X))
        lr = LogisticRegression()
        sk_trainable = prefix >> SkOneHotEncoder(sparse=False) >> lr
        sk_trained = sk_trainable.fit(train_X_pd, train_y_pd)
        sk_predicted = sk_trained.predict(test_X_pd)
        rasl_trainable = prefix >> RaslOneHotEncoder(sparse=False) >> to_pd >> lr
        for tgt, dataset in self.tgt2creditg.items():
            (train_X, train_y), (test_X, test_y) = dataset
            rasl_trained = rasl_trainable.fit(train_X, train_y)
            rasl_predicted = rasl_trained.predict(test_X)
            self.assertEqual(sk_predicted.shape, rasl_predicted.shape, tgt)
            self.assertEqual(sk_predicted.tolist(), rasl_predicted.tolist(), tgt)


def _check_trained_hashing_encoder(test, op1, op2, msg):
    test.assertEqual(list(op1.feature_names), list(op2.feature_names), msg)


class TestHasingEncoder(unittest.TestCase):
    @classmethod
    def setUpClass(cls):
<<<<<<< HEAD
        import typing
        from typing import Any, Dict

        # targets = ["pandas"]  # TODO: "spark", "spark-with-index"
        targets = ["pandas", "spark", "spark-with-index"]
        cls.tgt2creditg = typing.cast(
=======
        targets = ["pandas"]  # TODO: "spark", "spark-with-index"
        cls.tgt2creditg = cast(
>>>>>>> 234c3ef9
            Dict[str, Any],
            {
                tgt: lale.datasets.openml.fetch(
                    "credit-g",
                    "classification",
                    preprocess=False,
                    astype=tgt,
                )
                for tgt in targets
            },
        )

    def _check_last_trained(self, op1, op2, msg):
        _check_trained_hashing_encoder(
            self, op1.get_last().impl, op2.get_last().impl, msg
        )

    def test_fit(self):
        (train_X_pd, _), (_, _) = self.tgt2creditg["pandas"]
        cat_columns = categorical()(train_X_pd)
        prefix = Map(columns={c: it[c] for c in cat_columns})
        rasl_trainable = prefix >> RaslHashingEncoder()
        sk_trainable = prefix >> SkHashingEncoder()
        sk_trained = sk_trainable.fit(train_X_pd)
        for tgt, dataset in self.tgt2creditg.items():
            (train_X, train_y), (test_X, test_y) = dataset
            rasl_trained = rasl_trainable.fit(train_X)
            self._check_last_trained(sk_trained, rasl_trained, tgt)

    def test_transform(self):
        (train_X_pd, train_y_pd), (test_X_pd, test_y_pd) = self.tgt2creditg["pandas"]
        cat_columns = categorical()(train_X_pd)
        prefix = Map(columns={c: it[c] for c in cat_columns})
        rasl_trainable = prefix >> RaslHashingEncoder()
        sk_trainable = prefix >> SkHashingEncoder()
        sk_trained = sk_trainable.fit(train_X_pd)
        sk_transformed = sk_trained.transform(test_X_pd)
        for tgt, dataset in self.tgt2creditg.items():
            (train_X, train_y), (test_X, test_y) = dataset
            rasl_trained = rasl_trainable.fit(train_X)
            self._check_last_trained(sk_trained, rasl_trained, tgt)
            rasl_transformed = rasl_trained.transform(test_X)
            if tgt == "spark-with-index":
                self.assertEqual(get_index_name(rasl_transformed), "index")
            rasl_transformed = _ensure_pandas(rasl_transformed)
            self.assertEqual(sk_transformed.shape, rasl_transformed.shape, tgt)
            for row_idx in range(sk_transformed.shape[0]):
                for col_idx in range(sk_transformed.shape[1]):
                    self.assertEqual(
                        sk_transformed.iloc[row_idx, col_idx],
                        rasl_transformed.iloc[row_idx, col_idx],
                        (row_idx, col_idx, tgt),
                    )

    def test_predict(self):
        (train_X_pd, train_y_pd), (test_X_pd, test_y_pd) = self.tgt2creditg["pandas"]
        cat_columns = categorical()(train_X_pd)
        prefix = Map(columns={c: it[c] for c in cat_columns})
        to_pd = FunctionTransformer(func=lambda X: _ensure_pandas(X))
        lr = LogisticRegression()
        sk_trainable = prefix >> SkHashingEncoder() >> lr
        sk_trained = sk_trainable.fit(train_X_pd, train_y_pd)
        sk_predicted = sk_trained.predict(test_X_pd)
        rasl_trainable = prefix >> RaslHashingEncoder() >> to_pd >> lr
        for tgt, dataset in self.tgt2creditg.items():
            (train_X, train_y), (test_X, test_y) = dataset
            rasl_trained = rasl_trainable.fit(train_X, train_y)
            rasl_predicted = rasl_trained.predict(test_X)
            self.assertEqual(sk_predicted.shape, rasl_predicted.shape, tgt)
            self.assertEqual(sk_predicted.tolist(), rasl_predicted.tolist(), tgt)


class TestSimpleImputer(unittest.TestCase):
    def setUp(self):
        targets = ["pandas", "spark", "spark-with-index"]
        self.tgt2adult = {
            tgt: lale.datasets.openml.fetch(
                "adult",
                "classification",
                preprocess=False,
                astype=tgt,
            )
            for tgt in targets
        }

    def _fill_missing_value(self, col_name, value, missing_value):
        for tgt, datasets in self.tgt2adult.items():
            (train_X, train_y), (test_X, test_y) = datasets
            if tgt == "pandas":
                train_X.loc[
                    train_X[col_name] == value, col_name
                ] = missing_value  # type:ignore
                test_X.loc[
                    test_X[col_name] == value, col_name
                ] = missing_value  # type:ignore
            elif tgt.startswith("spark"):
                from pyspark.sql.functions import col, when

                train_X_new = train_X.withColumn(
                    col_name,
                    when(col(col_name) == value, missing_value).otherwise(
                        col(col_name)
                    ),
                )
                test_X_new = test_X.withColumn(
                    col_name,
                    when(col(col_name) == value, missing_value).otherwise(
                        col(col_name)
                    ),
                )
                train_X = forward_metadata(train_X, train_X_new)
                test_X = forward_metadata(test_X, test_X_new)
            else:
                assert False
            self.tgt2adult[tgt] = (train_X, train_y), (test_X, test_y)

    def test_fit_transform_numeric_nan_missing(self):
        self._fill_missing_value("age", 36.0, np.nan)
        num_columns = ["age", "fnlwgt", "education-num"]
        prefix = Map(columns={c: it[c] for c in num_columns})

        hyperparams = [
            {"strategy": "mean"},
            {"strategy": "median"},
            {"strategy": "most_frequent"},
            {"strategy": "constant", "fill_value": 99},
        ]
        for hyperparam in hyperparams:
            rasl_trainable = prefix >> RaslSimpleImputer(**hyperparam)
            sk_trainable = prefix >> SkSimpleImputer(**hyperparam)
            sk_trained = sk_trainable.fit(self.tgt2adult["pandas"][0][0])
            sk_transformed = sk_trained.transform(self.tgt2adult["pandas"][1][0])
            sk_statistics_ = sk_trained.steps[-1][1].impl.statistics_
            for tgt, dataset in self.tgt2adult.items():
                (train_X, _), (test_X, _) = dataset
                rasl_trained = rasl_trainable.fit(train_X)
                # test the fit succeeded.
                rasl_statistics_ = rasl_trained.steps[-1][1].impl.statistics_

                self.assertEqual(
                    len(sk_statistics_), len(rasl_statistics_), (hyperparam, tgt)
                )
                for i in range(sk_statistics_.shape[0]):
                    self.assertAlmostEqual(
                        sk_statistics_[i], rasl_statistics_[i], msg=(i, hyperparam, tgt)
                    )

                rasl_transformed = rasl_trained.transform(test_X)
                if tgt == "spark-with-index":
                    self.assertEqual(get_index_name(rasl_transformed), "index")
                rasl_transformed = _ensure_pandas(rasl_transformed)
                self.assertEqual(sk_transformed.shape, rasl_transformed.shape, tgt)
                for row_idx in range(sk_transformed.shape[0]):
                    for col_idx in range(sk_transformed.shape[1]):
                        self.assertAlmostEqual(
                            sk_transformed[row_idx, col_idx],
                            rasl_transformed.iloc[row_idx, col_idx],
                            msg=(row_idx, col_idx, tgt),
                        )

    def test_fit_transform_numeric_nonan_missing(self):
        self._fill_missing_value("age", 36.0, -1)
        num_columns = ["age", "fnlwgt", "education-num"]
        prefix = Map(columns={c: it[c] for c in num_columns})

        hyperparams = [
            {"strategy": "mean"},
            {"strategy": "median"},
            {"strategy": "most_frequent"},
            {"strategy": "constant", "fill_value": 99},
        ]
        for hyperparam in hyperparams:
            rasl_trainable = prefix >> RaslSimpleImputer(
                missing_values=-1, **hyperparam
            )
            sk_trainable = prefix >> SkSimpleImputer(missing_values=-1, **hyperparam)
            sk_trained = sk_trainable.fit(self.tgt2adult["pandas"][0][0])
            sk_transformed = sk_trained.transform(self.tgt2adult["pandas"][1][0])
            sk_statistics_ = sk_trained.get_last().impl.statistics_
            for tgt, dataset in self.tgt2adult.items():
                (train_X, _), (test_X, _) = dataset
                rasl_trained = rasl_trainable.fit(train_X)
                # test the fit succeeded.
                rasl_statistics_ = rasl_trained.get_last().impl.statistics_  # type: ignore
                self.assertEqual(len(sk_statistics_), len(rasl_statistics_), tgt)
                self.assertEqual(list(sk_statistics_), list(rasl_statistics_), tgt)

                rasl_transformed = rasl_trained.transform(test_X)
                if tgt == "spark-with-index":
                    self.assertEqual(get_index_name(rasl_transformed), "index")
                rasl_transformed = _ensure_pandas(rasl_transformed)
                self.assertEqual(sk_transformed.shape, rasl_transformed.shape, tgt)
                for row_idx in range(sk_transformed.shape[0]):
                    for col_idx in range(sk_transformed.shape[1]):
                        self.assertEqual(
                            sk_transformed[row_idx, col_idx],
                            rasl_transformed.iloc[row_idx, col_idx],
                            (row_idx, col_idx, tgt),
                        )

    def test_predict(self):
        self._fill_missing_value("age", 36.0, np.nan)
        (train_X_pd, train_y_pd), (test_X_pd, test_y_pd) = self.tgt2adult["pandas"]
        num_columns = ["age", "fnlwgt", "education-num"]
        prefix = Map(columns={c: it[c] for c in num_columns})
        to_pd = FunctionTransformer(
            func=lambda X: X if isinstance(X, pd.DataFrame) else X.toPandas()
        )
        lr = LogisticRegression()
        imputer_args = {"strategy": "mean"}
        sk_trainable = prefix >> SkSimpleImputer(**imputer_args) >> lr
        sk_trained = sk_trainable.fit(train_X_pd, train_y_pd)
        sk_predicted = sk_trained.predict(test_X_pd)
        rasl_trainable = prefix >> RaslSimpleImputer(**imputer_args) >> to_pd >> lr
        for tgt, dataset in self.tgt2adult.items():
            (train_X, train_y), (test_X, test_y) = dataset
            rasl_trained = rasl_trainable.fit(train_X, train_y)
            rasl_predicted = rasl_trained.predict(test_X)
            self.assertEqual(sk_predicted.shape, rasl_predicted.shape, tgt)
            self.assertEqual(sk_predicted.tolist(), rasl_predicted.tolist(), tgt)

    def test_invalid_datatype_strategy(self):
        sk_trainable = SkSimpleImputer()
        with self.assertRaises(ValueError):
            sk_trainable.fit(self.tgt2adult["pandas"][0][0])
        rasl_trainable = RaslSimpleImputer()
        for tgt, dataset in self.tgt2adult.items():
            (train_X, _), (_, _) = dataset
            if tgt.startswith("spark"):
                # Skip test because of timeout!
                continue
            with self.assertRaises(ValueError):
                _ = rasl_trainable.fit(train_X)

    def test_default_numeric_fill_value(self):
        self._fill_missing_value("age", 36.0, np.nan)
        num_columns = ["age", "fnlwgt", "education-num"]
        prefix = Map(columns={c: it[c] for c in num_columns})

        hyperparams = [{"strategy": "constant"}]
        for hyperparam in hyperparams:
            rasl_trainable = prefix >> RaslSimpleImputer(**hyperparam)
            sk_trainable = prefix >> SkSimpleImputer(**hyperparam)
            sk_trained = sk_trainable.fit(self.tgt2adult["pandas"][0][0])
            sk_transformed = sk_trained.transform(self.tgt2adult["pandas"][1][0])
            sk_statistics_ = sk_trained.steps[-1][1].impl.statistics_
            for tgt, dataset in self.tgt2adult.items():
                (train_X, _), (test_X, _) = dataset
                rasl_trained = rasl_trainable.fit(train_X)
                # test the fit succeeded.
                rasl_statistics_ = rasl_trained.steps[-1][1].impl.statistics_
                self.assertEqual(len(sk_statistics_), len(rasl_statistics_), tgt)
                self.assertEqual(list(sk_statistics_), list(rasl_statistics_), tgt)

                rasl_transformed = rasl_trained.transform(test_X)
                rasl_transformed = _ensure_pandas(rasl_transformed)
                self.assertEqual(sk_transformed.shape, rasl_transformed.shape, tgt)
                for row_idx in range(sk_transformed.shape[0]):
                    for col_idx in range(sk_transformed.shape[1]):
                        self.assertEqual(
                            sk_transformed[row_idx, col_idx],
                            rasl_transformed.iloc[row_idx, col_idx],
                            (row_idx, col_idx, tgt),
                        )

    def test_default_string_fill_value(self):
        self._fill_missing_value("education", "Prof-school", np.nan)

        str_columns = ["workclass", "education", "capital-gain"]
        prefix = Map(columns={c: it[c] for c in str_columns})

        hyperparams = [{"strategy": "constant"}]
        for hyperparam in hyperparams:
            rasl_trainable = prefix >> RaslSimpleImputer(**hyperparam)
            sk_trainable = prefix >> SkSimpleImputer(**hyperparam)
            sk_trained = sk_trainable.fit(self.tgt2adult["pandas"][0][0])
            sk_statistics_ = sk_trained.steps[-1][1].impl.statistics_
            for tgt, dataset in self.tgt2adult.items():
                (train_X, _), (test_X, _) = dataset
                rasl_trained = rasl_trainable.fit(train_X)
                # test the fit succeeded.
                rasl_statistics_ = rasl_trained.steps[-1][1].impl.statistics_
                self.assertEqual(len(sk_statistics_), len(rasl_statistics_), tgt)
                self.assertEqual(list(sk_statistics_), list(rasl_statistics_), tgt)

                rasl_transformed = rasl_trained.transform(test_X)
                rasl_transformed = _ensure_pandas(rasl_transformed)
                # Note that for this test case, the output of sklearn transform does not
                # match rasl transform. There is at least one row which has a None
                # value and pandas replace treats it as nan and replaces it.
                # Sklearn which uses numpy does not replace a None.
                # So we just test that `missing_value` is the default assigned.
                self.assertEqual(rasl_transformed.iloc[1, 1], "missing_value")

    def test_multiple_modes_numeric(self):
        # Sklearn SimpleImputer says: for strategy `most_frequent`,
        # if there is more than one such value, only the smallest is returned.
        data = [[1, 10], [2, 14], [3, 15], [4, 15], [5, 14], [6, np.nan]]
        df = pd.DataFrame(data, columns=["Id", "Age"])
        hyperparam = {"strategy": "most_frequent"}
        sk_trainable = SkSimpleImputer(**hyperparam)
        rasl_trainable = RaslSimpleImputer(**hyperparam)
        sk_trained = sk_trainable.fit(df)
        rasl_trained = rasl_trainable.fit(df)
        self.assertEqual(
            len(sk_trained.statistics_), len(rasl_trained.impl.statistics_), "pandas"
        )
        self.assertEqual([6, 15], list(rasl_trained.impl.statistics_), "pandas")
        from pyspark.sql import SparkSession

        spark = (
            SparkSession.builder.master("local[1]")
            .appName("test_relational_sklearn")
            .getOrCreate()
        )
        spark_df = spark.createDataFrame(df)  # type:ignore

        rasl_trained = rasl_trainable.fit(spark_df)
        self.assertEqual(
            len(sk_trained.statistics_), len(rasl_trained.impl.statistics_), "spark"
        )
        self.assertIn(rasl_trained.impl.statistics_[1], [14, 15])

    def test_multiple_modes_string(self):
        # Sklearn SimpleImputer says: for strategy `most_frequent`,
        # if there is more than one such value, only the smallest is returned.
        data = [
            ["a", "t"],
            ["b", "f"],
            ["b", "m"],
            ["c", "f"],
            ["c", "m"],
            ["f", "missing"],
        ]
        df = pd.DataFrame(data, columns=["Id", "Gender"])
        hyperparam = {"strategy": "most_frequent", "missing_values": "missing"}
        sk_trainable = SkSimpleImputer(**hyperparam)
        rasl_trainable = RaslSimpleImputer(**hyperparam)
        sk_trained = sk_trainable.fit(df)
        rasl_trained = rasl_trainable.fit(df)
        self.assertEqual(
            len(sk_trained.statistics_), len(rasl_trained.impl.statistics_), "pandas"
        )
        self.assertEqual(
            list(["c", "m"]), list(rasl_trained.impl.statistics_), "pandas"
        )

        from pyspark.sql import SparkSession

        spark = (
            SparkSession.builder.master("local[1]")
            .appName("test_relational_sklearn")
            .getOrCreate()
        )
        spark_df = spark.createDataFrame(df)  # type:ignore

        rasl_trained = rasl_trainable.fit(spark_df)
        self.assertEqual(
            len(sk_trained.statistics_), len(rasl_trained.impl.statistics_), "spark"
        )
        self.assertIn(rasl_trained.impl.statistics_[1], ["f", "m"])

    def test_valid_partial_fit(self):
        self._fill_missing_value("age", 36.0, -1)
        num_columns = ["age", "fnlwgt", "education-num"]
        prefix = Map(columns={c: it[c] for c in num_columns})

        hyperparams = [
            {"strategy": "mean"},
            {"strategy": "constant", "fill_value": 99},
        ]
        for hyperparam in hyperparams:
            rasl_trainable = prefix >> RaslSimpleImputer(
                missing_values=-1, **hyperparam
            )
            sk_trainable = prefix >> SkSimpleImputer(missing_values=-1, **hyperparam)
            sk_trained = sk_trainable.fit(self.tgt2adult["pandas"][0][0])
            sk_transformed = sk_trained.transform(self.tgt2adult["pandas"][1][0])
            sk_statistics_ = sk_trained.get_last().impl.statistics_
            (train_X, _), (test_X, _) = self.tgt2adult["pandas"]
            data1_pandas = train_X.iloc[:10]
            data2_pandas = train_X.iloc[10:100]
            data3_pandas = train_X.iloc[100:]
            test_X_pandas = test_X

            for tgt in self.tgt2adult.keys():
                if tgt == "pandas":
                    data1 = data1_pandas
                    data2 = data2_pandas
                    data3 = data3_pandas
                    test_X = test_X_pandas
                elif tgt.startswith("spark"):
                    with_index = tgt == "spark-with-index"
                    data1 = pandas2spark(data1_pandas, with_index)  # type:ignore
                    data2 = pandas2spark(data2_pandas, with_index)  # type:ignore
                    data3 = pandas2spark(data3_pandas, with_index)  # type:ignore
                    test_X = pandas2spark(test_X_pandas, with_index)  # type:ignore
                else:
                    assert False
                rasl_trainable = prefix >> RaslSimpleImputer(
                    missing_values=-1, **hyperparam
                )
                rasl_trained = rasl_trainable.partial_fit(data1)
                rasl_trained = rasl_trained.partial_fit(data2)
                rasl_trained = rasl_trained.partial_fit(data3)
                # test the fit succeeded.
                rasl_statistics_ = rasl_trained.get_last().impl.statistics_  # type: ignore

                self.assertEqual(len(sk_statistics_), len(rasl_statistics_), tgt)
                for i in range(len(sk_statistics_)):
                    self.assertEqual(sk_statistics_[i], rasl_statistics_[i])

                rasl_transformed = rasl_trained.transform(test_X)
                rasl_transformed = _ensure_pandas(rasl_transformed)
                self.assertEqual(sk_transformed.shape, rasl_transformed.shape, tgt)
                for row_idx in range(sk_transformed.shape[0]):
                    for col_idx in range(sk_transformed.shape[1]):
                        self.assertEqual(
                            sk_transformed[row_idx, col_idx],
                            rasl_transformed.iloc[row_idx, col_idx],
                            (row_idx, col_idx, tgt),
                        )

    def test_invalid_partial_fit(self):
        num_columns = ["age", "fnlwgt", "education-num"]
        prefix = Map(columns={c: it[c] for c in num_columns})

        hyperparams = [
            {"strategy": "median"},
            {"strategy": "most_frequent"},
        ]
        for hyperparam in hyperparams:
            rasl_trainable = prefix >> RaslSimpleImputer(
                missing_values=-1, **hyperparam
            )
            (train_X, _), (_, _) = self.tgt2adult["pandas"]
            with self.assertRaises(ValueError):
                _ = rasl_trainable.partial_fit(train_X)


def _check_trained_standard_scaler(test, op1, op2, msg):
    test.assertEqual(list(op1.feature_names_in_), list(op2.feature_names_in_), msg)
    test.assertEqual(op1.n_features_in_, op2.n_features_in_, msg)
    test.assertEqual(op1.n_samples_seen_, op2.n_samples_seen_, msg)
    if op1.mean_ is None:
        test.assertIsNone(op2.mean_, msg)
    else:
        test.assertIsNotNone(op2.mean_, msg)
        test.assertEqual(len(op1.mean_), len(op2.mean_), msg)
        for i in range(len(op1.mean_)):
            test.assertAlmostEqual(op1.mean_[i], op2.mean_[i], msg=msg)
    if op1.var_ is None:
        test.assertIsNone(op2.var_, msg)
    else:
        test.assertIsNotNone(op2.var_, msg)
        test.assertEqual(len(op1.var_), len(op2.var_), msg)
        for i in range(len(op1.var_)):
            test.assertAlmostEqual(op1.var_[i], op2.var_[i], msg=msg)
    if op1.scale_ is None:
        test.assertIsNone(op2.scale_, msg)
    else:
        test.assertIsNotNone(op2.scale_, msg)
        test.assertEqual(len(op1.scale_), len(op2.scale_), msg)
        for i in range(len(op1.scale_)):
            test.assertAlmostEqual(op1.scale_[i], op2.scale_[i], msg=msg)


class TestStandardScaler(unittest.TestCase):
    @classmethod
    def setUpClass(cls):
        targets = ["pandas", "spark", "spark-with-index"]
        cls.tgt2creditg = cast(
            Dict[str, Any],
            {
                tgt: lale.datasets.openml.fetch(
                    "credit-g",
                    "classification",
                    preprocess=True,
                    astype=tgt,
                )
                for tgt in targets
            },
        )

    def test_fit(self):
        (train_X_pd, _), (_, _) = self.tgt2creditg["pandas"]
        sk_trainable = SkStandardScaler()
        sk_trained = sk_trainable.fit(train_X_pd)
        rasl_trainable = RaslStandardScaler()
        for tgt, dataset in self.tgt2creditg.items():
            (train_X, _), (_, _) = dataset
            rasl_trained = rasl_trainable.fit(train_X)
            _check_trained_standard_scaler(self, sk_trained, rasl_trained.impl, tgt)

    def test_partial_fit(self):
        (train_X_pd, _), (_, _) = self.tgt2creditg["pandas"]
        for tgt in self.tgt2creditg.keys():
            rasl_op = RaslStandardScaler()
            for lower, upper in [[0, 10], [10, 100], [100, train_X_pd.shape[0]]]:
                data_so_far = train_X_pd[0:upper]
                sk_op = SkStandardScaler()
                sk_op = sk_op.fit(data_so_far)
                data_delta = train_X_pd[lower:upper]
                if tgt == "pandas":
                    pass
                elif tgt == "spark":
                    data_delta = pandas2spark(data_delta)
                elif tgt == "spark-with-index":
                    data_delta = pandas2spark(data_delta, with_index=True)
                else:
                    assert False
                rasl_op = rasl_op.partial_fit(data_delta)
                _check_trained_standard_scaler(
                    self, sk_op, rasl_op.impl, (tgt, lower, upper)
                )

    def test_transform(self):
        (train_X_pd, _), (test_X_pd, _) = self.tgt2creditg["pandas"]
        sk_trainable = SkStandardScaler()
        sk_trained = sk_trainable.fit(train_X_pd)
        sk_transformed = sk_trained.transform(test_X_pd)
        rasl_trainable = RaslStandardScaler()
        for tgt, dataset in self.tgt2creditg.items():
            (train_X, _), (test_X, _) = dataset
            rasl_trained = rasl_trainable.fit(train_X)
            _check_trained_standard_scaler(self, sk_trained, rasl_trained.impl, tgt)
            rasl_transformed = rasl_trained.transform(test_X)
            if tgt == "spark-with-index":
                self.assertEqual(get_index_name(rasl_transformed), "index")
            rasl_transformed = _ensure_pandas(rasl_transformed)
            self.assertEqual(sk_transformed.shape, rasl_transformed.shape, tgt)
            for row_idx in range(sk_transformed.shape[0]):
                for col_idx in range(sk_transformed.shape[1]):
                    self.assertAlmostEqual(
                        sk_transformed[row_idx, col_idx],
                        rasl_transformed.iloc[row_idx, col_idx],
                        msg=(row_idx, col_idx, tgt),
                    )

    def test_predict(self):
        (train_X_pd, train_y_pd), (test_X_pd, test_y_pd) = self.tgt2creditg["pandas"]
        to_pd = FunctionTransformer(func=lambda X: _ensure_pandas(X))
        lr = LogisticRegression()
        sk_trainable = SkStandardScaler() >> lr
        sk_trained = sk_trainable.fit(train_X_pd, train_y_pd)
        sk_predicted = sk_trained.predict(test_X_pd)
        rasl_trainable = RaslStandardScaler() >> to_pd >> lr
        for tgt, dataset in self.tgt2creditg.items():
            (train_X, train_y), (test_X, test_y) = dataset
            rasl_trained = rasl_trainable.fit(train_X, train_y)
            rasl_predicted = rasl_trained.predict(test_X)
            self.assertEqual(sk_predicted.shape, rasl_predicted.shape, tgt)
            self.assertEqual(sk_predicted.tolist(), rasl_predicted.tolist(), tgt)


class TestTaskGraphs(unittest.TestCase):
    @classmethod
    def setUpClass(cls):
        X, y, fairness_info = lale.lib.aif360.fetch_creditg_df(preprocess=False)
        X = Project(columns=categorical()).fit(X).transform(X)
        fairness_info = {  # remove numeric protected attribute age
            "favorable_labels": fairness_info["favorable_labels"],
            "protected_attributes": fairness_info["protected_attributes"][:1],
        }
        cls.creditg = X, y, fairness_info

    @classmethod
    def _make_sk_trainable(cls, final_est):
        if final_est == "sgd":
            est = SGDClassifier(random_state=97)
        elif final_est == "rfc":
            est = RandomForestClassifier(random_state=97)
        else:
            assert False, final_est
        return sk_make_pipeline(
            SkOrdinalEncoder(handle_unknown="use_encoded_value", unknown_value=-1),
            SkMinMaxScaler(),
            est,
        )

    @classmethod
    def _make_rasl_trainable(cls, final_est):
        if final_est == "sgd":
            est = SGDClassifier(random_state=97)
        elif final_est == "rfc":
            est = RandomForestClassifier(random_state=97)
        else:
            assert False, final_est
        return (
            RaslOrdinalEncoder(handle_unknown="use_encoded_value", unknown_value=-1)
            >> RaslMinMaxScaler()
            >> est
        )

    def test_fit_no_batching(self):
        train_X, train_y, _ = self.creditg
        sk_trainable = self._make_sk_trainable("sgd")
        sk_trained = sk_trainable.fit(train_X, train_y)
        rasl_trainable = self._make_rasl_trainable("sgd")
        rasl_trained = rasl_trainable.fit(train_X, train_y)
        _check_trained_ordinal_encoder(
            self, sk_trained.steps[0][1], rasl_trained.steps[0][1].impl, "pandas"
        )
        _check_trained_min_max_scaler(
            self, sk_trained.steps[1][1], rasl_trained.steps[1][1].impl, "pandas"
        )

    def test_fit_batching(self):
        train_X, train_y, _ = self.creditg
        train_data_space = train_X.memory_usage().sum() + train_y.memory_usage()
        sk_trainable = self._make_sk_trainable("sgd")
        sk_trained = sk_trainable.fit(train_X, train_y)
        unique_class_labels = list(train_y.unique())
        for n_batches in [1, 3]:
            for prio in [PrioStep(), PrioBatch()]:
                batches = mockup_data_loader(train_X, train_y, n_batches)
                rasl_trainable = self._make_rasl_trainable("sgd")
                rasl_trained = fit_with_batches(
                    pipeline=rasl_trainable,
                    batches=batches,
                    n_batches=n_batches,
                    unique_class_labels=unique_class_labels,
                    max_resident=3 * math.ceil(train_data_space / n_batches),
                    prio=prio,
                    incremental=False,
                    verbose=0,
                )
                _check_trained_ordinal_encoder(
                    self,
                    sk_trained.steps[0][1],
                    rasl_trained.steps[0][1].impl,
                    (n_batches, type(prio)),
                )
                _check_trained_min_max_scaler(
                    self,
                    sk_trained.steps[1][1],
                    rasl_trained.steps[1][1].impl,
                    (n_batches, type(prio)),
                )

    def test_cross_val_score_no_batching(self):
        train_X, train_y, _ = self.creditg
        train_data_space = train_X.memory_usage().sum() + train_y.memory_usage()
        sk_scores = sk_cross_val_score(
            estimator=self._make_sk_trainable("rfc"),
            X=train_X,
            y=train_y,
            scoring=make_scorer(sk_accuracy_score),
            cv=KFold(3),
        )
        rasl_scores = rasl_cross_val_score(
            pipeline=self._make_rasl_trainable("rfc"),
            batches=mockup_data_loader(train_X, train_y, 3),
            n_batches=3,
            n_folds=3,
            n_batches_per_fold=1,
            scoring=rasl_get_scorer("accuracy"),
            unique_class_labels=list(train_y.unique()),
            max_resident=3 * math.ceil(train_data_space / 3),
            prio=PrioBatch(),
            same_fold=True,
            verbose=0,
        )
        for sk_s, rasl_s in zip(sk_scores, rasl_scores):
            self.assertAlmostEqual(sk_s, rasl_s)

    def test_cross_val_score_batching(self):
        train_X, train_y, _ = self.creditg
        n_folds = 3
        sk_scores = sk_cross_val_score(
            estimator=self._make_sk_trainable("rfc"),
            X=train_X,
            y=train_y,
            scoring=make_scorer(sk_accuracy_score),
            cv=KFold(n_folds),
        )
        for n_batches_per_fold in [1, 3]:
            rasl_scores = rasl_cross_val_score(
                pipeline=self._make_rasl_trainable("rfc"),
                batches=itertools.chain.from_iterable(
                    mockup_data_loader(fold_X, fold_y, n_batches_per_fold)
                    for fold_X, fold_y in mockup_data_loader(train_X, train_y, n_folds)
                ),  # outer split over folds to match sklearn results exactly
                n_batches=n_folds * n_batches_per_fold,
                n_folds=n_folds,
                n_batches_per_fold=n_batches_per_fold,
                scoring=rasl_get_scorer("accuracy"),
                unique_class_labels=list(train_y.unique()),
                max_resident=None,
                prio=PrioBatch(),
                same_fold=True,
                verbose=0,
            )
            for sk_s, rasl_s in zip(sk_scores, rasl_scores):
                self.assertAlmostEqual(sk_s, rasl_s)

    def test_cross_val_score_disparate_impact(self):
        train_X, train_y, fairness_info = self.creditg
        disparate_impact_scorer = lale.lib.aif360.disparate_impact(**fairness_info)
        n_folds = 3
        sk_scores = sk_cross_val_score(
            estimator=self._make_sk_trainable("rfc"),
            X=train_X,
            y=train_y,
            scoring=disparate_impact_scorer,
            cv=KFold(n_folds),
        )
        for n_batches_per_fold in [1, 3]:
            rasl_scores = rasl_cross_val_score(
                pipeline=self._make_rasl_trainable("rfc"),
                batches=itertools.chain.from_iterable(
                    mockup_data_loader(fold_X, fold_y, n_batches_per_fold)
                    for fold_X, fold_y in mockup_data_loader(train_X, train_y, n_folds)
                ),  # outer split over folds to match sklearn results exactly
                n_batches=n_folds * n_batches_per_fold,
                n_folds=n_folds,
                n_batches_per_fold=n_batches_per_fold,
                scoring=disparate_impact_scorer,
                unique_class_labels=list(train_y.unique()),
                max_resident=None,
                prio=PrioBatch(),
                same_fold=True,
                verbose=0,
            )
            for sk_s, rasl_s in zip(sk_scores, rasl_scores):
                self.assertAlmostEqual(sk_s, rasl_s, msg=n_batches_per_fold)

    def test_cross_validate_no_batching(self):
        train_X, train_y, _ = self.creditg
        train_data_space = train_X.memory_usage().sum() + train_y.memory_usage()
        sk_scores = sk_cross_validate(
            estimator=self._make_sk_trainable("rfc"),
            X=train_X,
            y=train_y,
            scoring=make_scorer(sk_accuracy_score),
            cv=KFold(3),
            return_estimator=True,
        )
        rasl_scores = rasl_cross_validate(
            pipeline=self._make_rasl_trainable("rfc"),
            batches=mockup_data_loader(train_X, train_y, 3),
            n_batches=3,
            n_folds=3,
            n_batches_per_fold=1,
            scoring=rasl_get_scorer("accuracy"),
            unique_class_labels=list(train_y.unique()),
            max_resident=3 * math.ceil(train_data_space / 3),
            prio=PrioBatch(),
            same_fold=True,
            return_estimator=True,
            verbose=0,
        )
        for sk_s, rasl_s in zip(sk_scores["test_score"], rasl_scores["test_score"]):
            self.assertAlmostEqual(cast(float, sk_s), cast(float, rasl_s))
        for sk_e, rasl_e in zip(sk_scores["estimator"], rasl_scores["estimator"]):
            _check_trained_ordinal_encoder(
                self,
                sk_e.steps[0][1],
                cast(TrainedPipeline, rasl_e).steps[0][1].impl,
                "",
            )
            _check_trained_min_max_scaler(
                self,
                sk_e.steps[1][1],
                cast(TrainedPipeline, rasl_e).steps[1][1].impl,
                "",
            )

    def test_cross_validate_batching(self):
        train_X, train_y, _ = self.creditg
        n_folds = 3
        sk_scores = sk_cross_validate(
            estimator=self._make_sk_trainable("rfc"),
            X=train_X,
            y=train_y,
            scoring=make_scorer(sk_accuracy_score),
            cv=KFold(n_folds),
            return_estimator=True,
        )
        for n_batches_per_fold in [1, 3]:
            rasl_scores = rasl_cross_validate(
                pipeline=self._make_rasl_trainable("rfc"),
                batches=itertools.chain.from_iterable(
                    mockup_data_loader(fold_X, fold_y, n_batches_per_fold)
                    for fold_X, fold_y in mockup_data_loader(train_X, train_y, n_folds)
                ),  # outer split over folds to match sklearn results exactly
                n_batches=n_folds * n_batches_per_fold,
                n_folds=n_folds,
                n_batches_per_fold=n_batches_per_fold,
                scoring=rasl_get_scorer("accuracy"),
                unique_class_labels=list(train_y.unique()),
                max_resident=None,
                prio=PrioBatch(),
                same_fold=True,
                return_estimator=True,
                verbose=0,
            )
            for sk_s, rasl_s in zip(sk_scores["test_score"], rasl_scores["test_score"]):
                self.assertAlmostEqual(cast(float, sk_s), cast(float, rasl_s))
            for sk_e, rasl_e in zip(sk_scores["estimator"], rasl_scores["estimator"]):
                _check_trained_ordinal_encoder(
                    self,
                    sk_e.steps[0][1],
                    cast(TrainedPipeline, rasl_e).steps[0][1].impl,
                    n_batches_per_fold,
                )
                _check_trained_min_max_scaler(
                    self,
                    sk_e.steps[1][1],
                    cast(TrainedPipeline, rasl_e).steps[1][1].impl,
                    n_batches_per_fold,
                )


class TestTaskGraphsWithConcat(unittest.TestCase):
    @classmethod
    def setUpClass(cls):
        (train_X, train_y), (test_X, test_y) = lale.datasets.openml.fetch(
            "credit-g", "classification", preprocess=False
        )
        cls.cat_columns = [
            "checking_status",
            "credit_history",
            "purpose",
            "savings_status",
            "employment",
            "personal_status",
            "other_parties",
            "property_magnitude",
            "other_payment_plans",
            "housing",
            "job",
            "own_telephone",
            "foreign_worker",
        ]
        cls.num_columns = [
            "duration",
            "credit_amount",
            "installment_commitment",
            "residence_since",
            "age",
            "existing_credits",
            "num_dependents",
        ]
        cls.creditg = (train_X, train_y), (test_X, test_y)

    @classmethod
    def _make_sk_trainable(cls, final_est):
        from sklearn.compose import ColumnTransformer
        from sklearn.ensemble import RandomForestClassifier
        from sklearn.linear_model import SGDClassifier

        if final_est == "sgd":
            est = SGDClassifier(random_state=97)
        elif final_est == "rfc":
            est = RandomForestClassifier(random_state=97)
        else:
            assert False, final_est
        return sk_make_pipeline(
            ColumnTransformer(
                [
                    (
                        "prep_cat",
                        SkOrdinalEncoder(
                            handle_unknown="use_encoded_value", unknown_value=-1
                        ),
                        cls.cat_columns,
                    ),
                    (
                        "prep_num",
                        sk_make_pipeline(
                            SkSimpleImputer(strategy="mean"),
                            SkMinMaxScaler(),
                            "passthrough",
                        ),
                        cls.num_columns,
                    ),
                ]
            ),
            est,
        )

    @classmethod
    def _make_rasl_trainable(cls, final_est):
        if final_est == "sgd":
            est = SGDClassifier(random_state=97)
        elif final_est == "rfc":
            est = RandomForestClassifier(random_state=97)
        else:
            assert False, final_est
        return (
            (
                (
                    Project(columns=cls.cat_columns)
                    >> RaslOrdinalEncoder(
                        handle_unknown="use_encoded_value", unknown_value=-1
                    )
                )
                & (
                    Project(columns=cls.num_columns)
                    >> RaslSimpleImputer(strategy="mean")
                    >> RaslMinMaxScaler()
                )
            )
            >> ConcatFeatures()
            >> est
        )

    def test_fit_no_batching(self):
        (train_X, train_y), _ = self.creditg
        sk_trainable = self._make_sk_trainable("sgd")
        sk_trained = sk_trainable.fit(train_X, train_y)
        rasl_trainable = self._make_rasl_trainable("sgd")
        rasl_trained = rasl_trainable.fit(train_X, train_y)
        _check_trained_ordinal_encoder(
            self,
            sk_trained.steps[0][1].transformers_[0][1],
            rasl_trained.steps[1][1].impl,
            "pandas",
        )
        _check_trained_min_max_scaler(
            self,
            sk_trained.steps[0][1].transformers_[1][1].steps[1][1],
            rasl_trained.steps[4][1].impl,
            "pandas",
        )

    def test_fit_batching(self):
        (train_X, train_y), _ = self.creditg
        train_data_space = train_X.memory_usage().sum() + train_y.memory_usage()
        sk_trainable = self._make_sk_trainable("sgd")
        sk_trained = sk_trainable.fit(train_X, train_y)
        unique_class_labels = list(train_y.unique())
        for n_batches in [1, 3]:
            for prio in [PrioStep(), PrioBatch()]:
                batches = create_data_loader(
                    train_X, train_y, math.ceil(len(train_y) / n_batches)
                )
                self.assertEqual(n_batches, len(batches))
                rasl_trainable = self._make_rasl_trainable("sgd")
                rasl_trained = fit_with_batches(
                    pipeline=rasl_trainable,
                    batches=batches,  # type: ignore
                    n_batches=n_batches,
                    unique_class_labels=unique_class_labels,
                    max_resident=3 * math.ceil(train_data_space / n_batches),
                    prio=prio,
                    incremental=False,
                    verbose=0,
                )
                _check_trained_ordinal_encoder(
                    self,
                    sk_trained.steps[0][1].transformers_[0][1],
                    rasl_trained.steps[1][1].impl,
                    (n_batches, type(prio)),
                )
                _check_trained_min_max_scaler(
                    self,
                    sk_trained.steps[0][1].transformers_[1][1].steps[1][1],
                    rasl_trained.steps[4][1].impl,
                    (n_batches, type(prio)),
                )

    def test_cross_val_score_no_batching(self):
        (train_X, train_y), _ = self.creditg
        sk_scores = sk_cross_val_score(
            estimator=self._make_sk_trainable("rfc"),
            X=train_X,
            y=train_y,
            scoring=make_scorer(sk_accuracy_score),
            cv=KFold(3),
        )
        rasl_scores = rasl_cross_val_score(
            pipeline=self._make_rasl_trainable("rfc"),
            batches=mockup_data_loader(train_X, train_y, 3),
            n_batches=3,
            n_folds=3,
            n_batches_per_fold=1,
            scoring=rasl_get_scorer("accuracy"),
            unique_class_labels=list(train_y.unique()),
            max_resident=None,
            prio=PrioBatch(),
            same_fold=True,
            verbose=0,
        )
        for sk_s, rasl_s in zip(sk_scores, rasl_scores):
            self.assertAlmostEqual(sk_s, rasl_s)

    def test_cross_val_score_batching(self):
        (train_X, train_y), _ = self.creditg
        n_folds = 3
        sk_scores = sk_cross_val_score(
            estimator=self._make_sk_trainable("rfc"),
            X=train_X,
            y=train_y,
            scoring=make_scorer(sk_accuracy_score),
            cv=KFold(n_folds),
        )
        for n_batches_per_fold in [1, 3]:
            rasl_scores = rasl_cross_val_score(
                pipeline=self._make_rasl_trainable("rfc"),
                batches=itertools.chain.from_iterable(
                    mockup_data_loader(fold_X, fold_y, n_batches_per_fold)
                    for fold_X, fold_y in mockup_data_loader(train_X, train_y, n_folds)
                ),  # outer split over folds to match sklearn results exactly
                n_batches=n_folds * n_batches_per_fold,
                n_folds=n_folds,
                n_batches_per_fold=n_batches_per_fold,
                scoring=rasl_get_scorer("accuracy"),
                unique_class_labels=list(train_y.unique()),
                max_resident=None,
                prio=PrioBatch(),
                same_fold=True,
                verbose=0,
            )
            for sk_s, rasl_s in zip(sk_scores, rasl_scores):
                self.assertAlmostEqual(sk_s, rasl_s)


class TestTaskGraphsWithCategoricalConcat(unittest.TestCase):
    @classmethod
    def setUpClass(cls):
        (train_X, train_y), (test_X, test_y) = lale.datasets.openml.fetch(
            "credit-g", "classification", preprocess=False
        )
        cls.cat_columns = [
            "checking_status",
            "credit_history",
            "purpose",
            "savings_status",
            "employment",
            "personal_status",
            "other_parties",
            "property_magnitude",
            "other_payment_plans",
            "housing",
            "job",
            "own_telephone",
            "foreign_worker",
        ]
        cls.num_columns = [
            "duration",
            "credit_amount",
            "installment_commitment",
            "residence_since",
            "age",
            "existing_credits",
            "num_dependents",
        ]
        cls.creditg = (train_X, train_y), (test_X, test_y)

    @classmethod
    def _make_sk_trainable(cls, final_est):
        from sklearn.compose import ColumnTransformer
        from sklearn.ensemble import RandomForestClassifier
        from sklearn.linear_model import SGDClassifier

        if final_est == "sgd":
            est = SGDClassifier(random_state=97)
        elif final_est == "rfc":
            est = RandomForestClassifier(random_state=97)
        else:
            assert False, final_est
        return sk_make_pipeline(
            ColumnTransformer(
                [
                    (
                        "prep_cat",
                        SkOrdinalEncoder(
                            handle_unknown="use_encoded_value", unknown_value=-1
                        ),
                        cls.cat_columns,
                    ),
                    (
                        "prep_num",
                        sk_make_pipeline(
                            SkSimpleImputer(strategy="mean"),
                            SkMinMaxScaler(),
                            "passthrough",
                        ),
                        cls.num_columns,
                    ),
                ]
            ),
            est,
        )

    @classmethod
    def _make_rasl_trainable(cls, final_est):
        if final_est == "sgd":
            est = SGDClassifier(random_state=97)
        elif final_est == "rfc":
            est = RandomForestClassifier(random_state=97)
        else:
            assert False, final_est
        return (
            (
                (
                    Project(columns=categorical(11), drop_columns={"type": "number"})
                    >> RaslOrdinalEncoder(
                        handle_unknown="use_encoded_value", unknown_value=-1
                    )
                )
                & (
                    Project(columns={"type": "number"})
                    >> RaslSimpleImputer(strategy="mean")
                    >> RaslMinMaxScaler()
                )
            )
            >> ConcatFeatures()
            >> est
        )

    def test_fit_no_batching(self):
        (train_X, train_y), _ = self.creditg
        sk_trainable = self._make_sk_trainable("sgd")
        sk_trained = sk_trainable.fit(train_X, train_y)
        rasl_trainable = self._make_rasl_trainable("sgd")
        rasl_trained = rasl_trainable.fit(train_X, train_y)
        _check_trained_ordinal_encoder(
            self,
            sk_trained.steps[0][1].transformers_[0][1],
            rasl_trained.steps[1][1].impl,
            "pandas",
        )
        _check_trained_min_max_scaler(
            self,
            sk_trained.steps[0][1].transformers_[1][1].steps[1][1],
            rasl_trained.steps[4][1].impl,
            "pandas",
        )

    def test_fit_batching(self):
        (train_X, train_y), _ = self.creditg
        train_data_space = train_X.memory_usage().sum() + train_y.memory_usage()
        sk_trainable = self._make_sk_trainable("sgd")
        sk_trained = sk_trainable.fit(train_X, train_y)
        unique_class_labels = list(train_y.unique())
        for n_batches in [1, 3]:
            for prio in [PrioStep(), PrioBatch()]:
                batches = create_data_loader(
                    train_X, train_y, math.ceil(len(train_y) / n_batches)
                )
                self.assertEqual(n_batches, len(batches))
                rasl_trainable = self._make_rasl_trainable("sgd")
                rasl_trained = fit_with_batches(
                    pipeline=rasl_trainable,
                    batches=batches,  # type: ignore
                    n_batches=n_batches,
                    unique_class_labels=unique_class_labels,
                    max_resident=3 * math.ceil(train_data_space / n_batches),
                    prio=prio,
                    incremental=False,
                    verbose=0,
                )
                _check_trained_ordinal_encoder(
                    self,
                    sk_trained.steps[0][1].transformers_[0][1],
                    rasl_trained.steps[1][1].impl,
                    (n_batches, type(prio)),
                )
                _check_trained_min_max_scaler(
                    self,
                    sk_trained.steps[0][1].transformers_[1][1].steps[1][1],
                    rasl_trained.steps[4][1].impl,
                    (n_batches, type(prio)),
                )

    def test_cross_val_score_no_batching(self):
        (train_X, train_y), _ = self.creditg
        sk_scores = sk_cross_val_score(
            estimator=self._make_sk_trainable("rfc"),
            X=train_X,
            y=train_y,
            scoring=make_scorer(sk_accuracy_score),
            cv=KFold(3),
        )
        rasl_scores = rasl_cross_val_score(
            pipeline=self._make_rasl_trainable("rfc"),
            batches=mockup_data_loader(train_X, train_y, 3),
            n_batches=3,
            n_folds=3,
            n_batches_per_fold=1,
            scoring=rasl_get_scorer("accuracy"),
            unique_class_labels=list(train_y.unique()),
            max_resident=None,
            prio=PrioBatch(),
            same_fold=True,
            verbose=0,
        )
        for sk_s, rasl_s in zip(sk_scores, rasl_scores):
            self.assertAlmostEqual(sk_s, rasl_s)

    def test_cross_val_score_batching(self):
        (train_X, train_y), _ = self.creditg
        n_folds = 3
        sk_scores = sk_cross_val_score(
            estimator=self._make_sk_trainable("rfc"),
            X=train_X,
            y=train_y,
            scoring=make_scorer(sk_accuracy_score),
            cv=KFold(n_folds),
        )
        for n_batches_per_fold in [1, 3]:
            rasl_scores = rasl_cross_val_score(
                pipeline=self._make_rasl_trainable("rfc"),
                batches=itertools.chain.from_iterable(
                    mockup_data_loader(fold_X, fold_y, n_batches_per_fold)
                    for fold_X, fold_y in mockup_data_loader(train_X, train_y, n_folds)
                ),  # outer split over folds to match sklearn results exactly
                n_batches=n_folds * n_batches_per_fold,
                n_folds=n_folds,
                n_batches_per_fold=n_batches_per_fold,
                scoring=rasl_get_scorer("accuracy"),
                unique_class_labels=list(train_y.unique()),
                max_resident=None,
                prio=PrioBatch(),
                same_fold=True,
                verbose=0,
            )
            for sk_s, rasl_s in zip(sk_scores, rasl_scores):
                self.assertAlmostEqual(sk_s, rasl_s)


class TestMetrics(unittest.TestCase):
    @classmethod
    def setUpClass(cls):
        cls.creditg = lale.datasets.openml.fetch(
            "credit-g", "classification", preprocess=True, astype="pandas"
        )

    def test_accuracy(self):
        (train_X, train_y), (test_X, test_y) = self.creditg
        est = LogisticRegression().fit(train_X, train_y)
        y_pred = est.predict(test_X)
        sk_score = sk_accuracy_score(test_y, y_pred)
        self.assertEqual(sk_score, rasl_accuracy_score(test_y, y_pred))
        rasl_scorer = rasl_get_scorer("accuracy")
        self.assertEqual(sk_score, rasl_scorer(est, test_X, test_y))
        batches = mockup_data_loader(test_X, test_y, 3)
        self.assertEqual(sk_score, rasl_scorer.score_estimator_batched(est, batches))

    def test_r2_score(self):
        (train_X, train_y), (test_X, test_y) = self.creditg
        est = LogisticRegression().fit(train_X, train_y)
        y_pred = est.predict(test_X)
        sk_score = sk_r2_score(test_y, y_pred)
        self.assertAlmostEqual(sk_score, rasl_r2_score(test_y, y_pred))
        rasl_scorer = rasl_get_scorer("r2")
        self.assertAlmostEqual(sk_score, rasl_scorer(est, test_X, test_y))
        batches = mockup_data_loader(test_X, test_y, 3)
        self.assertAlmostEqual(
            sk_score, rasl_scorer.score_estimator_batched(est, batches)
        )<|MERGE_RESOLUTION|>--- conflicted
+++ resolved
@@ -574,17 +574,8 @@
 class TestHasingEncoder(unittest.TestCase):
     @classmethod
     def setUpClass(cls):
-<<<<<<< HEAD
-        import typing
-        from typing import Any, Dict
-
-        # targets = ["pandas"]  # TODO: "spark", "spark-with-index"
-        targets = ["pandas", "spark", "spark-with-index"]
-        cls.tgt2creditg = typing.cast(
-=======
         targets = ["pandas"]  # TODO: "spark", "spark-with-index"
         cls.tgt2creditg = cast(
->>>>>>> 234c3ef9
             Dict[str, Any],
             {
                 tgt: lale.datasets.openml.fetch(
