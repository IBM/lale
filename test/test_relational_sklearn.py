# Copyright 2021 IBM Corporation
#
# Licensed under the Apache License, Version 2.0 (the "License");
# you may not use this file except in compliance with the License.
# You may obtain a copy of the License at
#
# http://www.apache.org/licenses/LICENSE-2.0
#
# Unless required by applicable law or agreed to in writing, software
# distributed under the License is distributed on an "AS IS" BASIS,
# WITHOUT WARRANTIES OR CONDITIONS OF ANY KIND, either express or implied.
# See the License for the specific language governing permissions and
# limitations under the License.

import re
import unittest

import jsonschema
import numpy as np
import pandas as pd
<<<<<<< HEAD
from sklearn.feature_selection import SelectKBest as SkSelectKBest
=======
>>>>>>> 77bbd3d1
from sklearn.impute import SimpleImputer as SkSimpleImputer
from sklearn.preprocessing import MinMaxScaler as SkMinMaxScaler
from sklearn.preprocessing import OneHotEncoder as SkOneHotEncoder
from sklearn.preprocessing import OrdinalEncoder as SkOrdinalEncoder
from sklearn.preprocessing import StandardScaler as SkStandardScaler

import lale.datasets
import lale.datasets.openml
from lale.datasets.multitable.fetch_datasets import fetch_go_sales_dataset
from lale.expressions import it
from lale.lib.lale import Scan, categorical
from lale.lib.rasl import Map
from lale.lib.rasl import MinMaxScaler as RaslMinMaxScaler
from lale.lib.rasl import OneHotEncoder as RaslOneHotEncoder
from lale.lib.rasl import OrdinalEncoder as RaslOrdinalEncoder
<<<<<<< HEAD
from lale.lib.rasl import SelectKBest as RaslSelectKBest
=======
>>>>>>> 77bbd3d1
from lale.lib.rasl import SimpleImputer as RaslSimpleImputer
from lale.lib.rasl import StandardScaler as RaslStandardScaler
from lale.lib.sklearn import FunctionTransformer, LogisticRegression


class TestMinMaxScaler(unittest.TestCase):
    def setUp(self):
        self.go_sales = fetch_go_sales_dataset()

    def _check_trained(self, sk_trained, rasl_trained):
        self.assertEqual(list(sk_trained.data_min_), list(rasl_trained.impl.data_min_))
        self.assertEqual(list(sk_trained.data_max_), list(rasl_trained.impl.data_max_))
        self.assertEqual(
            list(sk_trained.data_range_), list(rasl_trained.impl.data_range_)
        )
        self.assertEqual(list(sk_trained.scale_), list(rasl_trained.impl.scale_))
        self.assertEqual(list(sk_trained.min_), list(rasl_trained.impl.min_))
        self.assertEqual(sk_trained.n_features_in_, rasl_trained.impl.n_features_in_)
        self.assertEqual(sk_trained.n_samples_seen_, rasl_trained.impl.n_samples_seen_)

    def test_get_params(self):
        sk_scaler = SkMinMaxScaler()
        rasl_scaler = RaslMinMaxScaler()
        sk_params = sk_scaler.get_params()
        rasl_params = rasl_scaler.get_params()
        self.assertDictContainsSubset(sk_params, rasl_params)

    def test_error(self):
        with self.assertRaisesRegex(
            jsonschema.ValidationError,
            re.compile(r"MinMaxScaler\(copy=False\)", re.MULTILINE | re.DOTALL),
        ):
            _ = RaslMinMaxScaler(copy=False)
        with self.assertRaisesRegex(
            jsonschema.ValidationError,
            re.compile(r"MinMaxScaler\(clip=True\)", re.MULTILINE | re.DOTALL),
        ):
            _ = RaslMinMaxScaler(clip=True)

    def test_fit(self):
        columns = ["Product number", "Quantity", "Retailer code"]
        data = self.go_sales[0][columns]
        sk_scaler = SkMinMaxScaler()
        rasl_scaler = RaslMinMaxScaler()
        sk_trained = sk_scaler.fit(data)
        rasl_trained = rasl_scaler.fit(data)
        self._check_trained(sk_trained, rasl_trained)

    def test_transform(self):
        columns = ["Product number", "Quantity", "Retailer code"]
        data = self.go_sales[0][columns]
        sk_scaler = SkMinMaxScaler()
        rasl_scaler = RaslMinMaxScaler()
        sk_trained = sk_scaler.fit(data)
        rasl_trained = rasl_scaler.fit(data)
        sk_transformed = sk_trained.transform(data)
        rasl_transformed = rasl_trained.transform(data)
        self.assertAlmostEqual(sk_transformed[0, 0], rasl_transformed.iloc[0, 0])
        self.assertAlmostEqual(sk_transformed[0, 1], rasl_transformed.iloc[0, 1])
        self.assertAlmostEqual(sk_transformed[0, 2], rasl_transformed.iloc[0, 2])
        self.assertAlmostEqual(sk_transformed[10, 0], rasl_transformed.iloc[10, 0])
        self.assertAlmostEqual(sk_transformed[10, 1], rasl_transformed.iloc[10, 1])
        self.assertAlmostEqual(sk_transformed[10, 2], rasl_transformed.iloc[10, 2])
        self.assertAlmostEqual(sk_transformed[20, 0], rasl_transformed.iloc[20, 0])
        self.assertAlmostEqual(sk_transformed[20, 1], rasl_transformed.iloc[20, 1])
        self.assertAlmostEqual(sk_transformed[20, 2], rasl_transformed.iloc[20, 2])

    def test_fit_range(self):
        columns = ["Product number", "Quantity", "Retailer code"]
        data = self.go_sales[0][columns]
        sk_scaler = SkMinMaxScaler(feature_range=(-5, 5))
        rasl_scaler = RaslMinMaxScaler(feature_range=(-5, 5))
        sk_trained = sk_scaler.fit(data)
        rasl_trained = rasl_scaler.fit(data)
        self._check_trained(sk_trained, rasl_trained)

    def test_transform_range(self):
        columns = ["Product number", "Quantity", "Retailer code"]
        data = self.go_sales[0][columns]
        sk_scaler = SkMinMaxScaler(feature_range=(-5, 5))
        rasl_scaler = RaslMinMaxScaler(feature_range=(-5, 5))
        sk_trained = sk_scaler.fit(data)
        rasl_trained = rasl_scaler.fit(data)
        sk_transformed = sk_trained.transform(data)
        rasl_transformed = rasl_trained.transform(data)
        self.assertAlmostEqual(sk_transformed[0, 0], rasl_transformed.iloc[0, 0])
        self.assertAlmostEqual(sk_transformed[0, 1], rasl_transformed.iloc[0, 1])
        self.assertAlmostEqual(sk_transformed[0, 2], rasl_transformed.iloc[0, 2])
        self.assertAlmostEqual(sk_transformed[10, 0], rasl_transformed.iloc[10, 0])
        self.assertAlmostEqual(sk_transformed[10, 1], rasl_transformed.iloc[10, 1])
        self.assertAlmostEqual(sk_transformed[10, 2], rasl_transformed.iloc[10, 2])
        self.assertAlmostEqual(sk_transformed[20, 0], rasl_transformed.iloc[20, 0])
        self.assertAlmostEqual(sk_transformed[20, 1], rasl_transformed.iloc[20, 1])
        self.assertAlmostEqual(sk_transformed[20, 2], rasl_transformed.iloc[20, 2])

    def test_partial_fit(self):
        columns = ["Product number", "Quantity", "Retailer code"]
        data = self.go_sales[0][columns]
        data1 = data[:10]
        data2 = data[10:100]
        data3 = data[100:]
        sk_scaler = SkMinMaxScaler()
        rasl_scaler = RaslMinMaxScaler()
        sk_trained = sk_scaler.partial_fit(data1)
        rasl_trained = rasl_scaler.partial_fit(data1)
        self._check_trained(sk_trained, rasl_trained)
        sk_trained = sk_scaler.partial_fit(data2)
        rasl_trained = rasl_scaler.partial_fit(data2)
        self._check_trained(sk_trained, rasl_trained)
        sk_trained = sk_scaler.partial_fit(data3)
        rasl_trained = rasl_scaler.partial_fit(data3)
        self._check_trained(sk_trained, rasl_trained)


class TestMinMaxScalerSpark(unittest.TestCase):
    def setUp(self):
        self.go_sales = fetch_go_sales_dataset()

    def _check_trained(self, sk_trained, rasl_trained):
        self.assertEqual(list(sk_trained.data_min_), list(rasl_trained.impl.data_min_))
        self.assertEqual(list(sk_trained.data_max_), list(rasl_trained.impl.data_max_))
        self.assertEqual(
            list(sk_trained.data_range_), list(rasl_trained.impl.data_range_)
        )
        self.assertEqual(list(sk_trained.scale_), list(rasl_trained.impl.scale_))
        self.assertEqual(list(sk_trained.min_), list(rasl_trained.impl.min_))
        self.assertEqual(sk_trained.n_features_in_, rasl_trained.impl.n_features_in_)
        self.assertEqual(sk_trained.n_samples_seen_, rasl_trained.impl.n_samples_seen_)

    def test_fit(self):
        columns = ["Product number", "Quantity", "Retailer code"]
        data = self.go_sales[0][columns]
        data_spark = lale.datasets.pandas2spark(data)
        sk_scaler = SkMinMaxScaler()
        rasl_scaler = RaslMinMaxScaler()
        sk_trained = sk_scaler.fit(data)
        rasl_trained = rasl_scaler.fit(data_spark)
        self._check_trained(sk_trained, rasl_trained)

    def test_transform(self):
        columns = ["Product number", "Quantity", "Retailer code"]
        data = self.go_sales[0][columns]
        data_spark = lale.datasets.pandas2spark(data)
        sk_scaler = SkMinMaxScaler()
        rasl_scaler = RaslMinMaxScaler()
        sk_trained = sk_scaler.fit(data)
        rasl_trained = rasl_scaler.fit(data_spark)
        sk_transformed = sk_trained.transform(data)
        rasl_transformed = rasl_trained.transform(data_spark)
        rasl_transformed = rasl_transformed.toPandas()
        self.assertAlmostEqual(sk_transformed[0, 0], rasl_transformed.iloc[0, 0])
        self.assertAlmostEqual(sk_transformed[0, 1], rasl_transformed.iloc[0, 1])
        self.assertAlmostEqual(sk_transformed[0, 2], rasl_transformed.iloc[0, 2])
        self.assertAlmostEqual(sk_transformed[10, 0], rasl_transformed.iloc[10, 0])
        self.assertAlmostEqual(sk_transformed[10, 1], rasl_transformed.iloc[10, 1])
        self.assertAlmostEqual(sk_transformed[10, 2], rasl_transformed.iloc[10, 2])
        self.assertAlmostEqual(sk_transformed[20, 0], rasl_transformed.iloc[20, 0])
        self.assertAlmostEqual(sk_transformed[20, 1], rasl_transformed.iloc[20, 1])
        self.assertAlmostEqual(sk_transformed[20, 2], rasl_transformed.iloc[20, 2])

    def test_fit_range(self):
        columns = ["Product number", "Quantity", "Retailer code"]
        data = self.go_sales[0][columns]
        data_spark = lale.datasets.pandas2spark(data)
        sk_scaler = SkMinMaxScaler(feature_range=(-5, 5))
        rasl_scaler = RaslMinMaxScaler(feature_range=(-5, 5))
        sk_trained = sk_scaler.fit(data)
        rasl_trained = rasl_scaler.fit(data_spark)
        self._check_trained(sk_trained, rasl_trained)

    def test_transform_range(self):
        columns = ["Product number", "Quantity", "Retailer code"]
        data = self.go_sales[0][columns]
        data_spark = lale.datasets.pandas2spark(data)
        sk_scaler = SkMinMaxScaler(feature_range=(-5, 5))
        rasl_scaler = RaslMinMaxScaler(feature_range=(-5, 5))
        sk_trained = sk_scaler.fit(data)
        rasl_trained = rasl_scaler.fit(data_spark)
        sk_transformed = sk_trained.transform(data)
        rasl_transformed = rasl_trained.transform(data_spark)
        rasl_transformed = rasl_transformed.toPandas()
        self.assertAlmostEqual(sk_transformed[0, 0], rasl_transformed.iloc[0, 0])
        self.assertAlmostEqual(sk_transformed[0, 1], rasl_transformed.iloc[0, 1])
        self.assertAlmostEqual(sk_transformed[0, 2], rasl_transformed.iloc[0, 2])
        self.assertAlmostEqual(sk_transformed[10, 0], rasl_transformed.iloc[10, 0])
        self.assertAlmostEqual(sk_transformed[10, 1], rasl_transformed.iloc[10, 1])
        self.assertAlmostEqual(sk_transformed[10, 2], rasl_transformed.iloc[10, 2])
        self.assertAlmostEqual(sk_transformed[20, 0], rasl_transformed.iloc[20, 0])
        self.assertAlmostEqual(sk_transformed[20, 1], rasl_transformed.iloc[20, 1])
        self.assertAlmostEqual(sk_transformed[20, 2], rasl_transformed.iloc[20, 2])

    def test_partial_fit(self):
        columns = ["Product number", "Quantity", "Retailer code"]
        data = self.go_sales[0][columns]
        data1 = data[:10]
        data1_spark = lale.datasets.pandas2spark(data1)
        data2 = data[10:100]
        data2_spark = lale.datasets.pandas2spark(data2)
        data3 = data[100:]
        data3_spark = lale.datasets.pandas2spark(data3)
        sk_scaler = SkMinMaxScaler()
        rasl_scaler = RaslMinMaxScaler()
        sk_trained = sk_scaler.partial_fit(data1)
        rasl_trained = rasl_scaler.partial_fit(data1_spark)
        self._check_trained(sk_trained, rasl_trained)
        sk_trained = sk_scaler.partial_fit(data2)
        rasl_trained = rasl_scaler.partial_fit(data2_spark)
        self._check_trained(sk_trained, rasl_trained)
        sk_trained = sk_scaler.partial_fit(data3)
        rasl_trained = rasl_scaler.partial_fit(data3_spark)
        self._check_trained(sk_trained, rasl_trained)


class TestPipeline(unittest.TestCase):
    def setUp(self):
        from sklearn.datasets import load_iris
        from sklearn.model_selection import train_test_split

        X, y = load_iris(as_frame=True, return_X_y=True)
        self.X_train, self.X_test, self.y_train, self.y_test = train_test_split(X, y)
        self.X_train_spark = lale.datasets.pandas2spark(self.X_train)
        self.X_test_spark = lale.datasets.pandas2spark(self.X_test)

    def test_pipeline_pandas(self):
        pipeline = RaslMinMaxScaler() >> LogisticRegression()
        trained = pipeline.fit(self.X_train, self.y_train)
        _ = trained.predict(self.X_test)

    def test_pipeline_spark(self):
        pipeline = (
            RaslMinMaxScaler()
            >> FunctionTransformer(func=lambda X: X.toPandas())
            >> LogisticRegression()
        )
        trained = pipeline.fit(self.X_train_spark, self.y_train)
        _ = trained.predict(self.X_test_spark)


class TestSelectKBest(unittest.TestCase):
    def setUp(self):
        from sklearn.datasets import load_digits

        self.X, self.y = load_digits(return_X_y=True, as_frame=True)

    def _check_trained(self, sk_trained, rasl_trained, msg=""):
        np.testing.assert_equal(sk_trained.scores_, rasl_trained.impl.scores_, msg)
        np.testing.assert_equal(sk_trained.pvalues_, rasl_trained.impl.pvalues_, msg)
        self.assertEqual(
            sk_trained.n_features_in_, rasl_trained.impl.n_features_in_, msg
        )

    def test_fit(self):
        sk_trainable = SkSelectKBest(k=20)
        rasl_trainable = RaslSelectKBest(k=20)
        sk_trained = sk_trainable.fit(self.X, self.y)
        rasl_trained = rasl_trainable.fit(self.X, self.y)
        self._check_trained(sk_trained, rasl_trained)

    def test_transform(self):
        sk_trainable = SkSelectKBest(k=20)
        rasl_trainable = RaslSelectKBest(k=20)
        sk_trained = sk_trainable.fit(self.X, self.y)
        rasl_trained = rasl_trainable.fit(self.X, self.y)
        sk_transformed = sk_trained.transform(self.X)
        rasl_transformed = rasl_trained.transform(self.X)
        self._check_trained(sk_trained, rasl_trained)
        self.assertEqual(sk_transformed.shape, rasl_transformed.shape)
        for row_idx in range(sk_transformed.shape[0]):
            for col_idx in range(sk_transformed.shape[1]):
                self.assertAlmostEqual(
                    sk_transformed[row_idx, col_idx],
                    rasl_transformed.iloc[row_idx, col_idx],
                    msg=(row_idx, col_idx),
                )

    def test_partial_fit(self):
        rasl_trainable = RaslSelectKBest(k=20)
        for lower, upper in [[0, 100], [100, 200], [200, self.X.shape[0]]]:
            X_so_far, y_so_far = self.X[0:upper], self.y[0:upper]
            sk_trainable = SkSelectKBest(k=20)
            sk_trained = sk_trainable.fit(X_so_far, y_so_far)
            X_delta, y_delta = self.X[lower:upper], self.y[lower:upper]
            rasl_trained = rasl_trainable.partial_fit(X_delta, y_delta)
            self._check_trained(
                sk_trained, rasl_trained, f"lower: {lower}, upper: {upper}"
            )


class TestOrdinalEncoder(unittest.TestCase):
    @classmethod
    def setUpClass(cls):
        targets = ["pandas", "spark"]
        cls.tgt2gosales = {tgt: fetch_go_sales_dataset(tgt) for tgt in targets}
        cls.tgt2creditg = {
            tgt: lale.datasets.openml.fetch(
                "credit-g",
                "classification",
                preprocess=False,
                astype=tgt,
            )
            for tgt in targets
        }

    def _check_trained(self, op1, op2, msg):
        self.assertEqual(list(op1.feature_names_in_), list(op2.feature_names_in_), msg)
        self.assertEqual(len(op1.categories_), len(op2.categories_), msg)
        for i in range(len(op1.categories_)):
            self.assertEqual(list(op1.categories_[i]), list(op2.categories_[i]), msg)

    def _check_last_trained(self, op1, op2, msg):
        last1 = op1.get_last().impl
        last2 = op2.get_last().impl

        assert last1 is not None
        assert last2 is not None

        self._check_trained(last1.impl, last2.impl, msg)

    def test_fit(self):
        prefix = Scan(table=it.go_daily_sales) >> Map(
            columns={"retailer": it["Retailer code"], "method": it["Order method code"]}
        )
        encoder_args = {"handle_unknown": "use_encoded_value", "unknown_value": np.nan}
        rasl_trainable = prefix >> RaslOrdinalEncoder(**encoder_args)
        sk_trainable = prefix >> SkOrdinalEncoder(**encoder_args)
        sk_trained = sk_trainable.fit(self.tgt2gosales["pandas"])
        for tgt, datasets in self.tgt2gosales.items():
            rasl_trained = rasl_trainable.fit(datasets)
            self._check_last_trained(sk_trained, rasl_trained, tgt)

    def test_partial_fit(self):
        prefix = Scan(table=it.go_daily_sales) >> Map(
            columns={"retailer": it["Retailer code"], "method": it["Order method code"]}
        )
        pandas_data = prefix.transform(self.tgt2gosales["pandas"])
        encoder_args = {"handle_unknown": "use_encoded_value", "unknown_value": np.nan}
        for tgt in self.tgt2gosales.keys():
            rasl_op = RaslOrdinalEncoder(**encoder_args)
            for lower, upper in [[0, 10], [10, 100], [100, pandas_data.shape[0]]]:
                data_so_far = pandas_data[0:upper]
                sk_op = SkOrdinalEncoder(**encoder_args).fit(data_so_far)
                data_delta = pandas_data[lower:upper]
                if tgt == "spark":
                    data_delta = lale.datasets.pandas2spark(data_delta)
                rasl_op = rasl_op.partial_fit(data_delta)
                self._check_trained(
                    sk_op, rasl_op.impl, f"tgt {tgt}, lower {lower}, upper {upper}"
                )

    def test_transform(self):
        prefix = Scan(table=it.go_daily_sales) >> Map(
            columns={"retailer": it["Retailer code"], "method": it["Order method code"]}
        )
        encoder_args = {"handle_unknown": "use_encoded_value", "unknown_value": np.nan}
        rasl_trainable = prefix >> RaslOrdinalEncoder(**encoder_args)
        sk_trainable = prefix >> SkOrdinalEncoder(**encoder_args)
        sk_trained = sk_trainable.fit(self.tgt2gosales["pandas"])
        sk_transformed = sk_trained.transform(self.tgt2gosales["pandas"])
        for tgt, datasets in self.tgt2gosales.items():
            rasl_trained = rasl_trainable.fit(datasets)
            self._check_last_trained(sk_trained, rasl_trained, tgt)
            rasl_transformed = rasl_trained.transform(datasets)
            if tgt == "spark":
                rasl_transformed = rasl_transformed.toPandas()
            self.assertEqual(sk_transformed.shape, rasl_transformed.shape, tgt)
            for row_idx in range(sk_transformed.shape[0]):
                for col_idx in range(sk_transformed.shape[1]):
                    self.assertEqual(
                        sk_transformed[row_idx, col_idx],
                        rasl_transformed.iloc[row_idx, col_idx],
                        (row_idx, col_idx, tgt),
                    )

    def test_predict(self):
        (train_X_pd, train_y_pd), (test_X_pd, test_y_pd) = self.tgt2creditg["pandas"]
        cat_columns = categorical()(train_X_pd)
        prefix = Map(columns={c: it[c] for c in cat_columns})
        to_pd = FunctionTransformer(
            func=lambda X: X if isinstance(X, pd.DataFrame) else X.toPandas()
        )
        lr = LogisticRegression()
        encoder_args = {"handle_unknown": "use_encoded_value", "unknown_value": -1}
        sk_trainable = prefix >> SkOrdinalEncoder(**encoder_args) >> lr
        sk_trained = sk_trainable.fit(train_X_pd, train_y_pd)
        sk_predicted = sk_trained.predict(test_X_pd)
        rasl_trainable = prefix >> RaslOrdinalEncoder(**encoder_args) >> to_pd >> lr
        for tgt, dataset in self.tgt2creditg.items():
            (train_X, train_y), (test_X, test_y) = dataset
            rasl_trained = rasl_trainable.fit(train_X, train_y)
            rasl_predicted = rasl_trained.predict(test_X)
            self.assertEqual(sk_predicted.shape, rasl_predicted.shape, tgt)
            self.assertEqual(sk_predicted.tolist(), rasl_predicted.tolist(), tgt)


class TestOneHotEncoder(unittest.TestCase):
    @classmethod
    def setUpClass(cls):
        import typing
        from typing import Any, Dict

        targets = ["pandas", "spark"]
        cls.tgt2creditg = typing.cast(
            Dict[str, Any],
            {
                tgt: lale.datasets.openml.fetch(
                    "credit-g",
                    "classification",
                    preprocess=False,
                    astype=tgt,
                )
                for tgt in targets
            },
        )

    def _check_trained(self, op1, op2, msg):
        self.assertEqual(list(op1.feature_names_in_), list(op2.feature_names_in_), msg)
        self.assertEqual(len(op1.categories_), len(op2.categories_), msg)
        for i in range(len(op1.categories_)):
            self.assertEqual(list(op1.categories_[i]), list(op2.categories_[i]), msg)

    def _check_last_trained(self, op1, op2, msg):
        last1 = op1.get_last().impl
        last2 = op2.get_last().impl

        assert last1 is not None
        assert last2 is not None

        self._check_trained(last1.impl, last2.impl, msg)

    def test_fit(self):
        (train_X_pd, _), (_, _) = self.tgt2creditg["pandas"]
        cat_columns = categorical()(train_X_pd)
        prefix = Map(columns={c: it[c] for c in cat_columns})
        rasl_trainable = prefix >> RaslOneHotEncoder()
        sk_trainable = prefix >> SkOneHotEncoder()
        sk_trained = sk_trainable.fit(train_X_pd)
        for tgt, dataset in self.tgt2creditg.items():
            (train_X, train_y), (test_X, test_y) = dataset
            rasl_trained = rasl_trainable.fit(train_X)
            self._check_last_trained(sk_trained, rasl_trained, tgt)

    def test_partial_fit(self):
        (train_X_pd, _), (_, _) = self.tgt2creditg["pandas"]
        cat_columns = categorical()(train_X_pd)
        prefix = Map(columns={c: it[c] for c in cat_columns})
        for tgt in self.tgt2creditg.keys():
            rasl_pipe = prefix >> RaslOneHotEncoder()
            for lower, upper in [[0, 10], [10, 100], [100, train_X_pd.shape[0]]]:
                data_so_far = train_X_pd[0:upper]
                sk_pipe = prefix >> SkOrdinalEncoder()
                sk_pipe = sk_pipe.fit(data_so_far)
                data_delta = train_X_pd[lower:upper]
                if tgt == "spark":
                    data_delta = lale.datasets.pandas2spark(data_delta)
                rasl_pipe = rasl_pipe.partial_fit(data_delta)
                self._check_last_trained(
                    sk_pipe,
                    rasl_pipe,
                    (tgt, lower, upper),
                )

    def test_transform(self):
        (train_X_pd, train_y_pd), (test_X_pd, test_y_pd) = self.tgt2creditg["pandas"]
        cat_columns = categorical()(train_X_pd)
        prefix = Map(columns={c: it[c] for c in cat_columns})
        rasl_trainable = prefix >> RaslOneHotEncoder(sparse=False)
        sk_trainable = prefix >> SkOneHotEncoder(sparse=False)
        sk_trained = sk_trainable.fit(train_X_pd)
        sk_transformed = sk_trained.transform(test_X_pd)
        for tgt, dataset in self.tgt2creditg.items():
            (train_X, train_y), (test_X, test_y) = dataset
            rasl_trained = rasl_trainable.fit(train_X)
            self._check_last_trained(sk_trained, rasl_trained, tgt)
            rasl_transformed = rasl_trained.transform(test_X)
            if tgt == "spark":
                rasl_transformed = rasl_transformed.toPandas()
            self.assertEqual(sk_transformed.shape, rasl_transformed.shape, tgt)
            for row_idx in range(sk_transformed.shape[0]):
                for col_idx in range(sk_transformed.shape[1]):
                    self.assertEqual(
                        sk_transformed[row_idx, col_idx],
                        rasl_transformed.iloc[row_idx, col_idx],
                        (row_idx, col_idx, tgt),
                    )

    def test_predict(self):
        (train_X_pd, train_y_pd), (test_X_pd, test_y_pd) = self.tgt2creditg["pandas"]
        cat_columns = categorical()(train_X_pd)
        prefix = Map(columns={c: it[c] for c in cat_columns})
        to_pd = FunctionTransformer(
            func=lambda X: X if isinstance(X, pd.DataFrame) else X.toPandas()
        )
        lr = LogisticRegression()
        sk_trainable = prefix >> SkOneHotEncoder(sparse=False) >> lr
        sk_trained = sk_trainable.fit(train_X_pd, train_y_pd)
        sk_predicted = sk_trained.predict(test_X_pd)
        rasl_trainable = prefix >> RaslOneHotEncoder(sparse=False) >> to_pd >> lr
        for tgt, dataset in self.tgt2creditg.items():
            (train_X, train_y), (test_X, test_y) = dataset
            rasl_trained = rasl_trainable.fit(train_X, train_y)
            rasl_predicted = rasl_trained.predict(test_X)
            self.assertEqual(sk_predicted.shape, rasl_predicted.shape, tgt)
            self.assertEqual(sk_predicted.tolist(), rasl_predicted.tolist(), tgt)


class TestSimpleImputer(unittest.TestCase):
    @classmethod
    def setUpClass(cls):
        targets = ["pandas", "spark"]
        cls.tgt2adult = {
            tgt: lale.datasets.openml.fetch(
                "adult",
                "classification",
                preprocess=False,
                astype=tgt,
            )
            for tgt in targets
        }

    def _fill_missing_value(self, col_name, value, missing_value):
        for tgt, datasets in self.tgt2adult.items():
            (train_X, train_y), (test_X, test_y) = datasets
            if tgt == "pandas":
                train_X.loc[
                    train_X[col_name] == value, col_name
                ] = missing_value  # type:ignore
                test_X.loc[
                    test_X[col_name] == value, col_name
                ] = missing_value  # type:ignore
            elif tgt == "spark":
                from pyspark.sql.functions import col, when

                train_X = train_X.withColumn(
                    col_name,
                    when(col(col_name) == value, missing_value).otherwise(
                        col(col_name)
                    ),
                )
                test_X = test_X.withColumn(
                    col_name,
                    when(col(col_name) == value, missing_value).otherwise(
                        col(col_name)
                    ),
                )
            self.tgt2adult[tgt] = (train_X, train_y), (test_X, test_y)

    def test_fit_transform_numeric_nan_missing(self):
        self._fill_missing_value("age", 36.0, np.nan)
        num_columns = ["age", "fnlwgt", "education-num"]
        prefix = Map(columns={c: it[c] for c in num_columns})

        hyperparams = [
            {"strategy": "mean"},
            {"strategy": "median"},
            {"strategy": "most_frequent"},
            {"strategy": "constant", "fill_value": 99},
        ]
        for hyperparam in hyperparams:
            rasl_trainable = prefix >> RaslSimpleImputer(**hyperparam)
            sk_trainable = prefix >> SkSimpleImputer(**hyperparam)
            sk_trained = sk_trainable.fit(self.tgt2adult["pandas"][0][0])
            sk_transformed = sk_trained.transform(self.tgt2adult["pandas"][1][0])
            sk_statistics_ = sk_trained.steps[-1][1].impl.statistics_
            for tgt, dataset in self.tgt2adult.items():
                (train_X, _), (test_X, _) = dataset
                rasl_trained = rasl_trainable.fit(train_X)
                # test the fit succeeded.
                rasl_statistics_ = rasl_trained.steps[-1][1].impl.statistics_

                self.assertEqual(len(sk_statistics_), len(rasl_statistics_), tgt)
                self.assertEqual(list(sk_statistics_), list(rasl_statistics_), tgt)

                rasl_transformed = rasl_trained.transform(test_X)
                if tgt == "spark":
                    rasl_transformed = rasl_transformed.toPandas()
                self.assertEqual(sk_transformed.shape, rasl_transformed.shape, tgt)
                for row_idx in range(sk_transformed.shape[0]):
                    for col_idx in range(sk_transformed.shape[1]):
                        self.assertEqual(
                            sk_transformed[row_idx, col_idx],
                            rasl_transformed.iloc[row_idx, col_idx],
                            (row_idx, col_idx, tgt),
                        )

    def test_fit_transform_numeric_nonan_missing(self):
        self._fill_missing_value("age", 36.0, -1)
        num_columns = ["age", "fnlwgt", "education-num"]
        prefix = Map(columns={c: it[c] for c in num_columns})

        hyperparams = [
            {"strategy": "mean"},
            {"strategy": "median"},
            {"strategy": "most_frequent"},
            {"strategy": "constant", "fill_value": 99},
        ]
        for hyperparam in hyperparams:
            rasl_trainable = prefix >> RaslSimpleImputer(
                missing_values=-1, **hyperparam
            )
            sk_trainable = prefix >> SkSimpleImputer(missing_values=-1, **hyperparam)
            sk_trained = sk_trainable.fit(self.tgt2adult["pandas"][0][0])
            sk_transformed = sk_trained.transform(self.tgt2adult["pandas"][1][0])
            sk_statistics_ = sk_trained.get_last().impl.statistics_
            for tgt, dataset in self.tgt2adult.items():
                (train_X, _), (test_X, _) = dataset
                rasl_trained = rasl_trainable.fit(train_X)
                # test the fit succeeded.
                rasl_statistics_ = rasl_trained.get_last().impl.statistics_  # type: ignore

                self.assertEqual(len(sk_statistics_), len(rasl_statistics_), tgt)
                self.assertEqual(list(sk_statistics_), list(rasl_statistics_), tgt)

                rasl_transformed = rasl_trained.transform(test_X)
                if tgt == "spark":
                    rasl_transformed = rasl_transformed.toPandas()
                self.assertEqual(sk_transformed.shape, rasl_transformed.shape, tgt)
                for row_idx in range(sk_transformed.shape[0]):
                    for col_idx in range(sk_transformed.shape[1]):
                        self.assertEqual(
                            sk_transformed[row_idx, col_idx],
                            rasl_transformed.iloc[row_idx, col_idx],
                            (row_idx, col_idx, tgt),
                        )

    def test_predict(self):
        self._fill_missing_value("age", 36.0, np.nan)
        (train_X_pd, train_y_pd), (test_X_pd, test_y_pd) = self.tgt2adult["pandas"]
        num_columns = ["age", "fnlwgt", "education-num"]
        prefix = Map(columns={c: it[c] for c in num_columns})
        to_pd = FunctionTransformer(
            func=lambda X: X if isinstance(X, pd.DataFrame) else X.toPandas()
        )
        lr = LogisticRegression()
        imputer_args = {"strategy": "mean"}
        sk_trainable = prefix >> SkSimpleImputer(**imputer_args) >> lr
        sk_trained = sk_trainable.fit(train_X_pd, train_y_pd)
        sk_predicted = sk_trained.predict(test_X_pd)
        rasl_trainable = prefix >> RaslSimpleImputer(**imputer_args) >> to_pd >> lr
        for tgt, dataset in self.tgt2adult.items():
            (train_X, train_y), (test_X, test_y) = dataset
            rasl_trained = rasl_trainable.fit(train_X, train_y)
            rasl_predicted = rasl_trained.predict(test_X)
            self.assertEqual(sk_predicted.shape, rasl_predicted.shape, tgt)
            self.assertEqual(sk_predicted.tolist(), rasl_predicted.tolist(), tgt)

    def test_invalid_datatype_strategy(self):
        sk_trainable = SkSimpleImputer()
        with self.assertRaises(ValueError):
            sk_trainable.fit(self.tgt2adult["pandas"][0][0])
        rasl_trainable = RaslSimpleImputer()
        for _, dataset in self.tgt2adult.items():
            (train_X, _), (_, _) = dataset
            with self.assertRaises(ValueError):
                _ = rasl_trainable.fit(train_X)

    def test_default_numeric_fill_value(self):
        self._fill_missing_value("age", 36.0, np.nan)
        num_columns = ["age", "fnlwgt", "education-num"]
        prefix = Map(columns={c: it[c] for c in num_columns})

        hyperparams = [{"strategy": "constant"}]
        for hyperparam in hyperparams:
            rasl_trainable = prefix >> RaslSimpleImputer(**hyperparam)
            sk_trainable = prefix >> SkSimpleImputer(**hyperparam)
            sk_trained = sk_trainable.fit(self.tgt2adult["pandas"][0][0])
            sk_transformed = sk_trained.transform(self.tgt2adult["pandas"][1][0])
            sk_statistics_ = sk_trained.steps()[-1].impl.statistics_
            for tgt, dataset in self.tgt2adult.items():
                (train_X, _), (test_X, _) = dataset
                rasl_trained = rasl_trainable.fit(train_X)
                # test the fit succeeded.
                rasl_statistics_ = rasl_trained.steps[-1][1].impl.statistics_
                print(sk_statistics_, rasl_statistics_)
                self.assertEqual(len(sk_statistics_), len(rasl_statistics_), tgt)
                self.assertEqual(list(sk_statistics_), list(rasl_statistics_), tgt)

                rasl_transformed = rasl_trained.transform(test_X)
                if tgt == "spark":
                    rasl_transformed = rasl_transformed.toPandas()
                self.assertEqual(sk_transformed.shape, rasl_transformed.shape, tgt)
                for row_idx in range(sk_transformed.shape[0]):
                    for col_idx in range(sk_transformed.shape[1]):
                        self.assertEqual(
                            sk_transformed[row_idx, col_idx],
                            rasl_transformed.iloc[row_idx, col_idx],
                            (row_idx, col_idx, tgt),
                        )

    def test_default_string_fill_value(self):
        self._fill_missing_value("education", "Prof-school", np.nan)

        str_columns = ["workclass", "education", "capital-gain"]
        prefix = Map(columns={c: it[c] for c in str_columns})

        hyperparams = [{"strategy": "constant"}]
        for hyperparam in hyperparams:
            rasl_trainable = prefix >> RaslSimpleImputer(**hyperparam)
            sk_trainable = prefix >> SkSimpleImputer(**hyperparam)
            sk_trained = sk_trainable.fit(self.tgt2adult["pandas"][0][0])
            sk_statistics_ = sk_trained.steps()[-1].impl.statistics_
            for tgt, dataset in self.tgt2adult.items():
                (train_X, _), (test_X, _) = dataset
                rasl_trained = rasl_trainable.fit(train_X)
                # test the fit succeeded.
                rasl_statistics_ = rasl_trained.steps[-1][1].impl.statistics_
                self.assertEqual(len(sk_statistics_), len(rasl_statistics_), tgt)
                self.assertEqual(list(sk_statistics_), list(rasl_statistics_), tgt)

                rasl_transformed = rasl_trained.transform(test_X)
                if tgt == "spark":
                    rasl_transformed = rasl_transformed.toPandas()
                # Note that for this test case, the output of sklearn transform does not
                # match rasl transform. There is at least one row which has a None
                # value and pandas replace treats it as nan and replaces it.
                # Sklearn which uses numpy does not replace a None.
                # So we just test that `missing_value` is the default assigned.
                self.assertEqual(rasl_transformed.iloc[1, 1], "missing_value")

    def test_multiple_modes_numeric(self):
        # Sklearn SimpleImputer says: for strategy `most_frequent`,
        # if there is more than one such value, only the smallest is returned.
        data = [[1, 10], [2, 15], [3, 14], [4, 15], [5, 14], [6, np.nan]]
        df = pd.DataFrame(data, columns=["Id", "Age"])
        hyperparam = {"strategy": "most_frequent"}
        sk_trainable = SkSimpleImputer(**hyperparam)
        rasl_trainable = RaslSimpleImputer(**hyperparam)
        sk_trained = sk_trainable.fit(df)
        rasl_trained = rasl_trainable.fit(df)
        self.assertEqual(
            len(sk_trained.statistics_), len(rasl_trained.impl.statistics_), "pandas"
        )
        self.assertEqual(
            list(sk_trained.statistics_), list(rasl_trained.impl.statistics_), "pandas"
        )

        # Ideally, we should test this for spark too, but the order of multiple modes
        # is different in spark and hence the statistics_ does not match.
        # Both are correct as per the definition of mode.

    @unittest.skip("skipping because the output does not match. Should we handle this?")
    def test_multiple_modes_string(self):
        # Sklearn SimpleImputer says: for strategy `most_frequent`,
        # if there is more than one such value, only the smallest is returned.
        data = [
            ["a", "t"],
            ["b", "f"],
            ["b", "m"],
            ["c", "f"],
            ["c", "m"],
            ["f", "missing"],
        ]
        df = pd.DataFrame(data, columns=["Id", "Gender"])
        hyperparam = {"strategy": "most_frequent", "missing_values": "missing"}
        sk_trainable = SkSimpleImputer(**hyperparam)
        rasl_trainable = RaslSimpleImputer(**hyperparam)
        sk_trained = sk_trainable.fit(df)
        rasl_trained = rasl_trainable.fit(df)
        self.assertEqual(
            len(sk_trained.statistics_), len(rasl_trained.impl.statistics_), "pandas"
        )
        self.assertEqual(
            list(sk_trained.statistics_), list(rasl_trained.impl.statistics_), "pandas"
        )

        # Ideally, we should test this for spark too, but the order of multiple modes
        # is different in spark and hence the statistics_ does not match.
        # Both are correct as per the definition of mode.


class TestStandardScaler(unittest.TestCase):
    @classmethod
    def setUpClass(cls):
        import typing
        from typing import Any, Dict

        targets = ["pandas", "spark"]
        cls.tgt2creditg = typing.cast(
            Dict[str, Any],
            {
                tgt: lale.datasets.openml.fetch(
                    "credit-g",
                    "classification",
                    preprocess=True,
                    astype=tgt,
                )
                for tgt in targets
            },
        )

    def _check_trained(self, op1, op2, msg):
        self.assertEqual(list(op1.feature_names_in_), list(op2.feature_names_in_), msg)
        self.assertEqual(op1.n_features_in_, op2.n_features_in_, msg)
        self.assertEqual(op1.n_samples_seen_, op2.n_samples_seen_, msg)
        if op1.mean_ is None:
            self.assertIsNone(op2.mean_, msg)
        else:
            self.assertIsNotNone(op2.mean_, msg)
            self.assertEqual(len(op1.mean_), len(op2.mean_), msg)
            for i in range(len(op1.mean_)):
                self.assertAlmostEqual(op1.mean_[i], op2.mean_[i], msg=msg)
        if op1.var_ is None:
            self.assertIsNone(op2.var_, msg)
        else:
            self.assertIsNotNone(op2.var_, msg)
            self.assertEqual(len(op1.var_), len(op2.var_), msg)
            for i in range(len(op1.var_)):
                self.assertAlmostEqual(op1.var_[i], op2.var_[i], msg=msg)
        if op1.scale_ is None:
            self.assertIsNone(op2.scale_, msg)
        else:
            self.assertIsNotNone(op2.scale_, msg)
            self.assertEqual(len(op1.scale_), len(op2.scale_), msg)
            for i in range(len(op1.scale_)):
                self.assertAlmostEqual(op1.scale_[i], op2.scale_[i], msg=msg)

    def test_fit(self):
        (train_X_pd, _), (_, _) = self.tgt2creditg["pandas"]
        sk_trainable = SkStandardScaler()
        sk_trained = sk_trainable.fit(train_X_pd)
        rasl_trainable = RaslStandardScaler()
        for tgt, dataset in self.tgt2creditg.items():
            (train_X, _), (_, _) = dataset
            rasl_trained = rasl_trainable.fit(train_X)
            self._check_trained(sk_trained, rasl_trained.impl, tgt)

    def test_partial_fit(self):
        (train_X_pd, _), (_, _) = self.tgt2creditg["pandas"]
        for tgt in self.tgt2creditg.keys():
            rasl_op = RaslStandardScaler()
            for lower, upper in [[0, 10], [10, 100], [100, train_X_pd.shape[0]]]:
                data_so_far = train_X_pd[0:upper]
                sk_op = SkStandardScaler()
                sk_op = sk_op.fit(data_so_far)
                data_delta = train_X_pd[lower:upper]
                if tgt == "spark":
                    data_delta = lale.datasets.pandas2spark(data_delta)
                rasl_op = rasl_op.partial_fit(data_delta)
                self._check_trained(sk_op, rasl_op.impl, (tgt, lower, upper))

    def test_transform(self):
        (train_X_pd, _), (test_X_pd, _) = self.tgt2creditg["pandas"]
        sk_trainable = SkStandardScaler()
        sk_trained = sk_trainable.fit(train_X_pd)
        sk_transformed = sk_trained.transform(test_X_pd)
        rasl_trainable = RaslStandardScaler()
        for tgt, dataset in self.tgt2creditg.items():
            (train_X, _), (test_X, _) = dataset
            rasl_trained = rasl_trainable.fit(train_X)
            self._check_trained(sk_trained, rasl_trained.impl, tgt)
            rasl_transformed = rasl_trained.transform(test_X)
            if tgt == "spark":
                rasl_transformed = rasl_transformed.toPandas()
            self.assertEqual(sk_transformed.shape, rasl_transformed.shape, tgt)
            for row_idx in range(sk_transformed.shape[0]):
                for col_idx in range(sk_transformed.shape[1]):
                    self.assertAlmostEqual(
                        sk_transformed[row_idx, col_idx],
                        rasl_transformed.iloc[row_idx, col_idx],
                        msg=(row_idx, col_idx, tgt),
                    )

    def test_predict(self):
        (train_X_pd, train_y_pd), (test_X_pd, test_y_pd) = self.tgt2creditg["pandas"]
        to_pd = FunctionTransformer(
            func=lambda X: X if isinstance(X, pd.DataFrame) else X.toPandas()
        )
        lr = LogisticRegression()
        sk_trainable = SkStandardScaler() >> lr
        sk_trained = sk_trainable.fit(train_X_pd, train_y_pd)
        sk_predicted = sk_trained.predict(test_X_pd)
        rasl_trainable = RaslStandardScaler() >> to_pd >> lr
        for tgt, dataset in self.tgt2creditg.items():
            (train_X, train_y), (test_X, test_y) = dataset
            rasl_trained = rasl_trainable.fit(train_X, train_y)
            rasl_predicted = rasl_trained.predict(test_X)
            self.assertEqual(sk_predicted.shape, rasl_predicted.shape, tgt)
            self.assertEqual(sk_predicted.tolist(), rasl_predicted.tolist(), tgt)<|MERGE_RESOLUTION|>--- conflicted
+++ resolved
@@ -18,10 +18,7 @@
 import jsonschema
 import numpy as np
 import pandas as pd
-<<<<<<< HEAD
 from sklearn.feature_selection import SelectKBest as SkSelectKBest
-=======
->>>>>>> 77bbd3d1
 from sklearn.impute import SimpleImputer as SkSimpleImputer
 from sklearn.preprocessing import MinMaxScaler as SkMinMaxScaler
 from sklearn.preprocessing import OneHotEncoder as SkOneHotEncoder
@@ -32,15 +29,13 @@
 import lale.datasets.openml
 from lale.datasets.multitable.fetch_datasets import fetch_go_sales_dataset
 from lale.expressions import it
+from lale.helpers import _ensure_pandas
 from lale.lib.lale import Scan, categorical
 from lale.lib.rasl import Map
 from lale.lib.rasl import MinMaxScaler as RaslMinMaxScaler
 from lale.lib.rasl import OneHotEncoder as RaslOneHotEncoder
 from lale.lib.rasl import OrdinalEncoder as RaslOrdinalEncoder
-<<<<<<< HEAD
 from lale.lib.rasl import SelectKBest as RaslSelectKBest
-=======
->>>>>>> 77bbd3d1
 from lale.lib.rasl import SimpleImputer as RaslSimpleImputer
 from lale.lib.rasl import StandardScaler as RaslStandardScaler
 from lale.lib.sklearn import FunctionTransformer, LogisticRegression
@@ -280,10 +275,20 @@
 
 
 class TestSelectKBest(unittest.TestCase):
-    def setUp(self):
+    # def setUp(self):
+    #     from sklearn.datasets import load_digits
+
+    #     self.X, self.y = load_digits(return_X_y=True, as_frame=True)
+
+    @classmethod
+    def setUpClass(cls):
         from sklearn.datasets import load_digits
 
-        self.X, self.y = load_digits(return_X_y=True, as_frame=True)
+        X, y = load_digits(return_X_y=True, as_frame=True)
+        cls.tgt2digits = {
+            "pandas": (X, y),
+            "spark": (lale.datasets.pandas2spark(X), lale.datasets.pandas2spark(y)),
+        }
 
     def _check_trained(self, sk_trained, rasl_trained, msg=""):
         np.testing.assert_equal(sk_trained.scores_, rasl_trained.impl.scores_, msg)
@@ -294,27 +299,32 @@
 
     def test_fit(self):
         sk_trainable = SkSelectKBest(k=20)
+        X, y = self.tgt2digits["pandas"]
+        sk_trained = sk_trainable.fit(X, y)
         rasl_trainable = RaslSelectKBest(k=20)
-        sk_trained = sk_trainable.fit(self.X, self.y)
-        rasl_trained = rasl_trainable.fit(self.X, self.y)
-        self._check_trained(sk_trained, rasl_trained)
+        for tgt, (X, y) in self.tgt2digits.items():
+            rasl_trained = rasl_trainable.fit(X, y)
+            self._check_trained(sk_trained, rasl_trained, tgt)
 
     def test_transform(self):
         sk_trainable = SkSelectKBest(k=20)
+        X, y = self.tgt2digits["pandas"]
+        sk_trained = sk_trainable.fit(X, y)
+        sk_transformed = sk_trained.transform(X)
         rasl_trainable = RaslSelectKBest(k=20)
-        sk_trained = sk_trainable.fit(self.X, self.y)
-        rasl_trained = rasl_trainable.fit(self.X, self.y)
-        sk_transformed = sk_trained.transform(self.X)
-        rasl_transformed = rasl_trained.transform(self.X)
-        self._check_trained(sk_trained, rasl_trained)
-        self.assertEqual(sk_transformed.shape, rasl_transformed.shape)
-        for row_idx in range(sk_transformed.shape[0]):
-            for col_idx in range(sk_transformed.shape[1]):
-                self.assertAlmostEqual(
-                    sk_transformed[row_idx, col_idx],
-                    rasl_transformed.iloc[row_idx, col_idx],
-                    msg=(row_idx, col_idx),
-                )
+        for tgt, (X, y) in self.tgt2digits.items():
+            rasl_trained = rasl_trainable.fit(X, y)
+            rasl_transformed = rasl_trained.transform(X)
+            self._check_trained(sk_trained, rasl_trained, tgt)
+            rasl_transformed = _ensure_pandas(rasl_transformed)
+            self.assertEqual(sk_transformed.shape, rasl_transformed.shape, tgt)
+            for row_idx in range(sk_transformed.shape[0]):
+                for col_idx in range(sk_transformed.shape[1]):
+                    self.assertAlmostEqual(
+                        sk_transformed[row_idx, col_idx],
+                        rasl_transformed.iloc[row_idx, col_idx],
+                        msg=(row_idx, col_idx),
+                    )
 
     def test_partial_fit(self):
         rasl_trainable = RaslSelectKBest(k=20)
