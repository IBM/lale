--- conflicted
+++ resolved
@@ -33,11 +33,8 @@
 from lale.lib.rasl import MinMaxScaler as RaslMinMaxScaler
 from lale.lib.rasl import OneHotEncoder as RaslOneHotEncoder
 from lale.lib.rasl import OrdinalEncoder as RaslOrdinalEncoder
-<<<<<<< HEAD
 from lale.lib.rasl import SimpleImputer as RaslSimpleImputer
-=======
 from lale.lib.rasl import StandardScaler as RaslStandardScaler
->>>>>>> d219afd6
 from lale.lib.sklearn import FunctionTransformer, LogisticRegression
 
 
@@ -491,7 +488,6 @@
             self.assertEqual(sk_predicted.tolist(), rasl_predicted.tolist(), tgt)
 
 
-<<<<<<< HEAD
 class TestSimpleImputer(unittest.TestCase):
     @classmethod
     def setUpClass(cls):
@@ -612,7 +608,141 @@
         (train_X_pd, train_y_pd), (test_X_pd, test_y_pd) = self.tgt2adult["pandas"]
         num_columns = ["age", "fnlwgt", "education-num"]
         prefix = Map(columns={c: it[c] for c in num_columns})
-=======
+        imputer_args = {"strategy": "mean"}
+        sk_trainable = prefix >> SkSimpleImputer(**imputer_args) >> lr
+        sk_trained = sk_trainable.fit(train_X_pd, train_y_pd)
+        sk_predicted = sk_trained.predict(test_X_pd)
+        rasl_trainable = prefix >> RaslSimpleImputer(**imputer_args) >> to_pd >> lr
+        for tgt, dataset in self.tgt2adult.items():
+            (train_X, train_y), (test_X, test_y) = dataset
+            rasl_trained = rasl_trainable.fit(train_X, train_y)
+            rasl_predicted = rasl_trained.predict(test_X)
+            self.assertEqual(sk_predicted.shape, rasl_predicted.shape, tgt)
+            self.assertEqual(sk_predicted.tolist(), rasl_predicted.tolist(), tgt)
+
+    def test_invalid_datatype_strategy(self):
+        sk_trainable = SkSimpleImputer()
+        with self.assertRaises(ValueError):
+            sk_trainable.fit(self.tgt2adult["pandas"][0][0])
+        rasl_trainable = RaslSimpleImputer()
+        for _, dataset in self.tgt2adult.items():
+            (train_X, _), (_, _) = dataset
+            with self.assertRaises(ValueError):
+                _ = rasl_trainable.fit(train_X)
+
+    def test_default_numeric_fill_value(self):
+        self._fill_missing_value("age", 36.0, np.nan)
+        num_columns = ["age", "fnlwgt", "education-num"]
+        prefix = Map(columns={c: it[c] for c in num_columns})
+
+        hyperparams = [{"strategy": "constant"}]
+        for hyperparam in hyperparams:
+            rasl_trainable = prefix >> RaslSimpleImputer(**hyperparam)
+            sk_trainable = prefix >> SkSimpleImputer(**hyperparam)
+            sk_trained = sk_trainable.fit(self.tgt2adult["pandas"][0][0])
+            sk_transformed = sk_trained.transform(self.tgt2adult["pandas"][1][0])
+            sk_statistics_ = sk_trained.steps()[-1].impl.statistics_
+            for tgt, dataset in self.tgt2adult.items():
+                (train_X, _), (test_X, _) = dataset
+                rasl_trained = rasl_trainable.fit(train_X)
+                # test the fit succeeded.
+                rasl_statistics_ = rasl_trained.steps()[-1].impl.statistics_
+                print(sk_statistics_, rasl_statistics_)
+                self.assertEqual(len(sk_statistics_), len(rasl_statistics_), tgt)
+                self.assertEqual(list(sk_statistics_), list(rasl_statistics_), tgt)
+
+                rasl_transformed = rasl_trained.transform(test_X)
+                if tgt == "spark":
+                    rasl_transformed = rasl_transformed.toPandas()
+                self.assertEqual(sk_transformed.shape, rasl_transformed.shape, tgt)
+                for row_idx in range(sk_transformed.shape[0]):
+                    for col_idx in range(sk_transformed.shape[1]):
+                        self.assertEqual(
+                            sk_transformed[row_idx, col_idx],
+                            rasl_transformed.iloc[row_idx, col_idx],
+                            (row_idx, col_idx, tgt),
+                        )
+
+    def test_default_string_fill_value(self):
+        self._fill_missing_value("education", "Prof-school", np.nan)
+
+        str_columns = ["workclass", "education", "capital-gain"]
+        prefix = Map(columns={c: it[c] for c in str_columns})
+
+        hyperparams = [{"strategy": "constant"}]
+        for hyperparam in hyperparams:
+            rasl_trainable = prefix >> RaslSimpleImputer(**hyperparam)
+            sk_trainable = prefix >> SkSimpleImputer(**hyperparam)
+            sk_trained = sk_trainable.fit(self.tgt2adult["pandas"][0][0])
+            sk_statistics_ = sk_trained.steps()[-1].impl.statistics_
+            for tgt, dataset in self.tgt2adult.items():
+                (train_X, _), (test_X, _) = dataset
+                rasl_trained = rasl_trainable.fit(train_X)
+                # test the fit succeeded.
+                rasl_statistics_ = rasl_trained.steps()[-1].impl.statistics_
+                self.assertEqual(len(sk_statistics_), len(rasl_statistics_), tgt)
+                self.assertEqual(list(sk_statistics_), list(rasl_statistics_), tgt)
+
+                rasl_transformed = rasl_trained.transform(test_X)
+                if tgt == "spark":
+                    rasl_transformed = rasl_transformed.toPandas()
+                # Note that for this test case, the output of sklearn transform does not
+                # match rasl transform. There is at least one row which has a None
+                # value and pandas replace treats it as nan and replaces it.
+                # Sklearn which uses numpy does not replace a None.
+                # So we just test that `missing_value` is the default assigned.
+                self.assertEqual(rasl_transformed.iloc[1, 1], "missing_value")
+
+    def test_multiple_modes_numeric(self):
+        # Sklearn SimpleImputer says: for strategy `most_frequent`,
+        # if there is more than one such value, only the smallest is returned.
+        data = [[1, 10], [2, 15], [3, 14], [4, 15], [5, 14], [6, np.nan]]
+        df = pd.DataFrame(data, columns=["Id", "Age"])
+        hyperparam = {"strategy": "most_frequent"}
+        sk_trainable = SkSimpleImputer(**hyperparam)
+        rasl_trainable = RaslSimpleImputer(**hyperparam)
+        sk_trained = sk_trainable.fit(df)
+        rasl_trained = rasl_trainable.fit(df)
+        self.assertEqual(
+            len(sk_trained.statistics_), len(rasl_trained.impl.statistics_), "pandas"
+        )
+        self.assertEqual(
+            list(sk_trained.statistics_), list(rasl_trained.impl.statistics_), "pandas"
+        )
+
+        # Ideally, we should test this for spark too, but the order of multiple modes
+        # is different in spark and hence the statistics_ does not match.
+        # Both are correct as per the definition of mode.
+
+    @unittest.skip("skipping because the output does not match. Should we handle this?")
+    def test_multiple_modes_string(self):
+        # Sklearn SimpleImputer says: for strategy `most_frequent`,
+        # if there is more than one such value, only the smallest is returned.
+        data = [
+            ["a", "t"],
+            ["b", "f"],
+            ["b", "m"],
+            ["c", "f"],
+            ["c", "m"],
+            ["f", "missing"],
+        ]
+        df = pd.DataFrame(data, columns=["Id", "Gender"])
+        hyperparam = {"strategy": "most_frequent", "missing_values": "missing"}
+        sk_trainable = SkSimpleImputer(**hyperparam)
+        rasl_trainable = RaslSimpleImputer(**hyperparam)
+        sk_trained = sk_trainable.fit(df)
+        rasl_trained = rasl_trainable.fit(df)
+        self.assertEqual(
+            len(sk_trained.statistics_), len(rasl_trained.impl.statistics_), "pandas"
+        )
+        self.assertEqual(
+            list(sk_trained.statistics_), list(rasl_trained.impl.statistics_), "pandas"
+        )
+
+        # Ideally, we should test this for spark too, but the order of multiple modes
+        # is different in spark and hence the statistics_ does not match.
+        # Both are correct as per the definition of mode.
+
 class TestStandardScaler(unittest.TestCase):
     @classmethod
     def setUpClass(cls):
@@ -707,154 +837,17 @@
 
     def test_predict(self):
         (train_X_pd, train_y_pd), (test_X_pd, test_y_pd) = self.tgt2creditg["pandas"]
->>>>>>> d219afd6
         to_pd = FunctionTransformer(
             func=lambda X: X if isinstance(X, pd.DataFrame) else X.toPandas()
         )
         lr = LogisticRegression()
-<<<<<<< HEAD
-        imputer_args = {"strategy": "mean"}
-        sk_trainable = prefix >> SkSimpleImputer(**imputer_args) >> lr
-        sk_trained = sk_trainable.fit(train_X_pd, train_y_pd)
-        sk_predicted = sk_trained.predict(test_X_pd)
-        rasl_trainable = prefix >> RaslSimpleImputer(**imputer_args) >> to_pd >> lr
-        for tgt, dataset in self.tgt2adult.items():
-=======
         sk_trainable = SkStandardScaler() >> lr
         sk_trained = sk_trainable.fit(train_X_pd, train_y_pd)
         sk_predicted = sk_trained.predict(test_X_pd)
         rasl_trainable = RaslStandardScaler() >> to_pd >> lr
         for tgt, dataset in self.tgt2creditg.items():
->>>>>>> d219afd6
             (train_X, train_y), (test_X, test_y) = dataset
             rasl_trained = rasl_trainable.fit(train_X, train_y)
             rasl_predicted = rasl_trained.predict(test_X)
             self.assertEqual(sk_predicted.shape, rasl_predicted.shape, tgt)
-<<<<<<< HEAD
-            self.assertEqual(sk_predicted.tolist(), rasl_predicted.tolist(), tgt)
-
-    def test_invalid_datatype_strategy(self):
-        sk_trainable = SkSimpleImputer()
-        with self.assertRaises(ValueError):
-            sk_trainable.fit(self.tgt2adult["pandas"][0][0])
-        rasl_trainable = RaslSimpleImputer()
-        for _, dataset in self.tgt2adult.items():
-            (train_X, _), (_, _) = dataset
-            with self.assertRaises(ValueError):
-                _ = rasl_trainable.fit(train_X)
-
-    def test_default_numeric_fill_value(self):
-        self._fill_missing_value("age", 36.0, np.nan)
-        num_columns = ["age", "fnlwgt", "education-num"]
-        prefix = Map(columns={c: it[c] for c in num_columns})
-
-        hyperparams = [{"strategy": "constant"}]
-        for hyperparam in hyperparams:
-            rasl_trainable = prefix >> RaslSimpleImputer(**hyperparam)
-            sk_trainable = prefix >> SkSimpleImputer(**hyperparam)
-            sk_trained = sk_trainable.fit(self.tgt2adult["pandas"][0][0])
-            sk_transformed = sk_trained.transform(self.tgt2adult["pandas"][1][0])
-            sk_statistics_ = sk_trained.steps()[-1].impl.statistics_
-            for tgt, dataset in self.tgt2adult.items():
-                (train_X, _), (test_X, _) = dataset
-                rasl_trained = rasl_trainable.fit(train_X)
-                # test the fit succeeded.
-                rasl_statistics_ = rasl_trained.steps()[-1].impl.statistics_
-                print(sk_statistics_, rasl_statistics_)
-                self.assertEqual(len(sk_statistics_), len(rasl_statistics_), tgt)
-                self.assertEqual(list(sk_statistics_), list(rasl_statistics_), tgt)
-
-                rasl_transformed = rasl_trained.transform(test_X)
-                if tgt == "spark":
-                    rasl_transformed = rasl_transformed.toPandas()
-                self.assertEqual(sk_transformed.shape, rasl_transformed.shape, tgt)
-                for row_idx in range(sk_transformed.shape[0]):
-                    for col_idx in range(sk_transformed.shape[1]):
-                        self.assertEqual(
-                            sk_transformed[row_idx, col_idx],
-                            rasl_transformed.iloc[row_idx, col_idx],
-                            (row_idx, col_idx, tgt),
-                        )
-
-    def test_default_string_fill_value(self):
-        self._fill_missing_value("education", "Prof-school", np.nan)
-
-        str_columns = ["workclass", "education", "capital-gain"]
-        prefix = Map(columns={c: it[c] for c in str_columns})
-
-        hyperparams = [{"strategy": "constant"}]
-        for hyperparam in hyperparams:
-            rasl_trainable = prefix >> RaslSimpleImputer(**hyperparam)
-            sk_trainable = prefix >> SkSimpleImputer(**hyperparam)
-            sk_trained = sk_trainable.fit(self.tgt2adult["pandas"][0][0])
-            sk_statistics_ = sk_trained.steps()[-1].impl.statistics_
-            for tgt, dataset in self.tgt2adult.items():
-                (train_X, _), (test_X, _) = dataset
-                rasl_trained = rasl_trainable.fit(train_X)
-                # test the fit succeeded.
-                rasl_statistics_ = rasl_trained.steps()[-1].impl.statistics_
-                self.assertEqual(len(sk_statistics_), len(rasl_statistics_), tgt)
-                self.assertEqual(list(sk_statistics_), list(rasl_statistics_), tgt)
-
-                rasl_transformed = rasl_trained.transform(test_X)
-                if tgt == "spark":
-                    rasl_transformed = rasl_transformed.toPandas()
-                # Note that for this test case, the output of sklearn transform does not
-                # match rasl transform. There is at least one row which has a None
-                # value and pandas replace treats it as nan and replaces it.
-                # Sklearn which uses numpy does not replace a None.
-                # So we just test that `missing_value` is the default assigned.
-                self.assertEqual(rasl_transformed.iloc[1, 1], "missing_value")
-
-    def test_multiple_modes_numeric(self):
-        # Sklearn SimpleImputer says: for strategy `most_frequent`,
-        # if there is more than one such value, only the smallest is returned.
-        data = [[1, 10], [2, 15], [3, 14], [4, 15], [5, 14], [6, np.nan]]
-        df = pd.DataFrame(data, columns=["Id", "Age"])
-        hyperparam = {"strategy": "most_frequent"}
-        sk_trainable = SkSimpleImputer(**hyperparam)
-        rasl_trainable = RaslSimpleImputer(**hyperparam)
-        sk_trained = sk_trainable.fit(df)
-        rasl_trained = rasl_trainable.fit(df)
-        self.assertEqual(
-            len(sk_trained.statistics_), len(rasl_trained.impl.statistics_), "pandas"
-        )
-        self.assertEqual(
-            list(sk_trained.statistics_), list(rasl_trained.impl.statistics_), "pandas"
-        )
-
-        # Ideally, we should test this for spark too, but the order of multiple modes
-        # is different in spark and hence the statistics_ does not match.
-        # Both are correct as per the definition of mode.
-
-    @unittest.skip("skipping because the output does not match. Should we handle this?")
-    def test_multiple_modes_string(self):
-        # Sklearn SimpleImputer says: for strategy `most_frequent`,
-        # if there is more than one such value, only the smallest is returned.
-        data = [
-            ["a", "t"],
-            ["b", "f"],
-            ["b", "m"],
-            ["c", "f"],
-            ["c", "m"],
-            ["f", "missing"],
-        ]
-        df = pd.DataFrame(data, columns=["Id", "Gender"])
-        hyperparam = {"strategy": "most_frequent", "missing_values": "missing"}
-        sk_trainable = SkSimpleImputer(**hyperparam)
-        rasl_trainable = RaslSimpleImputer(**hyperparam)
-        sk_trained = sk_trainable.fit(df)
-        rasl_trained = rasl_trainable.fit(df)
-        self.assertEqual(
-            len(sk_trained.statistics_), len(rasl_trained.impl.statistics_), "pandas"
-        )
-        self.assertEqual(
-            list(sk_trained.statistics_), list(rasl_trained.impl.statistics_), "pandas"
-        )
-
-        # Ideally, we should test this for spark too, but the order of multiple modes
-        # is different in spark and hence the statistics_ does not match.
-        # Both are correct as per the definition of mode.
-=======
-            self.assertEqual(sk_predicted.tolist(), rasl_predicted.tolist(), tgt)
->>>>>>> d219afd6
+            self.assertEqual(sk_predicted.tolist(), rasl_predicted.tolist(), tgt)