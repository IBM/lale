# Copyright 2019 IBM Corporation
#
# Licensed under the Apache License, Version 2.0 (the "License");
# you may not use this file except in compliance with the License.
# You may obtain a copy of the License at
#
# http://www.apache.org/licenses/LICENSE-2.0
#
# Unless required by applicable law or agreed to in writing, software
# distributed under the License is distributed on an "AS IS" BASIS,
# WITHOUT WARRANTIES OR CONDITIONS OF ANY KIND, either express or implied.
# See the License for the specific language governing permissions and
# limitations under the License.

import unittest

import jsonschema
import numpy as np
import pandas as pd

import lale.operators
from lale.operator_wrapper import wrap_imported_operators

try:
    from pyspark import SparkConf, SparkContext
    from pyspark.sql import Row, SQLContext
    from pyspark.sql import functions as f

    spark_installed = True
except ImportError:
    spark_installed = False

from test import EnableSchemaValidation

from sklearn.datasets import load_iris
from sklearn.model_selection import train_test_split

from lale.datasets.data_schemas import add_table_name, get_table_name
from lale.datasets.multitable import multitable_train_test_split
from lale.datasets.multitable.fetch_datasets import fetch_go_sales_dataset
from lale.expressions import (
    asc,
    collect_set,
    count,
    day_of_month,
    day_of_week,
    day_of_year,
    desc,
    first,
    hour,
    identity,
    isnan,
    isnotnan,
    isnotnull,
    isnull,
    it,
    max,
    mean,
    median,
    min,
    minute,
    mode,
    month,
    replace,
    string_indexer,
    sum,
)
from lale.helpers import _is_pandas_df, _is_spark_df
from lale.lib.lale import (
    Alias,
<<<<<<< HEAD
=======
    ConcatFeatures,
    Filter,
>>>>>>> 77bbd3d1
    GroupBy,
    Hyperopt,
    Join,
    OrderBy,
    Relational,
    Scan,
    SplitXy,
)
<<<<<<< HEAD
from lale.lib.rasl import Aggregate, Filter, Map
from lale.lib.sklearn import PCA, LogisticRegression
=======
from lale.lib.rasl import Aggregate, Map
from lale.lib.sklearn import PCA, KNeighborsClassifier, LogisticRegression
>>>>>>> 77bbd3d1


# Testing '==' and '!=' operator with different types of expressions
class TestExpressions(unittest.TestCase):
    def test_expr_1(self):
        with self.assertRaises(TypeError):
            if it.col < 3:
                _ = "If it throws an exception, then the test is successful."

    def test_expr_2(self):
        self.assertFalse(it.col == 5)

    def test_expr_3(self):
        try:
            if it.col == it.col:
                _ = "If it does not throw an exception, then the test is successful."
        except Exception:
            self.fail("Expression 'it.col == it.col' raised an exception unexpectedly!")

    def test_expr_4(self):
        self.assertFalse(it.col == it.col2)

    def test_expr_5(self):
        X = it.col
        self.assertTrue(X == X)

    def test_expr_6(self):
        self.assertFalse(it.col != 5)

    def test_expr_7(self):
        try:
            if it.col != it.col:
                _ = "If it does not throw an exception, then the test is successful."
        except Exception:
            self.fail("Expression 'it.col != it.col' raised an exception unexpectedly!")

    def test_expr_8(self):
        self.assertFalse(it.col != it.col2)

    def test_expr_9(self):
        X = it.col
        self.assertTrue(X != X)


# Testing filter operator for pandas dataframes
class TestFilter(unittest.TestCase):
    # Define pandas dataframes with different structures
    def setUp(self):
        table1 = {
            "train_id": [1, 2, 3, 4, 5],
            "col1": ["NY", "TX", "CA", "NY", "CA"],
            "col2": [0, 1, 1, 0, 1],
        }
        self.df1 = add_table_name(pd.DataFrame(data=table1), "main")

        table3 = {
            "tid": [2, 3, 4, 5],
            "col5": ["Warm", "Cold", "Warm", "Cold"],
        }
        self.df3 = add_table_name(pd.DataFrame(data=table3), "t1")

        table5 = {
            "TrainId": [1, 2, 3, 4, 5],
            "col3": ["NY", "NY", "CA", "TX", "TX"],
            "col4": [1, 1, 4, 8, 0],
            "col6": [1, np.nan, 2, None, 3],
        }
        self.df5 = add_table_name(pd.DataFrame(data=table5), "info")

        trainable = Join(
            pred=[
                it.main.train_id == it.info.TrainId,
                it.info.TrainId == it.t1.tid,
            ],
            join_type="left",
        )
        self.transformed_df = trainable.transform([self.df1, self.df5, self.df3])
        self.assertEqual(self.transformed_df.shape, (5, 9))
        self.assertEqual(self.transformed_df["col3"][2], "CA")

    def test_filter_pandas_isnan(self):
        trainable = Filter(pred=[isnan(it.col6)])
        filtered_df = trainable.transform(self.transformed_df)
        self.assertEqual(filtered_df.shape, (2, 9))
        self.assertTrue(np.all(np.isnan(filtered_df["col6"])))

    def test_filter_pandas_isnotnan(self):
        trainable = Filter(pred=[isnotnan(it.col6)])
        filtered_df = trainable.transform(self.transformed_df)
        self.assertEqual(filtered_df.shape, (3, 9))
        self.assertTrue(np.any(np.logical_not(np.isnan(filtered_df["col6"]))))

    def test_filter_pandas_isnull(self):
        trainable = Filter(pred=[isnull(it.col6)])
        filtered_df = trainable.transform(self.transformed_df)
        self.assertEqual(filtered_df.shape, (2, 9))
        self.assertTrue(np.all(np.isnan(filtered_df["col6"])))

    def test_filter_pandas_isnotnull(self):
        trainable = Filter(pred=[isnotnull(it.col6)])
        filtered_df = trainable.transform(self.transformed_df)
        self.assertEqual(filtered_df.shape, (3, 9))
        self.assertTrue(np.any(np.logical_not(np.isnan(filtered_df["col6"]))))

    def test_filter_pandas_eq(self):
        trainable = Filter(pred=[it.col3 == "TX"])
        filtered_df = trainable.transform(self.transformed_df)
        self.assertEqual(filtered_df.shape, (2, 9))
        self.assertTrue(np.all(filtered_df["col3"] == "TX"))

    def test_filter_pandas_neq(self):
        trainable = Filter(pred=[it.col1 != it["col3"]])
        filtered_df = trainable.transform(self.transformed_df)
        self.assertEqual(filtered_df.shape, (3, 9))
        self.assertTrue(np.all(filtered_df["col1"] != filtered_df["col3"]))

    def test_filter_pandas_ge(self):
        trainable = Filter(pred=[it["col4"] >= 5])
        filtered_df = trainable.transform(self.transformed_df)
        self.assertEqual(filtered_df.shape, (1, 9))
        self.assertTrue(np.all(filtered_df["col4"] >= 5))

    def test_filter_pandas_gt(self):
        trainable = Filter(pred=[it["train_id"] > it.col4])
        filtered_df = trainable.transform(self.transformed_df)
        self.assertEqual(filtered_df.shape, (2, 9))
        self.assertTrue(np.all(filtered_df["train_id"] != filtered_df["col4"]))

    def test_filter_pandas_le(self):
        trainable = Filter(pred=[it["col3"] <= "NY"])
        filtered_df = trainable.transform(self.transformed_df)
        self.assertEqual(filtered_df.shape, (3, 9))
        self.assertTrue(np.all(filtered_df["col3"] <= "NY"))

    def test_filter_pandas_lt(self):
        trainable = Filter(pred=[it["col4"] < it["TrainId"]])
        filtered_df = trainable.transform(self.transformed_df)
        self.assertEqual(filtered_df.shape, (2, 9))
        self.assertTrue(np.all(filtered_df["col4"] < filtered_df["TrainId"]))

    def test_filter_pandas_multiple1(self):
        trainable = Filter(pred=[it.col3 == "TX", it["col4"] > 4])
        filtered_df = trainable.transform(self.transformed_df)
        self.assertEqual(filtered_df.shape, (1, 9))
        self.assertTrue(np.all(filtered_df["col3"] == "TX"))
        self.assertTrue(np.all(filtered_df["col4"] > 4))

    def test_filter_pandas_multiple2(self):
        trainable = Filter(pred=[it.col5 != "Cold", it.train_id <= 4])
        filtered_df = trainable.transform(self.transformed_df)
        self.assertEqual(filtered_df.shape, (3, 9))
        self.assertTrue(np.all(filtered_df["col5"] != "Cold"))
        self.assertTrue(np.all(filtered_df["train_id"] <= 4))

    def test_filter_pandas_multiple3(self):
        trainable = Filter(
            pred=[
                it["train_id"] == it["TrainId"],
                it["col2"] != it.col4,
                it.col5 == "Cold",
            ]
        )
        filtered_df = trainable.transform(self.transformed_df)
        self.assertEqual(filtered_df.shape, (2, 9))
        self.assertTrue(np.all(filtered_df["train_id"] == filtered_df["train_id"]))
        self.assertTrue(np.all(filtered_df["col2"] != filtered_df["col4"]))
        self.assertTrue(np.all(filtered_df["col5"] == "Cold"))

    def test_filter_pandas_no_col_error(self):
        with self.assertRaises(ValueError):
            trainable = Filter(pred=[it["TrainId"] < it.col_na])
            _ = trainable.transform(self.transformed_df)


# Testing filter operator for spark dataframes
class TestFilterSpark(unittest.TestCase):
    # Define spark dataframes with different structures
    def setUp(self):
        if spark_installed:
            conf = (
                SparkConf()
                .setMaster("local[2]")
                .set("spark.driver.bindAddress", "127.0.0.1")
            )
            sc = SparkContext.getOrCreate(conf=conf)
            sqlContext = SQLContext(sc)

            l2 = [
                (1, "NY", 100),
                (2, "NY", 150),
                (3, "TX", 200),
                (4, "TX", 100),
                (5, "CA", 200),
            ]
            rdd = sc.parallelize(l2)
            table2 = rdd.map(
                lambda x: Row(TrainId=int(x[0]), col3=x[1], col4=int(x[2]))
            )
            self.spark_df2 = add_table_name(sqlContext.createDataFrame(table2), "info")

            l3 = [(2, "Warm"), (3, "Cold"), (4, "Warm"), (5, "Cold")]
            rdd = sc.parallelize(l3)
            table3 = rdd.map(lambda x: Row(tid=int(x[0]), col5=x[1]))
            self.spark_df3 = add_table_name(sqlContext.createDataFrame(table3), "t1")

            l4 = [
                (1, "NY", 1, float(1)),
                (2, "TX", 6, np.nan),
                (3, "CA", 2, float(2)),
                (4, "NY", 5, None),
                (5, "CA", 0, float(3)),
            ]
            rdd = sc.parallelize(l4)
            table4 = rdd.map(
                lambda x: Row(TrainId=int(x[0]), col1=x[1], col2=int(x[2]), col6=x[3])
            )
            self.spark_df4 = add_table_name(sqlContext.createDataFrame(table4), "main")

            trainable = Join(
                pred=[it.main.TrainId == it.info.TrainId, it.info.TrainId == it.t1.tid],
                join_type="left",
            )
            self.transformed_df = trainable.transform(
                [self.spark_df4, self.spark_df2, self.spark_df3]
            ).sort("TrainId")
            self.assertEqual(self.transformed_df.count(), 5)
            self.assertEqual(len(self.transformed_df.columns), 8)
            self.assertEqual(self.transformed_df.collect()[2]["col1"], "CA")

    def test_filter_spark_isnan(self):
        if spark_installed:
            trainable = Filter(pred=[isnan(it["col6"])])
            filtered_df = trainable.transform(self.transformed_df)
            self.assertEqual(filtered_df.count(), 1)
            self.assertEqual(len(filtered_df.columns), 8)
            rows = filtered_df.rdd.collect()
            row0 = rows[0]
            self.assertEqual(row0[1], "TX")
            self.assertTrue(np.isnan(row0[3]))

    def test_filter_spark_isnotnan(self):
        if spark_installed:
            trainable = Filter(pred=[isnotnan(it["col6"])])
            filtered_df = trainable.transform(self.transformed_df)
            self.assertEqual(filtered_df.count(), 4)
            self.assertEqual(len(filtered_df.columns), 8)
            test_list = filtered_df.select(f.collect_list("col6")).first()[0]
            self.assertTrue(np.all((not np.isnan(i) for i in test_list)))

    def test_filter_spark_isnull(self):
        if spark_installed:
            trainable = Filter(pred=[isnull(it["col6"])])
            filtered_df = trainable.transform(self.transformed_df)
            self.assertEqual(filtered_df.count(), 1)
            self.assertEqual(len(filtered_df.columns), 8)
            rows = filtered_df.rdd.collect()
            row0 = rows[0]
            self.assertEqual(row0[1], "NY")
            self.assertIsNone(row0[3])

    def test_filter_spark_isnotnull(self):
        if spark_installed:
            trainable = Filter(pred=[isnotnull(it["col6"])])
            filtered_df = trainable.transform(self.transformed_df)
            self.assertEqual(filtered_df.count(), 4)
            self.assertEqual(len(filtered_df.columns), 8)
            test_list = filtered_df.select(f.collect_list("col6")).first()[0]
            self.assertTrue(np.all(i is not None for i in test_list))

    def test_filter_spark_eq(self):
        if spark_installed:
            trainable = Filter(pred=[it["col3"] == "NY"])
            filtered_df = trainable.transform(self.transformed_df)
            self.assertEqual(filtered_df.count(), 2)
            self.assertEqual(len(filtered_df.columns), 8)
            test_list = filtered_df.select(f.collect_list("col3")).first()[0]
            self.assertTrue(np.all(pd.Series(test_list) == "NY"))

    def test_filter_spark_neq(self):
        if spark_installed:
            trainable = Filter(pred=[it.col1 != it["col3"]])
            filtered_df = trainable.transform(self.transformed_df)
            self.assertEqual(filtered_df.count(), 3)
            self.assertEqual(len(filtered_df.columns), 8)
            test_list = filtered_df.select(f.collect_list("col1")).first()[0]
            test_list1 = filtered_df.select(f.collect_list("col3")).first()[0]
            self.assertTrue(np.all(pd.Series(test_list) != pd.Series(test_list1)))

    def test_filter_spark_ge(self):
        if spark_installed:
            trainable = Filter(pred=[it["col4"] >= 150])
            filtered_df = trainable.transform(self.transformed_df)
            self.assertEqual(filtered_df.count(), 3)
            self.assertEqual(len(filtered_df.columns), 8)
            test_list = filtered_df.select(f.collect_list("col4")).first()[0]
            self.assertTrue(np.all(pd.Series(test_list) >= 150))

    def test_filter_spark_gt(self):
        if spark_installed:
            trainable = Filter(pred=[it["col2"] > it.tid])
            filtered_df = trainable.transform(self.transformed_df)
            self.assertEqual(filtered_df.count(), 2)
            self.assertEqual(len(filtered_df.columns), 8)
            test_list = filtered_df.select(f.collect_list("col2")).first()[0]
            test_list1 = filtered_df.select(f.collect_list("tid")).first()[0]
            self.assertTrue(np.all(pd.Series(test_list) > pd.Series(test_list1)))

    def test_filter_spark_le(self):
        if spark_installed:
            trainable = Filter(pred=[it.col3 <= "NY"])
            filtered_df = trainable.transform(self.transformed_df)
            self.assertEqual(filtered_df.count(), 3)
            self.assertEqual(len(filtered_df.columns), 8)
            test_list = filtered_df.select(f.collect_list("col3")).first()[0]
            self.assertTrue(np.all(pd.Series(test_list) <= "NY"))

    def test_filter_spark_lt(self):
        if spark_installed:
            trainable = Filter(pred=[it.col2 < it.TrainId])
            filtered_df = trainable.transform(self.transformed_df)
            self.assertEqual(filtered_df.count(), 2)
            self.assertEqual(len(filtered_df.columns), 8)
            test_list = filtered_df.select(f.collect_list("col2")).first()[0]
            test_list1 = filtered_df.select(f.collect_list("TrainId")).first()[0]
            self.assertTrue(np.all(pd.Series(test_list) < pd.Series(test_list1)))

    def test_filter_spark_multiple1(self):
        if spark_installed:
            trainable = Filter(pred=[it["col3"] == "TX", it.col4 >= 150])
            filtered_df = trainable.transform(self.transformed_df)
            self.assertEqual(filtered_df.count(), 1)
            self.assertEqual(len(filtered_df.columns), 8)
            test_list = filtered_df.select(f.collect_list("col3")).first()[0]
            self.assertTrue(np.all(pd.Series(test_list) == "TX"))
            test_list = filtered_df.select(f.collect_list("col4")).first()[0]
            self.assertTrue(np.all(pd.Series(test_list) >= 150))

    def test_filter_spark_multiple2(self):
        if spark_installed:
            trainable = Filter(pred=[it["col5"] != "Cold", it["TrainId"] <= 4])
            filtered_df = trainable.transform(self.transformed_df)
            self.assertEqual(filtered_df.count(), 2)
            self.assertEqual(len(filtered_df.columns), 8)
            test_list = filtered_df.select(f.collect_list("col5")).first()[0]
            self.assertTrue(np.all(pd.Series(test_list) != "Cold"))
            test_list = filtered_df.select(f.collect_list("TrainId")).first()[0]
            self.assertTrue(np.all(pd.Series(test_list) <= 4))

    def test_filter_spark_multiple3(self):
        if spark_installed:
            trainable = Filter(
                pred=[
                    it["tid"] == it["TrainId"],
                    it.col2 > it.tid,
                    it["col5"] == "Warm",
                ]
            )
            filtered_df = trainable.transform(self.transformed_df)
            self.assertEqual(filtered_df.count(), 2)
            self.assertEqual(len(filtered_df.columns), 8)
            test_list = filtered_df.select(f.collect_list("tid")).first()[0]
            test_list1 = filtered_df.select(f.collect_list("TrainId")).first()[0]
            self.assertTrue(np.all(pd.Series(test_list) == pd.Series(test_list1)))
            test_list = filtered_df.select(f.collect_list("col2")).first()[0]
            test_list1 = filtered_df.select(f.collect_list("tid")).first()[0]
            self.assertTrue(np.all(pd.Series(test_list) > pd.Series(test_list1)))
            test_list = filtered_df.select(f.collect_list("col5")).first()[0]
            self.assertTrue(np.all(pd.Series(test_list) == "Warm"))

    def test_filter_spark_no_col_error(self):
        with self.assertRaises(ValueError):
            trainable = Filter(pred=[it["TrainId"] < it.col_na])
            _ = trainable.transform(self.transformed_df)


class TestScan(unittest.TestCase):
    def setUp(self):
        self.go_sales = fetch_go_sales_dataset()

    def test_attribute(self):
        with EnableSchemaValidation():
            trained = Scan(table=it.go_products)
            transformed = trained.transform(self.go_sales)
            self.assertEqual(get_table_name(transformed), "go_products")
            self.assertIs(self.go_sales[3], transformed)

    def test_subscript(self):
        with EnableSchemaValidation():
            trained = Scan(table=it["go_products"])
            transformed = trained.transform(self.go_sales)
            self.assertEqual(get_table_name(transformed), "go_products")
            self.assertIs(self.go_sales[3], transformed)

    def test_error1(self):
        with EnableSchemaValidation():
            trained = Scan(table=it.go_products)
            with self.assertRaisesRegex(ValueError, "invalid X"):
                _ = trained.transform(self.go_sales[3])

    def test_error2(self):
        trained = Scan(table=it.unknown_table)
        with self.assertRaisesRegex(ValueError, "could not find 'unknown_table'"):
            _ = trained.transform(self.go_sales)

    def test_error3(self):
        with self.assertRaisesRegex(ValueError, "expected `it.table_name` or"):
            _ = Scan(table=(it.go_products == 42))


# Testing alias operator for pandas and spark dataframes
class TestAlias(unittest.TestCase):
    # Get go_sales dataset in pandas and spark dataframes
    def setUp(self):
        self.go_sales = fetch_go_sales_dataset()
        self.go_sales_spark = fetch_go_sales_dataset("spark")

    def test_alias_pandas(self):
        trainable = Alias(name="test_alias")
        go_products = self.go_sales[3]
        self.assertEqual(get_table_name(go_products), "go_products")
        transformed_df = trainable.transform(go_products)
        self.assertEqual(get_table_name(transformed_df), "test_alias")
        self.assertTrue(_is_pandas_df(transformed_df))
        self.assertEqual(transformed_df.shape, (274, 8))

    def test_alias_spark(self):
        trainable = Alias(name="test_alias")
        go_products = self.go_sales_spark[3]
        self.assertEqual(get_table_name(go_products), "go_products")
        transformed_df = trainable.transform(go_products)
        self.assertEqual(get_table_name(transformed_df), "test_alias")
        self.assertTrue(_is_spark_df(transformed_df))
        self.assertEqual(transformed_df.count(), 274)
        self.assertEqual(len(transformed_df.columns), 8)

    def test_alias_name_error(self):
        with self.assertRaises(jsonschema.ValidationError):
            _ = Alias()
        with self.assertRaises(jsonschema.ValidationError):
            _ = Alias(name="")
        with self.assertRaises(jsonschema.ValidationError):
            _ = Alias(name="    ")

    def test_filter_name(self):
        go_products = self.go_sales[3]
        trained = Filter(pred=[it["Unit cost"] >= 10])
        transformed = trained.transform(go_products)
        self.assertEqual(get_table_name(transformed), "go_products")

    def test_map_name(self):
        go_products = self.go_sales[3]
        trained = Map(columns={"unit_cost": it["Unit cost"]})
        transformed = trained.transform(go_products)
        self.assertEqual(get_table_name(transformed), "go_products")

    def test_join_name(self):
        trained = Join(
            pred=[it.go_1k["Retailer code"] == it.go_retailers["Retailer code"]],
            name="joined_tables",
        )
        transformed = trained.transform(self.go_sales)
        self.assertEqual(get_table_name(transformed), "joined_tables")

    def test_groupby_name(self):
        go_products = self.go_sales[3]
        trained = GroupBy(by=[it["Product line"]])
        transformed = trained.transform(go_products)
        self.assertEqual(get_table_name(transformed), "go_products")

    def test_aggregate_name(self):
        go_daily_sales = self.go_sales[1]
        group_by = GroupBy(by=[it["Retailer code"]])
        aggregate = Aggregate(columns={"min_quantity": min(it.Quantity)})
        trained = group_by >> aggregate
        transformed = trained.transform(go_daily_sales)
        self.assertEqual(get_table_name(transformed), "go_daily_sales")


# Testing group_by operator for pandas and spark dataframes
class TestGroupBy(unittest.TestCase):
    # Get go_sales dataset in pandas and spark dataframes
    def setUp(self):
        self.go_sales = fetch_go_sales_dataset()
        self.go_sales_spark = fetch_go_sales_dataset("spark")

    def test_groupby_pandas(self):
        trainable = GroupBy(by=[it["Product line"]])
        go_products = self.go_sales[3]
        assert get_table_name(go_products) == "go_products"
        grouped_df = trainable.transform(go_products)
        self.assertEqual(grouped_df.ngroups, 5)

    def test_groupby_pandas1(self):
        trainable = GroupBy(by=[it["Product line"], it.Product])
        go_products = self.go_sales[3]
        assert get_table_name(go_products) == "go_products"
        grouped_df = trainable.transform(go_products)
        self.assertEqual(grouped_df.ngroups, 144)

    def test_groupby_spark(self):
        trainable = GroupBy(by=[it["Product line"], it.Product])
        go_products_spark = self.go_sales_spark[3]
        assert get_table_name(go_products_spark) == "go_products"
        _ = trainable.transform(go_products_spark)

    def test_groupby_pandas_no_col(self):
        trainable = GroupBy(by=[it["Product line"], it.Product.name])
        go_products = self.go_sales[3]
        assert get_table_name(go_products) == "go_products"
        with self.assertRaises(ValueError):
            _ = trainable.transform(go_products)


# Testing Aggregate operator for both pandas and Spark
class TestAggregate(unittest.TestCase):
    @classmethod
    def setUpClass(cls):
        targets = ["pandas", "spark"]
        cls.tgt2datasets = {tgt: fetch_go_sales_dataset(tgt) for tgt in targets}

    def test_sales_not_grouped(self):
        pipeline = Scan(table=it.go_daily_sales) >> Aggregate(
            columns={
                "min_method_code": min(it["Order method code"]),
                "max_method_code": max(it["Order method code"]),
                "collect_set('Order method code')": collect_set(
                    it["Order method code"]
                ),
                "mode_method_code": mode(it["Order method code"]),
                "median_method_code": median(it["Order method code"]),
            }
        )
        for tgt, datasets in self.tgt2datasets.items():
            result = pipeline.transform(datasets)
            if tgt == "spark":
                result = result.toPandas()
            self.assertEqual(result.shape, (1, 5), tgt)
            self.assertEqual(result.loc[0, "min_method_code"], 1, tgt)
            self.assertEqual(result.loc[0, "max_method_code"], 7, tgt)
            self.assertEqual(
                sorted(result.loc[0, "collect_set('Order method code')"]),
                [1, 2, 3, 4, 5, 6, 7],
                tgt,
            )
            self.assertEqual(result.loc[0, "mode_method_code"], 5, tgt)
            self.assertEqual(result.loc[0, "median_method_code"], 5, tgt)

    def test_sales_onekey_grouped(self):
        pipeline = (
            Scan(table=it.go_daily_sales)
            >> GroupBy(by=[it["Retailer code"]])
            >> Aggregate(
                columns={
                    "retailer_code": it["Retailer code"],
                    "min_method_code": min(it["Order method code"]),
                    "max_method_code": max(it["Order method code"]),
                    "min_quantity": min(it["Quantity"]),
                    "method_codes": collect_set(it["Order method code"]),
                    # Mode is not supported on GroupedData as of now.
                    # "mode_method_code": mode(it["Order method code"]),
                    "median_method_code": median(it["Order method code"]),
                }
            )
        )
        for tgt, datasets in self.tgt2datasets.items():
            result = pipeline.transform(datasets)
            if tgt == "spark":
                result = result.toPandas()
            self.assertEqual(result.shape, (289, 6))
            row = result[result.retailer_code == 1201]
            self.assertEqual(row.loc[row.index[0], "retailer_code"], 1201, tgt)
            self.assertEqual(row.loc[row.index[0], "min_method_code"], 2, tgt)
            self.assertEqual(row.loc[row.index[0], "max_method_code"], 6, tgt)
            self.assertEqual(row.loc[row.index[0], "min_quantity"], 1, tgt)
            self.assertEqual(
                sorted(row.loc[row.index[0], "method_codes"]), [2, 3, 4, 5, 6], tgt
            )
            # self.assertEqual(result.loc[row.index[0], "mode_method_code"], 5, tgt)
            self.assertEqual(result.loc[row.index[0], "median_method_code"], 5, tgt)

    def test_products_onekey_grouped(self):
        pipeline = (
            Scan(table=it.go_products)
            >> GroupBy(by=[it["Product line"]])
            >> Aggregate(
                columns={
                    "line": first(it["Product line"]),
                    "mean_uc": mean(it["Unit cost"]),
                    "min_up": min(it["Unit price"]),
                    "count_pc": count(it["Product color"]),
                }
            )
        )
        for tgt, datasets in self.tgt2datasets.items():
            result = pipeline.transform(datasets)
            if tgt == "spark":
                result = result.toPandas()
            self.assertEqual(result.shape, (5, 4))
            row = result[result.line == "Camping Equipment"]
            self.assertEqual(row.loc[row.index[0], "line"], "Camping Equipment", tgt)
            self.assertAlmostEqual(row.loc[row.index[0], "mean_uc"], 89.0, 1, tgt)
            self.assertEqual(row.loc[row.index[0], "min_up"], 2.06, tgt)
            self.assertEqual(row.loc[row.index[0], "count_pc"], 41, tgt)

    def test_sales_twokeys_grouped(self):
        pipeline = (
            Scan(table=it.go_daily_sales)
            >> GroupBy(by=[it["Product number"], it["Retailer code"]])
            >> Aggregate(
                columns={
                    "product": it["Product number"],
                    "retailer": it["Retailer code"],
                    "mean_quantity": mean(it.Quantity),
                    "max_usp": max(it["Unit sale price"]),
                    "count_quantity": count(it.Quantity),
                }
            )
        )
        for tgt, datasets in self.tgt2datasets.items():
            result = pipeline.transform(datasets)
            if tgt == "spark":
                result = result.toPandas()
            self.assertEqual(result.shape, (5000, 5))
            row = result[(result["product"] == 70240) & (result["retailer"] == 1205)]
            self.assertEqual(row.loc[row.index[0], "product"], 70240, tgt)
            self.assertEqual(row.loc[row.index[0], "retailer"], 1205, tgt)
            self.assertAlmostEqual(
                row.loc[row.index[0], "mean_quantity"], 48.39, 2, tgt
            )
            self.assertEqual(row.loc[row.index[0], "max_usp"], 122.70, tgt)
            self.assertEqual(row.loc[row.index[0], "count_quantity"], 41, tgt)

    def test_products_twokeys_grouped(self):
        pipeline = (
            Scan(table=it.go_products)
            >> GroupBy(by=[it["Product line"], it["Product brand"]])
            >> Aggregate(
                columns={
                    "sum_uc": sum(it["Unit cost"]),
                    "max_uc": max(it["Unit cost"]),
                    "line": first(it["Product line"]),
                    "brand": first(it["Product brand"]),
                }
            )
        )
        for tgt, datasets in self.tgt2datasets.items():
            result = pipeline.transform(datasets)
            if tgt == "spark":
                result = result.toPandas()
            self.assertEqual(result.shape, (30, 4))
            row = result[
                (result.line == "Camping Equipment") & (result.brand == "Star")
            ]
            self.assertEqual(row.loc[row.index[0], "sum_uc"], 1968.19, tgt)
            self.assertEqual(row.loc[row.index[0], "max_uc"], 490.00, tgt)
            self.assertEqual(row.loc[row.index[0], "line"], "Camping Equipment", tgt)
            self.assertEqual(row.loc[row.index[0], "brand"], "Star", tgt)

    def test_error_unknown_column(self):
        pipeline = (
            Scan(table=it.go_daily_sales)
            >> GroupBy(by=[it["Product number"]])
            >> Aggregate(columns={"mean_quantity": mean(it["Quantity_1"])})
        )
        with self.assertRaises(KeyError):
            _ = pipeline.transform(self.tgt2datasets["pandas"])

    def test_error_columns_not_dict(self):
        pipeline = (
            Scan(table=it.go_daily_sales)
            >> GroupBy(by=[it["Product number"]])
            >> Aggregate(columns=[mean(it["Quantity_1"])])
        )
        with self.assertRaises(ValueError):
            _ = pipeline.transform(self.tgt2datasets["pandas"])

    def test_error_X_not_pandas_or_Spark(self):
        trainable = Aggregate(columns={"mean_quantity": mean(it["Quantity_1"])})
        with self.assertRaises(ValueError):
            _ = trainable.transform(pd.Series([1, 2, 3]))


# Testing join operator for pandas dataframes
class TestJoin(unittest.TestCase):
    def test_init(self):
        _ = Join(pred=[it.main.train_id == it.info.TrainId], join_type="inner")

    # Define pandas dataframes with different structures
    def setUp(self):
        table1 = {
            "train_id": [1, 2, 3, 4, 5],
            "col1": ["NY", "TX", "CA", "NY", "CA"],
            "col2": [0, 1, 1, 0, 1],
        }
        self.df1 = add_table_name(pd.DataFrame(data=table1), "main")

        table2 = {
            "TrainId": [1, 2, 3],
            "col3": ["USA", "USA", "UK"],
            "col4": [100, 100, 200],
        }
        self.df2 = add_table_name(pd.DataFrame(data=table2), "info")

        table3 = {
            "tid": [1, 2, 3],
            "col5": ["Warm", "Cold", "Warm"],
        }
        self.df3 = add_table_name(pd.DataFrame(data=table3), "t1")

        table4 = {
            "TrainId": [1, 2, 3, 4, 5],
            "col1": ["NY", "TX", "CA", "NY", "CA"],
            "col2": [0, 1, 1, 0, 1],
        }
        self.df4 = add_table_name(pd.DataFrame(data=table4), "main")

        table5 = {
            "TrainId": [1, 2, 3],
            "col3": ["NY", "NY", "CA"],
            "col4": [100, 100, 200],
        }
        self.df5 = add_table_name(pd.DataFrame(data=table5), "info")

        table6 = {
            "t_id": [2, 3],
            "col6": ["USA", "UK"],
        }
        self.df6 = add_table_name(pd.DataFrame(data=table6), "t2")

    # Multiple elements in predicate with different key column names
    def test_join_pandas_multiple_left(self):
        trainable = Join(
            pred=[it.main.train_id == it.info.TrainId, it.info.TrainId == it.t1.tid],
            join_type="inner",
        )
        transformed_df = trainable.transform([self.df1, self.df2, self.df3])
        self.assertEqual(transformed_df.shape, (3, 8))
        self.assertEqual(transformed_df["col5"][1], "Cold")

    # Multiple elements in predicate with identical key columns names
    def test_join_pandas_multiple_left1(self):
        trainable = Join(
            pred=[it.main.TrainId == it.info.TrainId, it.info.TrainId == it.t1.tid],
            join_type="left",
        )
        transformed_df = trainable.transform([self.df4, self.df2, self.df3])
        self.assertEqual(transformed_df.shape, (5, 7))
        self.assertEqual(transformed_df["col3"][2], "UK")

    # Invert one of the join conditions as compared to the test case: test_join_pandas_multiple_left
    def test_join_pandas_multiple_right(self):
        trainable = Join(
            pred=[it.main.train_id == it.info.TrainId, it.t1.tid == it.info.TrainId],
            join_type="right",
        )
        transformed_df = trainable.transform([self.df1, self.df2, self.df3])
        self.assertEqual(transformed_df.shape, (3, 8))
        self.assertEqual(transformed_df["col3"][2], "UK")

    # Composite key join
    def test_join_pandas_composite(self):
        trainable = Join(
            pred=[
                it.t1.tid == it.info.TrainId,
                [it.main.train_id == it.info.TrainId, it.main.col1 == it.info.col3],
            ],
            join_type="left",
        )
        transformed_df = trainable.transform([self.df1, self.df5, self.df3, self.df6])
        self.assertEqual(transformed_df.shape, (5, 8))
        self.assertEqual(transformed_df["col3"][2], "CA")

    # Invert one of the join conditions as compared to the test case: test_join_pandas_composite
    def test_join_pandas_composite1(self):
        trainable = Join(
            pred=[
                [it.main.train_id == it.info.TrainId, it.main.col1 == it.info.col3],
                it.t1.tid == it.info.TrainId,
                it.t1.tid == it.t2.t_id,
            ],
            join_type="inner",
        )
        transformed_df = trainable.transform([self.df1, self.df5, self.df3, self.df6])
        self.assertEqual(transformed_df.shape, (1, 10))
        self.assertEqual(transformed_df["col4"][0], 200)

    # Composite key join having conditions involving more than 2 tables
    # This test case execution should throw a ValueError which is handled in the test case itself
    def test_join_pandas_composite_error(self):
        with self.assertRaisesRegex(
            ValueError, "info.*main.*inFo.* more than two tables"
        ):
            trainable = Join(
                pred=[
                    it.t1.tid == it.info.TrainId,
                    [it.main.train_id == it.info.TrainId, it.main.col1 == it.inFo.col3],
                    it.t1.tid == it.t2.t_id,
                ],
                join_type="inner",
            )
            _ = trainable.transform([self.df1, self.df5, self.df3, self.df6])

    # Single joining conditions are not chained
    # This test case execution should throw a ValueError which is handled in the test case itself
    def test_join_pandas_single_error1(self):
        with self.assertRaisesRegex(ValueError, "t3.*t2.* were used"):
            trainable = Join(
                pred=[
                    it.t1.tid == it.info.TrainId,
                    [it.main.train_id == it.info.TrainId, it.main.col1 == it.info.col3],
                    it.t3.tid == it.t2.t_id,
                ],
                join_type="inner",
            )
            _ = trainable.transform([self.df1, self.df5, self.df3, self.df6])

    def test_join_pandas_composite_nochain_error(self):
        with self.assertRaisesRegex(ValueError, "t3.*t2.* were used"):
            trainable = Join(
                pred=[
                    it.t1.tid == it.info.TrainId,
                    [it.main.train_id == it.info.TrainId, it.main.col1 == it.info.col3],
                    [it.t3.tid == it.t2.t_id, it.t3.TrainId == it.t2.TrainId],
                ],
                join_type="inner",
            )
            _ = trainable.transform([self.df1, self.df5, self.df3, self.df6])

    # Composite key join having conditions involving more than 2 tables
    # This test case execution should throw a ValueError which is handled in the test case itself
    def test_join_pandas_composite_error2(self):
        with self.assertRaisesRegex(
            ValueError, "main.*info.*Main.*inFo.*more than two"
        ):
            trainable = Join(
                pred=[
                    it.t1.tid == it.info.TrainId,
                    [it.main.train_id == it.info.TrainId, it.Main.col1 == it.inFo.col3],
                    it.t1.tid == it.t2.t_id,
                ],
                join_type="inner",
            )
            _ = trainable.transform([self.df1, self.df5, self.df3, self.df6])

    # A table to be joined not present in input X
    # This test case execution should throw a ValueError which is handled in the test case itself
    def test_join_pandas_composite_error3(self):
        with self.assertRaises(ValueError):
            trainable = Join(
                pred=[
                    it.t1.tid == it.info.TrainId,
                    [it.main.train_id == it.info.TrainId, it.main.col1 == it.info.col3],
                ],
                join_type="inner",
            )
            _ = trainable.transform([self.df5, self.df3])

    # TestCase 1: Go_Sales dataset with different forms of predicate (join conditions)
    def test_join_pandas_go_sales1(self):
        go_sales = fetch_go_sales_dataset()
        trainable = Join(
            pred=[
                it.go_daily_sales["Retailer code"]
                == it["go_retailers"]["Retailer code"]
            ],
            join_type="inner",
        )
        transformed_df = trainable.transform(go_sales)
        self.assertEqual(transformed_df.shape, (149257, 10))
        self.assertEqual(transformed_df["Country"][4], "United States")

    # TestCase 2: Go_Sales dataset throws error because of duplicate non-key columns
    def test_join_pandas_go_sales2(self):
        with self.assertRaises(ValueError):
            go_sales = fetch_go_sales_dataset()
            trainable = Join(
                pred=[
                    [
                        it["go_1k"]["Retailer code"]
                        == it.go_daily_sales["Retailer code"],
                        it.go_1k["Product number"]
                        == it["go_daily_sales"]["Product number"],
                    ]
                ],
                join_type="left",
            )
            _ = trainable.transform(go_sales)


# Testing join operator for spark dataframes
class TestJoinSpark(unittest.TestCase):
    # Define spark dataframes with different structures
    def setUp(self):
        if spark_installed:
            conf = (
                SparkConf()
                .setMaster("local[2]")
                .set("spark.driver.bindAddress", "127.0.0.1")
            )
            sc = SparkContext.getOrCreate(conf=conf)
            sqlContext = SQLContext(sc)

            l1 = [(1, "NY", 0), (2, "TX", 1), (3, "CA", 1), (4, "NY", 0), (5, "CA", 1)]
            rdd = sc.parallelize(l1)
            table1 = rdd.map(
                lambda x: Row(train_id=int(x[0]), col1=x[1], col2=int(x[2]))
            )
            self.spark_df1 = add_table_name(sqlContext.createDataFrame(table1), "main")

            l2 = [(1, "USA", 100), (2, "USA", 100), (3, "UK", 200)]
            rdd = sc.parallelize(l2)
            table2 = rdd.map(
                lambda x: Row(TrainId=int(x[0]), col3=x[1], col4=int(x[2]))
            )
            self.spark_df2 = add_table_name(sqlContext.createDataFrame(table2), "info")

            l3 = [(1, "Warm"), (2, "Cold"), (3, "Warm")]
            rdd = sc.parallelize(l3)
            table3 = rdd.map(lambda x: Row(tid=int(x[0]), col5=x[1]))
            self.spark_df3 = add_table_name(sqlContext.createDataFrame(table3), "t1")

            l4 = [(1, "NY", 0), (2, "TX", 1), (3, "CA", 1), (4, "NY", 0), (5, "CA", 1)]
            rdd = sc.parallelize(l4)
            table4 = rdd.map(
                lambda x: Row(TrainId=int(x[0]), col1=x[1], col2=int(x[2]))
            )
            self.spark_df4 = add_table_name(sqlContext.createDataFrame(table4), "main")

            l5 = [(1, "NY", 100), (2, "NY", 100), (3, "CA", 200)]
            rdd = sc.parallelize(l5)
            table5 = rdd.map(
                lambda x: Row(TrainId=int(x[0]), col3=x[1], col4=int(x[2]))
            )
            self.spark_df5 = add_table_name(sqlContext.createDataFrame(table5), "info")

            l6 = [(2, "USA"), (3, "UK")]
            rdd = sc.parallelize(l6)
            table6 = rdd.map(lambda x: Row(t_id=int(x[0]), col3=x[1]))
            self.spark_df6 = add_table_name(sqlContext.createDataFrame(table6), "t2")

    # Multiple elements in predicate with different key column names
    def test_join_spark_multiple_left(self):
        if spark_installed:
            trainable = Join(
                pred=[
                    it.main.train_id == it.info.TrainId,
                    it.info.TrainId == it.t1.tid,
                ],
                join_type="inner",
            )
            transformed_df = trainable.transform(
                [self.spark_df1, self.spark_df2, self.spark_df3]
            )
            self.assertEqual(transformed_df.count(), 3)
            self.assertEqual(len(transformed_df.columns), 8)
            self.assertEqual(
                transformed_df.sort(["train_id"]).collect()[0]["col5"], "Warm"
            )

    # Multiple elements in predicate with identical key columns names
    def test_join_spark_multiple_left1(self):
        if spark_installed:
            trainable = Join(
                pred=[it.main.TrainId == it.info.TrainId, it.info.TrainId == it.t1.tid],
                join_type="left",
            )
            transformed_df = trainable.transform(
                [self.spark_df4, self.spark_df2, self.spark_df3]
            )
            self.assertEqual(transformed_df.count(), 5)
            self.assertEqual(len(transformed_df.columns), 7)
            self.assertEqual(
                transformed_df.sort(["TrainId"]).collect()[2]["col1"], "CA"
            )

    # Invert one of the join conditions as compared to the test case: test_join_spark_multiple_left
    def test_join_spark_multiple_right(self):
        if spark_installed:
            trainable = Join(
                pred=[
                    it.main.train_id == it.info.TrainId,
                    it.t1.tid == it.info.TrainId,
                ],
                join_type="right",
            )
            transformed_df = trainable.transform(
                [self.spark_df1, self.spark_df2, self.spark_df3]
            )
            self.assertEqual(transformed_df.count(), 3)
            self.assertEqual(len(transformed_df.columns), 8)
            self.assertEqual(transformed_df.sort(["train_id"]).collect()[0]["col2"], 0)

    # Composite key join
    def test_join_spark_composite(self):
        if spark_installed:
            trainable = Join(
                pred=[
                    it.t1.tid == it.info.TrainId,
                    [it.main.train_id == it.info.TrainId, it.main.col1 == it.info.col3],
                ],
                join_type="left",
            )
            transformed_df = trainable.transform(
                [self.spark_df1, self.spark_df5, self.spark_df3, self.spark_df6]
            )
            self.assertEqual(transformed_df.count(), 5)
            self.assertEqual(len(transformed_df.columns), 8)
            self.assertEqual(transformed_df.sort(["train_id"]).collect()[0]["col2"], 0)

    # Invert one of the join conditions as compared to the test case: test_join_pandas_composite
    def test_join_spark_composite_error_dup_col(self):
        if spark_installed:
            with self.assertRaises(ValueError):
                trainable = Join(
                    pred=[
                        [
                            it.main.train_id == it.info.TrainId,
                            it.main.col1 == it.info.col3,
                        ],
                        it.t1.tid == it.info.TrainId,
                        it.t1.tid == it.t2.t_id,
                    ],
                    join_type="left",
                )
                _ = trainable.transform(
                    [self.spark_df1, self.spark_df5, self.spark_df3, self.spark_df6]
                )

    # Composite key join having conditions involving more than 2 tables
    # This test case execution should throw a ValueError which is handled in the test case itself
    def test_join_spark_composite_error(self):
        if spark_installed:
            with self.assertRaises(ValueError):
                trainable = Join(
                    pred=[
                        it.t1.tid == it.info.TrainId,
                        [
                            it.main.train_id == it.info.TrainId,
                            it.main.col1 == it.inFo.col3,
                        ],
                        it.t1.tid == it.t2.t_id,
                    ],
                    join_type="inner",
                )
                _ = trainable.transform(
                    [self.spark_df1, self.spark_df5, self.spark_df3, self.spark_df6]
                )

    # Joining conditions are not chained
    # This test case execution should throw a ValueError which is handled in the test case itself
    def test_join_spark_composite_error1(self):
        if spark_installed:
            with self.assertRaises(ValueError):
                trainable = Join(
                    pred=[
                        it.t1.tid == it.info.TrainId,
                        [
                            it.main.train_id == it.info.TrainId,
                            it.main.col1 == it.info.col3,
                        ],
                        it.t3.tid == it.t2.t_id,
                    ],
                    join_type="inner",
                )
                _ = trainable.transform(
                    [self.spark_df1, self.spark_df5, self.spark_df3, self.spark_df6]
                )

    # A table to be joined not present in input X
    # This test case execution should throw a ValueError which is handled in the test case itself
    def test_join_spark_composite_error2(self):
        if spark_installed:
            with self.assertRaises(ValueError):
                trainable = Join(
                    pred=[
                        it.t1.tid == it.info.TrainId,
                        [
                            it.main.train_id == it.info.TrainId,
                            it.main.col1 == it.info.col3,
                        ],
                    ],
                    join_type="inner",
                )
                _ = trainable.transform([self.spark_df5, self.spark_df3])

    # TestCase 1: Go_Sales dataset with different forms of predicate (join conditions)
    def test_join_spark_go_sales1(self):
        if spark_installed:
            go_sales = fetch_go_sales_dataset("spark")
            trainable = Join(
                pred=[
                    it.go_daily_sales["Retailer code"]
                    == it["go_retailers"]["Retailer code"]
                ],
                join_type="inner",
            )
            transformed_df = trainable.transform(go_sales)
            self.assertEqual(transformed_df.count(), 149257)
            self.assertEqual(len(transformed_df.columns), 10)

    # TestCase 2: Go_Sales dataset throws error because of duplicate non-key columns
    def test_join_spark_go_sales2(self):
        if spark_installed:
            with self.assertRaises(ValueError):
                go_sales = fetch_go_sales_dataset("spark")
                trainable = Join(
                    pred=[
                        [
                            it["go_1k"]["Retailer code"]
                            == it.go_daily_sales["Retailer code"],
                            it.go_1k["Product number"]
                            == it["go_daily_sales"]["Product number"],
                        ]
                    ],
                    join_type="left",
                )
                _ = trainable.transform(go_sales)


class TestMap(unittest.TestCase):
    def test_init(self):
        gender_map = {"m": "Male", "f": "Female"}
        state_map = {"NY": "New York", "CA": "California"}
        _ = Map(columns=[replace(it.gender, gender_map), replace(it.state, state_map)])

    # The rename column functionality implemented as part of identity function for Map operator
    # does not support explicit identity calls for now.
    def test_transform_identity_map(self):
        d = {
            "gender": ["m", "f", "m", "m", "f"],
            "state": ["NY", "NY", "CA", "NY", "CA"],
            "status": [0, 1, 1, 0, 1],
        }
        df = pd.DataFrame(data=d)
        trainable = Map(
            columns={
                "new_gender": it.gender,
                "new_status": it["status"],
            }
        )
        trained = trainable.fit(df)
        transformed_df = trained.transform(df)
        self.assertEqual(df["gender"][0], transformed_df["new_gender"][0])
        self.assertEqual(df["status"][3], transformed_df["new_status"][3])
        self.assertEqual(len(transformed_df.columns), 2)

    def test_transform_identity_map_passthrough(self):
        d = {
            "gender": ["m", "f", "m", "m", "f"],
            "state": ["NY", "NY", "CA", "NY", "CA"],
            "status": [0, 1, 1, 0, 1],
        }
        df = pd.DataFrame(data=d)
        trainable = Map(
            columns={
                "new_gender": it.gender,
                "new_status": it["status"],
            },
            remainder="passthrough",
        )
        trained = trainable.fit(df)
        transformed_df = trained.transform(df)
        self.assertEqual(df["gender"][0], transformed_df["new_gender"][0])
        self.assertEqual(df["status"][3], transformed_df["new_status"][3])
        self.assertEqual(df["state"][3], transformed_df["state"][3])
        self.assertEqual(len(transformed_df.columns), 3)

    def test_transform_identity_map_error(self):
        d = {
            "gender": ["m", "f", "m", "m", "f"],
            "state": ["NY", "NY", "CA", "NY", "CA"],
            "status": [0, 1, 1, 0, 1],
        }
        df = pd.DataFrame(data=d)
        with self.assertRaises(ValueError):
            trainable = Map(columns={"   ": it.gender})
            trained = trainable.fit(df)
            _ = trained.transform(df)
        with self.assertRaises(ValueError):
            trainable = Map(columns={"new_name": it["  "]})
            trained = trainable.fit(df)
            _ = trained.transform(df)
        with self.assertRaises(ValueError):
            trainable = Map(columns=[it.gender])
            trained = trainable.fit(df)
            _ = trained.transform(df)
        with self.assertRaises(ValueError):
            trainable = Map(columns=[it.dummy])
            trained = trainable.fit(df)
            _ = trained.transform(df)

    def test_transform_replace_list_and_remainder(self):
        d = {
            "gender": ["m", "f", "m", "m", "f"],
            "state": ["NY", "NY", "CA", "NY", "CA"],
            "status": [0, 1, 1, 0, 1],
        }
        df = pd.DataFrame(data=d)
        gender_map = {"m": "Male", "f": "Female"}
        state_map = {"NY": "New York", "CA": "California"}
        trainable = Map(
            columns=[replace(it.gender, gender_map), replace(it.state, state_map)],
            remainder="passthrough",
        )
        trained = trainable.fit(df)
        transformed_df = trained.transform(df)
        self.assertEqual(transformed_df.shape, (5, 3))
        self.assertEqual(transformed_df["gender"][0], "Male")
        self.assertEqual(transformed_df["state"][0], "New York")
        self.assertEqual(transformed_df["status"][0], 0)

    def test_transform_replace_list(self):
        d = {
            "gender": ["m", "f", "m", "m", "f"],
            "state": ["NY", "NY", "CA", "NY", "CA"],
            "status": [0, 1, 1, 0, 1],
        }
        df = pd.DataFrame(data=d)
        gender_map = {"m": "Male", "f": "Female"}
        state_map = {"NY": "New York", "CA": "California"}
        trainable = Map(
            columns=[replace(it.gender, gender_map), replace(it.state, state_map)]
        )
        trained = trainable.fit(df)
        transformed_df = trained.transform(df)
        self.assertEqual(transformed_df.shape, (5, 2))
        self.assertEqual(transformed_df["gender"][0], "Male")
        self.assertEqual(transformed_df["state"][0], "New York")

    def test_transform_replace_map(self):
        d = {
            "gender": ["m", "f", "m", "m", "f"],
            "state": ["NY", "NY", "CA", "NY", "CA"],
            "status": [0, 1, 1, 0, 1],
        }
        df = pd.DataFrame(data=d)
        gender_map = {"m": "Male", "f": "Female"}
        state_map = {"NY": "New York", "CA": "California"}
        trainable = Map(
            columns={
                "new_gender": replace(it.gender, gender_map),
                "new_state": replace(it.state, state_map),
            }
        )
        trained = trainable.fit(df)
        transformed_df = trained.transform(df)
        self.assertEqual(transformed_df.shape, (5, 2))
        self.assertEqual(transformed_df["new_gender"][0], "Male")
        self.assertEqual(transformed_df["new_state"][0], "New York")

    def test_transform_dom_list(self):
        df = pd.DataFrame({"date_column": ["2016-05-28", "2016-06-27", "2016-07-26"]})
        trainable = Map(columns=[day_of_month(it.date_column)])
        trained = trainable.fit(df)
        transformed_df = trained.transform(df)
        self.assertEqual(transformed_df["date_column"][0], 28)
        self.assertEqual(transformed_df["date_column"][1], 27)
        self.assertEqual(transformed_df["date_column"][2], 26)

    def test_transform_dom_fmt_list(self):
        df = pd.DataFrame({"date_column": ["2016-05-28", "2016-06-27", "2016-07-26"]})
        trainable = Map(columns=[day_of_month(it.date_column, "%Y-%m-%d")])
        trained = trainable.fit(df)
        transformed_df = trained.transform(df)
        self.assertEqual(transformed_df["date_column"][0], 28)
        self.assertEqual(transformed_df["date_column"][1], 27)
        self.assertEqual(transformed_df["date_column"][2], 26)

    def test_transform_dom_fmt_map(self):
        df = pd.DataFrame({"date_column": ["2016-05-28", "2016-06-27", "2016-07-26"]})
        trainable = Map(columns={"dom": day_of_month(it.date_column, "%Y-%m-%d")})
        trained = trainable.fit(df)
        transformed_df = trained.transform(df)
        self.assertEqual(transformed_df.shape, (3, 1))
        self.assertEqual(transformed_df["dom"][0], 28)
        self.assertEqual(transformed_df["dom"][1], 27)
        self.assertEqual(transformed_df["dom"][2], 26)

    def test_transform_dow_list(self):
        df = pd.DataFrame({"date_column": ["2016-05-28", "2016-06-28", "2016-07-28"]})
        trainable = Map(columns=[day_of_week(it.date_column)])
        trained = trainable.fit(df)
        transformed_df = trained.transform(df)
        self.assertEqual(transformed_df["date_column"][0], 5)
        self.assertEqual(transformed_df["date_column"][1], 1)
        self.assertEqual(transformed_df["date_column"][2], 3)

    def test_transform_dow_fmt_list(self):
        df = pd.DataFrame({"date_column": ["2016-05-28", "2016-06-28", "2016-07-28"]})
        trainable = Map(columns=[day_of_week(it.date_column, "%Y-%m-%d")])
        trained = trainable.fit(df)
        transformed_df = trained.transform(df)
        self.assertEqual(transformed_df["date_column"][0], 5)
        self.assertEqual(transformed_df["date_column"][1], 1)
        self.assertEqual(transformed_df["date_column"][2], 3)

    def test_transform_dow_fmt_map(self):
        df = pd.DataFrame({"date_column": ["2016-05-28", "2016-06-28", "2016-07-28"]})
        trainable = Map(columns={"dow": day_of_week(it.date_column, "%Y-%m-%d")})
        trained = trainable.fit(df)
        transformed_df = trained.transform(df)
        self.assertEqual(transformed_df.shape, (3, 1))
        self.assertEqual(transformed_df["dow"][0], 5)
        self.assertEqual(transformed_df["dow"][1], 1)
        self.assertEqual(transformed_df["dow"][2], 3)

    def test_transform_doy_list(self):
        df = pd.DataFrame({"date_column": ["2016-01-01", "2016-06-28", "2016-07-28"]})
        trainable = Map(columns=[day_of_year(it.date_column)])
        trained = trainable.fit(df)
        transformed_df = trained.transform(df)
        self.assertEqual(transformed_df["date_column"][0], 1)
        self.assertEqual(transformed_df["date_column"][1], 180)
        self.assertEqual(transformed_df["date_column"][2], 210)

    def test_transform_doy_fmt_list(self):
        df = pd.DataFrame({"date_column": ["2016-01-01", "2016-06-28", "2016-07-28"]})
        trainable = Map(columns=[day_of_year(it.date_column, "%Y-%m-%d")])
        trained = trainable.fit(df)
        transformed_df = trained.transform(df)
        self.assertEqual(transformed_df["date_column"][0], 1)
        self.assertEqual(transformed_df["date_column"][1], 180)
        self.assertEqual(transformed_df["date_column"][2], 210)

    def test_transform_doy_fmt_map(self):
        df = pd.DataFrame({"date_column": ["2016-01-01", "2016-06-28", "2016-07-28"]})
        trainable = Map(columns={"doy": day_of_year(it.date_column, "%Y-%m-%d")})
        trained = trainable.fit(df)
        transformed_df = trained.transform(df)
        self.assertEqual(transformed_df.shape, (3, 1))
        self.assertEqual(transformed_df["doy"][0], 1)
        self.assertEqual(transformed_df["doy"][1], 180)
        self.assertEqual(transformed_df["doy"][2], 210)

    def test_transform_hour_list(self):
        df = pd.DataFrame(
            {
                "date_column": [
                    "2016-01-01 15:16:45",
                    "2016-06-28 12:18:51",
                    "2016-07-28 01:01:01",
                ]
            }
        )
        trainable = Map(columns=[hour(it.date_column)])
        trained = trainable.fit(df)
        transformed_df = trained.transform(df)
        self.assertEqual(transformed_df["date_column"][0], 15)
        self.assertEqual(transformed_df["date_column"][1], 12)
        self.assertEqual(transformed_df["date_column"][2], 1)

    def test_transform_hour_fmt_list(self):
        df = pd.DataFrame(
            {
                "date_column": [
                    "2016-01-01 15:16:45",
                    "2016-06-28 12:18:51",
                    "2016-07-28 01:01:01",
                ]
            }
        )
        trainable = Map(columns=[hour(it.date_column, "%Y-%m-%d %H:%M:%S")])
        trained = trainable.fit(df)
        transformed_df = trained.transform(df)
        self.assertEqual(transformed_df["date_column"][0], 15)
        self.assertEqual(transformed_df["date_column"][1], 12)
        self.assertEqual(transformed_df["date_column"][2], 1)

    def test_transform_hour_fmt_map(self):
        df = pd.DataFrame(
            {
                "date_column": [
                    "2016-01-01 15:16:45",
                    "2016-06-28 12:18:51",
                    "2016-07-28 01:01:01",
                ]
            }
        )
        trainable = Map(columns={"hour": hour(it.date_column, "%Y-%m-%d %H:%M:%S")})
        trained = trainable.fit(df)
        transformed_df = trained.transform(df)
        self.assertEqual(transformed_df.shape, (3, 1))
        self.assertEqual(transformed_df["hour"][0], 15)
        self.assertEqual(transformed_df["hour"][1], 12)
        self.assertEqual(transformed_df["hour"][2], 1)

    def test_transform_minute_list(self):
        df = pd.DataFrame(
            {
                "date_column": [
                    "2016-01-01 15:16:45",
                    "2016-06-28 12:18:51",
                    "2016-07-28 01:01:01",
                ]
            }
        )
        trainable = Map(columns=[minute(it.date_column)])
        trained = trainable.fit(df)
        transformed_df = trained.transform(df)
        self.assertEqual(transformed_df["date_column"][0], 16)
        self.assertEqual(transformed_df["date_column"][1], 18)
        self.assertEqual(transformed_df["date_column"][2], 1)

    def test_transform_minute_fmt_list(self):
        df = pd.DataFrame(
            {
                "date_column": [
                    "2016-01-01 15:16:45",
                    "2016-06-28 12:18:51",
                    "2016-07-28 01:01:01",
                ]
            }
        )
        trainable = Map(columns=[minute(it.date_column, "%Y-%m-%d %H:%M:%S")])
        trained = trainable.fit(df)
        transformed_df = trained.transform(df)
        self.assertEqual(transformed_df["date_column"][0], 16)
        self.assertEqual(transformed_df["date_column"][1], 18)
        self.assertEqual(transformed_df["date_column"][2], 1)

    def test_transform_minute_fmt_map(self):
        df = pd.DataFrame(
            {
                "date_column": [
                    "2016-01-01 15:16:45",
                    "2016-06-28 12:18:51",
                    "2016-07-28 01:01:01",
                ]
            }
        )
        trainable = Map(columns={"minute": minute(it.date_column, "%Y-%m-%d %H:%M:%S")})
        trained = trainable.fit(df)
        transformed_df = trained.transform(df)
        self.assertEqual(transformed_df.shape, (3, 1))
        self.assertEqual(transformed_df["minute"][0], 16)
        self.assertEqual(transformed_df["minute"][1], 18)
        self.assertEqual(transformed_df["minute"][2], 1)

    def test_transform_month_list(self):
        df = pd.DataFrame(
            {
                "date_column": [
                    "2016-01-01 15:16:45",
                    "2016-06-28 12:18:51",
                    "2016-07-28 01:01:01",
                ]
            }
        )
        trainable = Map(columns=[month(it.date_column)])
        trained = trainable.fit(df)
        transformed_df = trained.transform(df)
        self.assertEqual(transformed_df["date_column"][0], 1)
        self.assertEqual(transformed_df["date_column"][1], 6)
        self.assertEqual(transformed_df["date_column"][2], 7)

    def test_transform_month_fmt_list(self):
        df = pd.DataFrame(
            {
                "date_column": [
                    "2016-01-01 15:16:45",
                    "2016-06-28 12:18:51",
                    "2016-07-28 01:01:01",
                ]
            }
        )
        trainable = Map(columns=[month(it.date_column, "%Y-%m-%d %H:%M:%S")])
        trained = trainable.fit(df)
        transformed_df = trained.transform(df)
        self.assertEqual(transformed_df["date_column"][0], 1)
        self.assertEqual(transformed_df["date_column"][1], 6)
        self.assertEqual(transformed_df["date_column"][2], 7)

    def test_transform_month_fmt_map(self):
        df = pd.DataFrame(
            {
                "date_column": [
                    "2016-01-01 15:16:45",
                    "2016-06-28 12:18:51",
                    "2016-07-28 01:01:01",
                ]
            }
        )
        trainable = Map(columns={"month": month(it.date_column, "%Y-%m-%d %H:%M:%S")})
        trained = trainable.fit(df)
        transformed_df = trained.transform(df)
        self.assertEqual(transformed_df.shape, (3, 1))
        self.assertEqual(transformed_df["month"][0], 1)
        self.assertEqual(transformed_df["month"][1], 6)
        self.assertEqual(transformed_df["month"][2], 7)

    def test_not_expression(self):
        with EnableSchemaValidation():
            with self.assertRaises(jsonschema.ValidationError):
                _ = Map(columns=[123, "hello"])

    def test_with_hyperopt(self):
        from sklearn.datasets import load_iris

        X, y = load_iris(return_X_y=True)
        gender_map = {"m": "Male", "f": "Female"}
        state_map = {"NY": "New York", "CA": "California"}
        map_replace = Map(
            columns=[replace(it.gender, gender_map), replace(it.state, state_map)],
            remainder="drop",
        )
        pipeline = (
            Relational(
                operator=(Scan(table=it.main) & Scan(table=it.delay)) >> map_replace
            )
            >> LogisticRegression()
        )
        opt = Hyperopt(estimator=pipeline, cv=3, max_evals=5)
        trained = opt.fit(X, y)
        _ = trained

    def test_string_indexer_map(self):
        df = pd.DataFrame(
            {
                "date_column": [
                    "2016-01-01 15:16:45",
                    "2016-06-28 12:18:51",
                    "2016-07-28 01:01:01",
                ]
            }
        )
        trainable = Map(columns={"c": string_indexer(it.date_column)})
        trained = trainable.fit(df)
        with self.assertRaises(ValueError):
            _ = trained.transform(df)

    def test_with_hyperopt2(self):
        from lale.expressions import count, it, max, mean, min, sum, variance

        wrap_imported_operators()
        scan = Scan(table=it["main"])
        scan_0 = Scan(table=it["customers"])
        join = Join(
            pred=[
                (
                    it["main"]["group_customer_id"]
                    == it["customers"]["group_customer_id"]
                )
            ]
        )
        map = Map(
            columns={
                "[main](group_customer_id)[customers]|number_children|identity": it[
                    "number_children"
                ],
                "[main](group_customer_id)[customers]|name|identity": it["name"],
                "[main](group_customer_id)[customers]|income|identity": it["income"],
                "[main](group_customer_id)[customers]|address|identity": it["address"],
                "[main](group_customer_id)[customers]|age|identity": it["age"],
            },
            remainder="drop",
        )
        pipeline_4 = join >> map
        scan_1 = Scan(table=it["purchase"])
        join_0 = Join(
            pred=[(it["main"]["group_id"] == it["purchase"]["group_id"])],
            join_limit=50.0,
        )
        aggregate = Aggregate(
            columns={
                "[main](group_id)[purchase]|price|variance": variance(it["price"]),
                "[main](group_id)[purchase]|time|sum": sum(it["time"]),
                "[main](group_id)[purchase]|time|mean": mean(it["time"]),
                "[main](group_id)[purchase]|time|min": min(it["time"]),
                "[main](group_id)[purchase]|price|sum": sum(it["price"]),
                "[main](group_id)[purchase]|price|count": count(it["price"]),
                "[main](group_id)[purchase]|price|mean": mean(it["price"]),
                "[main](group_id)[purchase]|price|min": min(it["price"]),
                "[main](group_id)[purchase]|price|max": max(it["price"]),
                "[main](group_id)[purchase]|time|max": max(it["time"]),
                "[main](group_id)[purchase]|time|variance": variance(it["time"]),
            },
            group_by=it["row_id"],
        )
        pipeline_5 = join_0 >> aggregate
        map_0 = Map(
            columns={
                "[main]|group_customer_id|identity": it["group_customer_id"],
                "[main]|transaction_id|identity": it["transaction_id"],
                "[main]|group_id|identity": it["group_id"],
                "[main]|comments|identity": it["comments"],
                "[main]|id|identity": it["id"],
                "prefix_0_id": it["prefix_0_id"],
                "next_purchase": it["next_purchase"],
                "[main]|time|identity": it["time"],
            },
            remainder="drop",
        )
        scan_2 = Scan(table=it["transactions"])
        scan_3 = Scan(table=it["products"])
        join_1 = Join(
            pred=[
                (it["main"]["transaction_id"] == it["transactions"]["transaction_id"]),
                (it["transactions"]["product_id"] == it["products"]["product_id"]),
            ]
        )
        map_1 = Map(
            columns={
                "[main](transaction_id)[transactions](product_id)[products]|price|identity": it[
                    "price"
                ],
                "[main](transaction_id)[transactions](product_id)[products]|type|identity": it[
                    "type"
                ],
            },
            remainder="drop",
        )
        pipeline_6 = join_1 >> map_1
        join_2 = Join(
            pred=[
                (it["main"]["transaction_id"] == it["transactions"]["transaction_id"])
            ]
        )
        map_2 = Map(
            columns={
                "[main](transaction_id)[transactions]|description|identity": it[
                    "description"
                ],
                "[main](transaction_id)[transactions]|product_id|identity": it[
                    "product_id"
                ],
            },
            remainder="drop",
        )
        pipeline_7 = join_2 >> map_2
        map_3 = Map(
            columns=[
                string_indexer(it["[main]|comments|identity"]),
                string_indexer(
                    it["[main](transaction_id)[transactions]|description|identity"]
                ),
                string_indexer(
                    it[
                        "[main](transaction_id)[transactions](product_id)[products]|type|identity"
                    ]
                ),
                string_indexer(
                    it["[main](group_customer_id)[customers]|name|identity"]
                ),
                string_indexer(
                    it["[main](group_customer_id)[customers]|address|identity"]
                ),
            ]
        )
        pipeline_8 = ConcatFeatures() >> map_3
        relational = Relational(
            operator=lale.operators.make_pipeline_graph(
                steps=[
                    scan,
                    scan_0,
                    pipeline_4,
                    scan_1,
                    pipeline_5,
                    map_0,
                    scan_2,
                    scan_3,
                    pipeline_6,
                    pipeline_7,
                    pipeline_8,
                ],
                edges=[
                    (scan, pipeline_4),
                    (scan, pipeline_5),
                    (scan, map_0),
                    (scan, pipeline_6),
                    (scan, pipeline_7),
                    (scan_0, pipeline_4),
                    (pipeline_4, pipeline_8),
                    (scan_1, pipeline_5),
                    (pipeline_5, pipeline_8),
                    (map_0, pipeline_8),
                    (scan_2, pipeline_6),
                    (scan_2, pipeline_7),
                    (scan_3, pipeline_6),
                    (pipeline_6, pipeline_8),
                    (pipeline_7, pipeline_8),
                ],
            )
        )
        pipeline = relational >> (KNeighborsClassifier | LogisticRegression)
        from sklearn.datasets import load_iris

        X, y = load_iris(return_X_y=True)
        from lale.lib.lale import Hyperopt

        opt = Hyperopt(estimator=pipeline, max_evals=2)
        opt.fit(X, y)

    def test_transform_ratio_map(self):
        d = {
            "height": [3, 4, 6, 3, 5],
            "weight": [30, 50, 170, 40, 130],
            "status": [0, 1, 1, 0, 1],
        }
        df = pd.DataFrame(data=d)
        trainable = Map(columns={"ratio_h_w": it.height / it.weight})
        trained = trainable.fit(df)
        transformed_df = trained.transform(df)
        self.assertEqual(transformed_df.shape, (5, 1))
        self.assertEqual(transformed_df["ratio_h_w"][0], 0.1)

    def test_transform_ratio_map_subscript(self):
        d = {
            "height": [3, 4, 6, 3, 5],
            "weight": [30, 50, 170, 40, 130],
            "status": [0, 1, 1, 0, 1],
        }
        df = pd.DataFrame(data=d)
        trainable = Map(columns={"ratio_h_w": it["height"] / it.weight})
        trained = trainable.fit(df)
        transformed_df = trained.transform(df)
        self.assertEqual(transformed_df.shape, (5, 1))
        self.assertEqual(transformed_df["ratio_h_w"][0], 0.1)

    def test_transform_ratio_map_list(self):
        d = {
            "height": [3, 4, 6, 3, 5],
            "weight": [30, 50, 170, 40, 130],
            "status": [0, 1, 1, 0, 1],
        }
        df = pd.DataFrame(data=d)
        trainable = Map(columns=[it.height / it.weight])
        trained = trainable.fit(df)
        with self.assertRaises(ValueError):
            _ = trained.transform(df)

    def test_transform_subtract_map(self):
        d = {
            "height": [3, 4, 6, 3, 5],
            "weight": [30, 50, 170, 40, 130],
            "status": [0, 1, 1, 0, 1],
        }
        df = pd.DataFrame(data=d)
        trainable = Map(columns={"subtract_h_w": it.height - it.weight})
        trained = trainable.fit(df)
        transformed_df = trained.transform(df)
        self.assertEqual(transformed_df.shape, (5, 1))
        self.assertEqual(transformed_df["subtract_h_w"][0], -27)

    def test_transform_subtract_map_subscript(self):
        d = {
            "height": [3, 4, 6, 3, 5],
            "weight": [30, 50, 170, 40, 130],
            "status": [0, 1, 1, 0, 1],
        }
        df = pd.DataFrame(data=d)
        trainable = Map(columns={"subtract_h_w": it["height"] - it.weight})
        trained = trainable.fit(df)
        transformed_df = trained.transform(df)
        self.assertEqual(transformed_df.shape, (5, 1))
        self.assertEqual(transformed_df["subtract_h_w"][0], -27)

    def test_transform_subtract_map_list(self):
        d = {
            "height": [3, 4, 6, 3, 5],
            "weight": [30, 50, 170, 40, 130],
            "status": [0, 1, 1, 0, 1],
        }
        df = pd.DataFrame(data=d)
        trainable = Map(columns=[it.height - it.weight])
        trained = trainable.fit(df)
        with self.assertRaises(ValueError):
            _ = trained.transform(df)

    def test_transform_binops(self):
        d = {
            "height": [3, 4, 6, 3, 5],
            "weight": [30, 50, 170, 40, 130],
            "status": [0, 1, 1, 0, 1],
        }
        df = pd.DataFrame(data=d)
        trainable = Map(
            columns={
                "add_h_w": it["height"] + it.weight,
                "add_h_2": it["height"] + 2,
                "sub_h_w": it["height"] - it.weight,
                "sub_h_2": it["height"] - 2,
                "mul_h_w": it["height"] * it.weight,
                "mul_h_2": it["height"] * 2,
                "div_h_w": it["height"] / it.weight,
                "div_h_2": it["height"] / 2,
                "floor_div_h_w": it["height"] // it.weight,
                "floor_div_h_2": it["height"] // 2,
                "mod_h_w": it["height"] % it.weight,
                "mod_h_2": it["height"] % 2,
                "pow_h_w": it["height"] ** it.weight,
                "pow_h_2": it["height"] ** 2,
            }
        )
        trained = trainable.fit(df)
        transformed_df = trained.transform(df)
        self.assertEqual(transformed_df.shape, (5, 14))
        self.assertEqual(
            transformed_df["add_h_w"][1], df["height"][1] + df["weight"][1]
        )
        self.assertEqual(transformed_df["add_h_2"][1], df["height"][1] + 2)
        self.assertEqual(
            transformed_df["sub_h_w"][1], df["height"][1] - df["weight"][1]
        )
        self.assertEqual(transformed_df["sub_h_2"][1], df["height"][1] - 2)
        self.assertEqual(
            transformed_df["mul_h_w"][1], df["height"][1] * df["weight"][1]
        )
        self.assertEqual(transformed_df["mul_h_2"][1], df["height"][1] * 2)
        self.assertEqual(
            transformed_df["div_h_w"][1], df["height"][1] / df["weight"][1]
        )
        self.assertEqual(transformed_df["div_h_2"][1], df["height"][1] / 2)
        self.assertEqual(
            transformed_df["floor_div_h_w"][1], df["height"][1] // df["weight"][1]
        )
        self.assertEqual(transformed_df["floor_div_h_2"][1], df["height"][1] // 2)
        self.assertEqual(
            transformed_df["mod_h_w"][1], df["height"][1] % df["weight"][1]
        )
        self.assertEqual(transformed_df["mod_h_2"][1], df["height"][1] % 2)
        self.assertEqual(
            transformed_df["pow_h_w"][1], df["height"][1] ** df["weight"][1]
        )
        self.assertEqual(transformed_df["pow_h_2"][1], df["height"][1] ** 2)

    def test_transform_arithmetic_expression(self):
        d = {
            "height": [3, 4, 6, 3, 5],
            "weight": [30, 50, 170, 40, 130],
            "status": [0, 1, 1, 0, 1],
        }
        df = pd.DataFrame(data=d)
        trainable = Map(columns={"expr": (it["height"] + it.weight * 10) / 2})
        trained = trainable.fit(df)
        transformed_df = trained.transform(df)
        self.assertEqual(transformed_df.shape, (5, 1))
        self.assertEqual(
            transformed_df["expr"][2], (df["height"][2] + df["weight"][2] * 10) / 2
        )

    def test_transform_nested_expressions(self):
        d = {
            "month": ["jan", "feb", "mar", "may", "aug"],
        }
        df = pd.DataFrame(data=d)
        month_map = {
            "jan": "2021-01-01",
            "feb": "2021-02-01",
            "mar": "2021-03-01",
            "arp": "2021-04-01",
            "may": "2021-05-01",
            "jun": "2021-06-01",
            "jul": "2021-07-01",
            "aug": "2021-08-01",
            "sep": "2021-09-01",
            "oct": "2021-10-01",
            "nov": "2021-11-01",
            "dec": "2021-12-01",
        }
        trainable = Map(
            columns={
                "date": replace(it.month, month_map),
                "month_id": month(replace(it.month, month_map), "%Y-%m-%d"),
                "next_month_id": identity(
                    month(replace(it.month, month_map), "%Y-%m-%d") % 12 + 1  # type: ignore
                ),
            }
        )
        trained = trainable.fit(df)
        transformed_df = trained.transform(df)
        self.assertEqual(transformed_df["date"][0], "2021-01-01")
        self.assertEqual(transformed_df["date"][1], "2021-02-01")
        self.assertEqual(transformed_df["month_id"][2], 3)
        self.assertEqual(transformed_df["month_id"][3], 5)
        self.assertEqual(transformed_df["next_month_id"][0], 2)
        self.assertEqual(transformed_df["next_month_id"][3], 6)
        self.assertEqual(transformed_df["next_month_id"][4], 9)


class TestMapOnBothPandasAndSpark(unittest.TestCase):
    @classmethod
    def setUpClass(cls):
        targets = ["pandas", "spark"]
        cls.tgt2datasets = {tgt: fetch_go_sales_dataset(tgt) for tgt in targets}

    def test_replace_unknown_identity(self):
        pipeline = Scan(table=it.go_products) >> Map(
            columns={
                "prod": it["Product number"],
                "line": replace(
                    it["Product line"],
                    {"Camping Equipment": "C", "Personal Accessories": "P"},
                ),
            }
        )
        for tgt, datasets in self.tgt2datasets.items():
            result = pipeline.transform(datasets)
            if tgt == "spark":
                result = result.toPandas()
            self.assertEqual(result.shape, (274, 2))
            self.assertEqual(result.loc[0, "prod"], 1110, tgt)
            self.assertEqual(result.loc[0, "line"], "C", tgt)
            self.assertEqual(result.loc[117, "prod"], 101110, tgt)
            self.assertEqual(result.loc[117, "line"], "Golf Equipment", tgt)
            self.assertEqual(result.loc[273, "prod"], 154150, tgt)
            self.assertEqual(result.loc[273, "line"], "P", tgt)

    def test_replace_unknown_encoded(self):
        pipeline = Scan(table=it.go_products) >> Map(
            columns={
                "prod": it["Product number"],
                "line": replace(
                    it["Product line"],
                    {"Camping Equipment": "C", "Personal Accessories": "P"},
                    handle_unknown="use_encoded_value",
                    unknown_value="U",
                ),
            }
        )
        for tgt, datasets in self.tgt2datasets.items():
            result = pipeline.transform(datasets)
            if tgt == "spark":
                result = result.toPandas()
            self.assertEqual(result.shape, (274, 2))
            self.assertEqual(result.loc[0, "prod"], 1110, tgt)
            self.assertEqual(result.loc[0, "line"], "C", tgt)
            self.assertEqual(result.loc[117, "prod"], 101110, tgt)
            self.assertEqual(result.loc[117, "line"], "U", tgt)
            self.assertEqual(result.loc[273, "prod"], 154150, tgt)
            self.assertEqual(result.loc[273, "line"], "P", tgt)

    def test_dynamic_rename(self):
        def expr(X):
            return {("new_" + c): it[c] for c in X.columns}

        pipeline = Scan(table=it.go_products) >> Map(columns=expr)
        for tgt, datasets in self.tgt2datasets.items():
            result = pipeline.fit(datasets).transform(datasets)
            if tgt == "spark":
                result = result.toPandas()
            for c in result.columns:
                self.assertRegex(c, "new_.*")

    def test_dynamic_rename_lambda(self):
        pipeline = Scan(table=it.go_products) >> Map(
            columns=lambda X: {("new_" + c): it[c] for c in X.columns}
        )
        for tgt, datasets in self.tgt2datasets.items():
            result = pipeline.fit(datasets).transform(datasets)
            if tgt == "spark":
                result = result.toPandas()
            for c in result.columns:
                self.assertRegex(c, "new_.*")

    def _get_col_schemas(self, cols, X):
        from lale.datasets import data_schemas

        props = {}
        s = data_schemas.to_schema(X)
        if s is not None:
            inner = s.get("items", {})
            if inner is not None and isinstance(inner, dict):
                col_pairs = inner.get("items", [])
                if col_pairs is not None and isinstance(col_pairs, list):
                    for cp in col_pairs:
                        d = cp.get("description", None)
                        if d is not None and isinstance(d, str):
                            props[d] = cp
        for k in cols:
            if k not in props:
                props[k] = None
        return props

    def test_dynamic_schema_num(self):
        from lale import type_checking

        def expr(X):
            ret = {}
            schemas = self._get_col_schemas(X.columns, X)
            for c, s in schemas.items():

                if s is None:
                    ret["unknown_" + c] = it[c]
                elif type_checking.is_subschema(s, {"type": "number"}):
                    ret["num_" + c] = it[c]
                    ret["shifted_" + c] = it[c] + 5
                else:
                    ret["other_" + c] = it[c]
            return ret

        pipeline = Scan(table=it.go_products) >> Map(columns=expr)
        for tgt, datasets in self.tgt2datasets.items():
            result = pipeline.fit(datasets).transform(datasets)
            if tgt == "spark":
                result = result.toPandas()
            self.assertIn("num_Product number", result.columns)
            self.assertIn("shifted_Product number", result.columns)
            self.assertIn("other_Product line", result.columns)

            self.assertEqual(
                result["num_Product number"][0] + 5, result["shifted_Product number"][0]
            )

    def test_dynamic_categorical(self):
        from lale.lib.lale import categorical

        def expr(X):
            ret = {}
            cats = categorical()(X.toPandas() if tgt == "spark" else X)
            for c in X.columns:
                if c in cats:
                    ret["cat_" + c] = it[c]
                else:
                    ret["other_" + c] = it[c]
            return ret

        pipeline = Scan(table=it.go_products) >> Map(columns=expr)
        for tgt, datasets in self.tgt2datasets.items():
            result = pipeline.fit(datasets).transform(datasets)
            if tgt == "spark":
                result = result.toPandas()
            self.assertIn("cat_Product line", result.columns)

    def test_dynamic_lambda_categorical_drop(self):
        from lale.lib.lale import categorical

        pipeline = Scan(table=it.go_products) >> Map(
            columns=lambda X: {
                c: it[c] for c in categorical()(X.toPandas() if tgt == "spark" else X)
            }
        )
        for tgt, datasets in self.tgt2datasets.items():
            result = pipeline.fit(datasets).transform(datasets)
            if tgt == "spark":
                result = result.toPandas()
            self.assertEqual(len(result.columns), 1)
            self.assertIn("Product line", result.columns)

    def test_static_trained(self):
        op = Map(columns=[it.col])
        self.assertIsInstance(op, lale.operators.TrainedOperator)

    def test_dynamic_trainable(self):
        op = Map(columns=lambda X: [it.col])
        self.assertIsInstance(op, lale.operators.TrainableOperator)
        self.assertNotIsInstance(op, lale.operators.TrainedOperator)

        pipeline = Scan(table=it.go_products) >> op
        pd = self.tgt2datasets["pandas"]
        trained = pipeline.fit(pd)
        trained_map = trained.steps_list()[1]
        self.assertIsInstance(trained_map, Map)  # type: ignore
        self.assertIsInstance(trained_map, lale.operators.TrainedOperator)


class TestRelationalOperator(unittest.TestCase):
    def setUp(self):
        from sklearn.datasets import load_iris
        from sklearn.model_selection import train_test_split

        data = load_iris()
        X, y = data.data, data.target
        self.X_train, self.X_test, self.y_train, self.y_test = train_test_split(X, y)

    def test_fit_transform(self):
        relational = Relational(
            operator=(Scan(table=it.main) & Scan(table=it.delay))
            >> Join(
                pred=[
                    it.main.TrainId == it.delay.TrainId,
                    it.main["Arrival time"] >= it.delay.TimeStamp,
                ]
            )
            >> Aggregate(columns=[count(it.Delay)], group_by=it.MessageId)
        )
        trained_relational = relational.fit(self.X_train, self.y_train)
        _ = trained_relational.transform(self.X_test)

    def test_fit_error(self):
        relational = Relational(
            operator=(Scan(table=it.main) & Scan(table=it.delay))
            >> Join(
                pred=[
                    it.main.TrainId == it.delay.TrainId,
                    it.main["Arrival time"] >= it.delay.TimeStamp,
                ]
            )
            >> Aggregate(columns=[count(it.Delay)], group_by=it.MessageId)
        )
        with self.assertRaises(ValueError):
            _ = relational.fit([self.X_train], self.y_train)

    def test_transform_error(self):
        relational = Relational(
            operator=(Scan(table=it.main) & Scan(table=it.delay))
            >> Join(
                pred=[
                    it.main.TrainId == it.delay.TrainId,
                    it.main["Arrival time"] >= it.delay.TimeStamp,
                ]
            )
            >> Aggregate(columns=[count(it.Delay)], group_by=it.MessageId)
        )
        trained_relational = relational.fit(self.X_train, self.y_train)
        with self.assertRaises(ValueError):
            _ = trained_relational.transform([self.X_test])

    def test_fit_transform_in_pipeline(self):
        relational = Relational(
            operator=(Scan(table=it.main) & Scan(table=it.delay))
            >> Join(
                pred=[
                    it.main.TrainId == it.delay.TrainId,
                    it.main["Arrival time"] >= it.delay.TimeStamp,
                ]
            )
            >> Aggregate(columns=[count(it.Delay)], group_by=it.MessageId)
        )
        pipeline = relational >> LogisticRegression()
        trained_pipeline = pipeline.fit(self.X_train, self.y_train)
        _ = trained_pipeline.predict(self.X_test)


class TestMapSpark(unittest.TestCase):
    def setUp(self):
        if spark_installed:
            conf = (
                SparkConf()
                .setMaster("local[2]")
                .set("spark.driver.bindAddress", "127.0.0.1")
            )
            sc = SparkContext.getOrCreate(conf=conf)
            self.sqlCtx = SQLContext(sc)

    # The rename column functionality implemented as part of identity function for Map operator
    # does not support explicit identity calls for now.
    def test_transform_identity_map(self):
        d = {
            "gender": ["m", "f", "m", "m", "f"],
            "state": ["NY", "NY", "CA", "NY", "CA"],
            "status": [0, 1, 1, 0, 1],
        }
        df = pd.DataFrame(data=d)
        sdf = self.sqlCtx.createDataFrame(df)
        trainable = Map(
            columns={
                "new_gender": it.gender,
                "new_status": it["status"],
            }
        )
        trained = trainable.fit(sdf)
        transformed_df = trained.transform(sdf)
        self.assertEqual(df["gender"][0], transformed_df.collect()[0]["new_gender"])
        self.assertEqual(df["status"][3], transformed_df.collect()[3]["new_status"])
        self.assertEqual(len(transformed_df.columns), 2)

    def test_transform_identity_map_passthrough(self):
        d = {
            "gender": ["m", "f", "m", "m", "f"],
            "state": ["NY", "NY", "CA", "NY", "CA"],
            "status": [0, 1, 1, 0, 1],
        }
        df = pd.DataFrame(data=d)
        sdf = self.sqlCtx.createDataFrame(df)
        trainable = Map(
            columns={
                "new_gender": it.gender,
                "new_status": it["status"],
            },
            remainder="passthrough",
        )
        trained = trainable.fit(sdf)
        transformed_df = trained.transform(sdf)
        self.assertEqual(df["gender"][0], transformed_df.collect()[0]["new_gender"])
        self.assertEqual(df["status"][3], transformed_df.collect()[3]["new_status"])
        self.assertEqual(df["state"][2], transformed_df.collect()[2]["state"])
        self.assertEqual(len(transformed_df.columns), 3)

    def test_transform_spark_replace_list(self):
        if spark_installed:
            d = {
                "gender": ["m", "f", "m", "m", "f"],
                "state": ["NY", "NY", "CA", "NY", "CA"],
                "status": [0, 1, 1, 0, 1],
            }
            df = pd.DataFrame(data=d)
            sdf = self.sqlCtx.createDataFrame(df)
            gender_map = {"m": "Male", "f": "Female"}
            state_map = {"NY": "New York", "CA": "California"}
            trainable = Map(
                columns=[replace(it.gender, gender_map), replace(it.state, state_map)]
            )
            trained = trainable.fit(sdf)
            transformed_df = trained.transform(sdf)
            self.assertEqual(
                (transformed_df.count(), len(transformed_df.columns)), (5, 2)
            )
            self.assertEqual(transformed_df.collect()[0]["gender"], "Male")
            self.assertEqual(transformed_df.collect()[0]["state"], "New York")

    def test_transform_spark_replace_map(self):
        if spark_installed:
            d = {
                "gender": ["m", "f", "m", "m", "f"],
                "state": ["NY", "NY", "CA", "NY", "CA"],
                "status": [0, 1, 1, 0, 1],
            }
            df = pd.DataFrame(data=d)
            sdf = self.sqlCtx.createDataFrame(df)
            gender_map = {"m": "Male", "f": "Female"}
            state_map = {"NY": "New York", "CA": "California"}
            trainable = Map(
                columns={
                    "new_gender": replace(it.gender, gender_map),
                    "new_state": replace(it.state, state_map),
                }
            )
            trained = trainable.fit(sdf)
            transformed_df = trained.transform(sdf)
            self.assertEqual(
                (transformed_df.count(), len(transformed_df.columns)), (5, 2)
            )
            self.assertEqual(transformed_df.collect()[0]["new_gender"], "Male")
            self.assertEqual(transformed_df.collect()[0]["new_state"], "New York")

    def test_transform_dom_list(self):
        df = pd.DataFrame({"date_column": ["2016-05-28", "2016-06-27", "2016-07-26"]})
        sdf = self.sqlCtx.createDataFrame(df)

        trainable = Map(columns=[day_of_month(it.date_column)])
        trained = trainable.fit(sdf)
        transformed_df = trained.transform(sdf)
        self.assertEqual(transformed_df.collect()[0]["date_column"], 28)
        self.assertEqual(transformed_df.collect()[1]["date_column"], 27)
        self.assertEqual(transformed_df.collect()[2]["date_column"], 26)

    def test_transform_dom_fmt_list(self):
        df = pd.DataFrame({"date_column": ["28/05/2016", "27/06/2016", "26/07/2016"]})
        sdf = self.sqlCtx.createDataFrame(df)

        trainable = Map(columns=[day_of_month(it.date_column, "d/M/y")])
        trained = trainable.fit(sdf)
        transformed_df = trained.transform(sdf)
        self.assertEqual(transformed_df.collect()[0]["date_column"], 28)
        self.assertEqual(transformed_df.collect()[1]["date_column"], 27)
        self.assertEqual(transformed_df.collect()[2]["date_column"], 26)

    def test_transform_dom_fmt_map(self):
        df = pd.DataFrame({"date_column": ["2016-05-28", "2016-06-27", "2016-07-26"]})
        sdf = self.sqlCtx.createDataFrame(df)

        trainable = Map(columns={"dom": day_of_month(it.date_column, "y-M-d")})
        trained = trainable.fit(sdf)
        transformed_df = trained.transform(sdf)

        self.assertEqual((transformed_df.count(), len(transformed_df.columns)), (3, 1))
        self.assertEqual(transformed_df.collect()[0]["dom"], 28)
        self.assertEqual(transformed_df.collect()[1]["dom"], 27)
        self.assertEqual(transformed_df.collect()[2]["dom"], 26)

    def test_transform_dow_list(self):
        df = pd.DataFrame({"date_column": ["2016-05-28", "2016-06-28", "2016-07-28"]})
        sdf = self.sqlCtx.createDataFrame(df)

        trainable = Map(columns=[day_of_week(it.date_column)])
        trained = trainable.fit(sdf)
        transformed_df = trained.transform(sdf)
        # Note that spark dayofweek outputs are different from pandas
        self.assertEqual(transformed_df.collect()[0]["date_column"], 7)
        self.assertEqual(transformed_df.collect()[1]["date_column"], 3)
        self.assertEqual(transformed_df.collect()[2]["date_column"], 5)

    def test_transform_dow_fmt_list(self):
        df = pd.DataFrame({"date_column": ["2016-05-28", "2016-06-28", "2016-07-28"]})
        sdf = self.sqlCtx.createDataFrame(df)

        trainable = Map(columns=[day_of_week(it.date_column, "y-M-d")])
        trained = trainable.fit(sdf)
        transformed_df = trained.transform(sdf)
        self.assertEqual(transformed_df.collect()[0]["date_column"], 7)
        self.assertEqual(transformed_df.collect()[1]["date_column"], 3)
        self.assertEqual(transformed_df.collect()[2]["date_column"], 5)

    def test_transform_dow_fmt_map(self):
        df = pd.DataFrame({"date_column": ["2016-05-28", "2016-06-28", "2016-07-28"]})
        sdf = self.sqlCtx.createDataFrame(df)

        trainable = Map(columns={"dow": day_of_week(it.date_column, "y-M-d")})
        trained = trainable.fit(sdf)
        transformed_df = trained.transform(sdf)
        self.assertEqual((transformed_df.count(), len(transformed_df.columns)), (3, 1))
        self.assertEqual(transformed_df.collect()[0]["dow"], 7)
        self.assertEqual(transformed_df.collect()[1]["dow"], 3)
        self.assertEqual(transformed_df.collect()[2]["dow"], 5)

    def test_transform_doy_list(self):
        df = pd.DataFrame({"date_column": ["2016-01-01", "2016-06-28", "2016-07-28"]})
        sdf = self.sqlCtx.createDataFrame(df)

        trainable = Map(columns=[day_of_year(it.date_column)])
        trained = trainable.fit(sdf)
        transformed_df = trained.transform(sdf)
        self.assertEqual(transformed_df.collect()[0]["date_column"], 1)
        self.assertEqual(transformed_df.collect()[1]["date_column"], 180)
        self.assertEqual(transformed_df.collect()[2]["date_column"], 210)

    def test_transform_doy_fmt_list(self):
        df = pd.DataFrame({"date_column": ["2016-01-01", "2016-06-28", "2016-07-28"]})
        sdf = self.sqlCtx.createDataFrame(df)

        trainable = Map(columns=[day_of_year(it.date_column, "y-M-d")])
        trained = trainable.fit(sdf)
        transformed_df = trained.transform(sdf)
        self.assertEqual(transformed_df.collect()[0]["date_column"], 1)
        self.assertEqual(transformed_df.collect()[1]["date_column"], 180)
        self.assertEqual(transformed_df.collect()[2]["date_column"], 210)

    def test_transform_doy_fmt_map(self):
        df = pd.DataFrame({"date_column": ["2016-01-01", "2016-06-28", "2016-07-28"]})
        sdf = self.sqlCtx.createDataFrame(df)

        trainable = Map(columns={"doy": day_of_year(it.date_column, "y-M-d")})
        trained = trainable.fit(sdf)
        transformed_df = trained.transform(sdf)
        self.assertEqual((transformed_df.count(), len(transformed_df.columns)), (3, 1))
        self.assertEqual(transformed_df.collect()[0]["doy"], 1)
        self.assertEqual(transformed_df.collect()[1]["doy"], 180)
        self.assertEqual(transformed_df.collect()[2]["doy"], 210)

    def test_transform_hour_list(self):
        df = pd.DataFrame(
            {
                "date_column": [
                    "2016-01-01 15:16:45",
                    "2016-06-28 12:18:51",
                    "2016-07-28 01:01:01",
                ]
            }
        )
        sdf = self.sqlCtx.createDataFrame(df)

        trainable = Map(columns=[hour(it.date_column)])
        trained = trainable.fit(sdf)
        transformed_df = trained.transform(sdf)
        self.assertEqual(transformed_df.collect()[0]["date_column"], 15)
        self.assertEqual(transformed_df.collect()[1]["date_column"], 12)
        self.assertEqual(transformed_df.collect()[2]["date_column"], 1)

    def test_transform_hour_fmt_list(self):
        df = pd.DataFrame(
            {
                "date_column": [
                    "2016-01-01 15:16:45",
                    "2016-06-28 12:18:51",
                    "2016-07-28 01:01:01",
                ]
            }
        )
        sdf = self.sqlCtx.createDataFrame(df)

        trainable = Map(columns=[hour(it.date_column, "y-M-d HH:mm:ss")])
        trained = trainable.fit(sdf)
        transformed_df = trained.transform(sdf)
        self.assertEqual(transformed_df.collect()[0]["date_column"], 15)
        self.assertEqual(transformed_df.collect()[1]["date_column"], 12)
        self.assertEqual(transformed_df.collect()[2]["date_column"], 1)

    def test_transform_hour_fmt_map(self):
        df = pd.DataFrame(
            {
                "date_column": [
                    "2016-01-01 15:16:45",
                    "2016-06-28 12:18:51",
                    "2016-07-28 01:01:01",
                ]
            }
        )
        sdf = self.sqlCtx.createDataFrame(df)

        trainable = Map(columns={"hour": hour(it.date_column, "y-M-d HH:mm:ss")})
        trained = trainable.fit(sdf)
        transformed_df = trained.transform(sdf)
        self.assertEqual((transformed_df.count(), len(transformed_df.columns)), (3, 1))
        self.assertEqual(transformed_df.collect()[0]["hour"], 15)
        self.assertEqual(transformed_df.collect()[1]["hour"], 12)
        self.assertEqual(transformed_df.collect()[2]["hour"], 1)

    def test_transform_minute_list(self):
        df = pd.DataFrame(
            {
                "date_column": [
                    "2016-01-01 15:16:45",
                    "2016-06-28 12:18:51",
                    "2016-07-28 01:01:01",
                ]
            }
        )
        sdf = self.sqlCtx.createDataFrame(df)

        trainable = Map(columns=[minute(it.date_column)])
        trained = trainable.fit(sdf)
        transformed_df = trained.transform(sdf)
        self.assertEqual(transformed_df.collect()[0]["date_column"], 16)
        self.assertEqual(transformed_df.collect()[1]["date_column"], 18)
        self.assertEqual(transformed_df.collect()[2]["date_column"], 1)

    def test_transform_minute_fmt_list(self):
        df = pd.DataFrame(
            {
                "date_column": [
                    "2016-01-01 15:16:45",
                    "2016-06-28 12:18:51",
                    "2016-07-28 01:01:01",
                ]
            }
        )
        sdf = self.sqlCtx.createDataFrame(df)
        trainable = Map(columns=[minute(it.date_column, "y-M-d HH:mm:ss")])
        trained = trainable.fit(sdf)
        transformed_df = trained.transform(sdf)
        self.assertEqual(transformed_df.collect()[0]["date_column"], 16)
        self.assertEqual(transformed_df.collect()[1]["date_column"], 18)
        self.assertEqual(transformed_df.collect()[2]["date_column"], 1)

    def test_transform_minute_fmt_map(self):
        df = pd.DataFrame(
            {
                "date_column": [
                    "2016-01-01 15:16:45",
                    "2016-06-28 12:18:51",
                    "2016-07-28 01:01:01",
                ]
            }
        )
        sdf = self.sqlCtx.createDataFrame(df)

        trainable = Map(columns={"minute": minute(it.date_column, "y-M-d HH:mm:ss")})
        trained = trainable.fit(sdf)
        transformed_df = trained.transform(sdf)
        self.assertEqual((transformed_df.count(), len(transformed_df.columns)), (3, 1))
        self.assertEqual(transformed_df.collect()[0]["minute"], 16)
        self.assertEqual(transformed_df.collect()[1]["minute"], 18)
        self.assertEqual(transformed_df.collect()[2]["minute"], 1)

    def test_transform_month_list(self):
        df = pd.DataFrame(
            {
                "date_column": [
                    "2016-01-01 15:16:45",
                    "2016-06-28 12:18:51",
                    "2016-07-28 01:01:01",
                ]
            }
        )
        sdf = self.sqlCtx.createDataFrame(df)

        trainable = Map(columns=[month(it.date_column)])
        trained = trainable.fit(sdf)
        transformed_df = trained.transform(sdf)
        self.assertEqual(transformed_df.collect()[0]["date_column"], 1)
        self.assertEqual(transformed_df.collect()[1]["date_column"], 6)
        self.assertEqual(transformed_df.collect()[2]["date_column"], 7)

    def test_transform_month_fmt_list(self):
        df = pd.DataFrame(
            {
                "date_column": [
                    "2016-01-01 15:16:45",
                    "2016-06-28 12:18:51",
                    "2016-07-28 01:01:01",
                ]
            }
        )
        sdf = self.sqlCtx.createDataFrame(df)

        trainable = Map(columns=[month(it.date_column, "y-M-d HH:mm:ss")])
        trained = trainable.fit(sdf)
        transformed_df = trained.transform(sdf)
        self.assertEqual(transformed_df.collect()[0]["date_column"], 1)
        self.assertEqual(transformed_df.collect()[1]["date_column"], 6)
        self.assertEqual(transformed_df.collect()[2]["date_column"], 7)

    def test_transform_month_fmt_map(self):
        df = pd.DataFrame(
            {
                "date_column": [
                    "2016-01-01 15:16:45",
                    "2016-06-28 12:18:51",
                    "2016-07-28 01:01:01",
                ]
            }
        )
        sdf = self.sqlCtx.createDataFrame(df)

        trainable = Map(columns={"month": month(it.date_column, "y-M-d HH:mm:ss")})
        trained = trainable.fit(sdf)
        transformed_df = trained.transform(sdf)
        self.assertEqual((transformed_df.count(), len(transformed_df.columns)), (3, 1))
        self.assertEqual(transformed_df.collect()[0]["month"], 1)
        self.assertEqual(transformed_df.collect()[1]["month"], 6)
        self.assertEqual(transformed_df.collect()[2]["month"], 7)

    def test_transform_ratio_map(self):
        d = {
            "height": [3, 4, 6, 3, 5],
            "weight": [30, 50, 170, 40, 130],
            "status": [0, 1, 1, 0, 1],
        }
        df = pd.DataFrame(data=d)
        sdf = self.sqlCtx.createDataFrame(df)
        trainable = Map(columns={"ratio_h_w": it.height / it.weight})
        trained = trainable.fit(sdf)
        transformed_df = trained.transform(sdf)
        self.assertEqual((transformed_df.count(), len(transformed_df.columns)), (5, 1))
        self.assertEqual(transformed_df.collect()[0]["ratio_h_w"], 0.1)

    def test_transform_ratio_map_subscript(self):
        d = {
            "height": [3, 4, 6, 3, 5],
            "weight": [30, 50, 170, 40, 130],
            "status": [0, 1, 1, 0, 1],
        }
        df = pd.DataFrame(data=d)
        sdf = self.sqlCtx.createDataFrame(df)
        trainable = Map(columns={"ratio_h_w": it["height"] / it.weight})
        trained = trainable.fit(sdf)
        transformed_df = trained.transform(sdf)
        self.assertEqual((transformed_df.count(), len(transformed_df.columns)), (5, 1))
        self.assertEqual(transformed_df.collect()[0]["ratio_h_w"], 0.1)

    def test_transform_ratio_map_list(self):
        d = {
            "height": [3, 4, 6, 3, 5],
            "weight": [30, 50, 170, 40, 130],
            "status": [0, 1, 1, 0, 1],
        }
        df = pd.DataFrame(data=d)
        sdf = self.sqlCtx.createDataFrame(df)
        trainable = Map(columns=[it.height / it.weight])
        trained = trainable.fit(sdf)
        with self.assertRaises(ValueError):
            _ = trained.transform(df)

    def test_transform_subtract_map(self):
        d = {
            "height": [3, 4, 6, 3, 5],
            "weight": [30, 50, 170, 40, 130],
            "status": [0, 1, 1, 0, 1],
        }
        df = pd.DataFrame(data=d)
        sdf = self.sqlCtx.createDataFrame(df)
        trainable = Map(columns={"subtraction_h_w": it.height - it.weight})
        trained = trainable.fit(sdf)
        transformed_df = trained.transform(sdf)
        self.assertEqual((transformed_df.count(), len(transformed_df.columns)), (5, 1))
        self.assertEqual(transformed_df.collect()[0]["subtraction_h_w"], -27)

    def test_transform_subtract_map_subscript(self):
        d = {
            "height": [3, 4, 6, 3, 5],
            "weight": [30, 50, 170, 40, 130],
            "status": [0, 1, 1, 0, 1],
        }
        df = pd.DataFrame(data=d)
        sdf = self.sqlCtx.createDataFrame(df)
        trainable = Map(columns={"subtraction_h_w": it["height"] - it.weight})
        trained = trainable.fit(sdf)
        transformed_df = trained.transform(sdf)
        self.assertEqual((transformed_df.count(), len(transformed_df.columns)), (5, 1))
        self.assertEqual(transformed_df.collect()[0]["subtraction_h_w"], -27)

    def test_transform_subtract_map_list(self):
        d = {
            "height": [3, 4, 6, 3, 5],
            "weight": [30, 50, 170, 40, 130],
            "status": [0, 1, 1, 0, 1],
        }
        df = pd.DataFrame(data=d)
        sdf = self.sqlCtx.createDataFrame(df)
        trainable = Map(columns=[it.height - it.weight])
        trained = trainable.fit(sdf)
        with self.assertRaises(ValueError):
            _ = trained.transform(df)

    def test_transform_binops(self):
        d = {
            "height": [3, 4, 6, 3, 5],
            "weight": [30, 50, 170, 40, 130],
            "status": [0, 1, 1, 0, 1],
        }
        df = pd.DataFrame(data=d)
        sdf = self.sqlCtx.createDataFrame(df)
        trainable = Map(
            columns={
                "add_h_w": it["height"] + it.weight,
                "add_h_2": it["height"] + 2,
                "sub_h_w": it["height"] - it.weight,
                "sub_h_2": it["height"] - 2,
                "mul_h_w": it["height"] * it.weight,
                "mul_h_2": it["height"] * 2,
                "div_h_w": it["height"] / it.weight,
                "div_h_2": it["height"] / 2,
                "floor_div_h_w": it["height"] // it.weight,
                "floor_div_h_2": it["height"] // 2,
                "mod_h_w": it["height"] % it.weight,
                "mod_h_2": it["height"] % 2,
                "pow_h_w": it["height"] ** it.weight,
                "pow_h_2": it["height"] ** 2,
            }
        )
        trained = trainable.fit(sdf)
        transformed_df = trained.transform(sdf)
        self.assertEqual((transformed_df.count(), len(transformed_df.columns)), (5, 14))
        transformed_df = transformed_df.toPandas()
        self.assertEqual(
            transformed_df["add_h_w"][1], df["height"][1] + df["weight"][1]
        )
        self.assertEqual(transformed_df["add_h_2"][1], df["height"][1] + 2)
        self.assertEqual(
            transformed_df["sub_h_w"][1], df["height"][1] - df["weight"][1]
        )
        self.assertEqual(transformed_df["sub_h_2"][1], df["height"][1] - 2)
        self.assertEqual(
            transformed_df["mul_h_w"][1], df["height"][1] * df["weight"][1]
        )
        self.assertEqual(transformed_df["mul_h_2"][1], df["height"][1] * 2)
        self.assertEqual(
            transformed_df["div_h_w"][1], df["height"][1] / df["weight"][1]
        )
        self.assertEqual(transformed_df["div_h_2"][1], df["height"][1] / 2)
        self.assertEqual(
            transformed_df["floor_div_h_w"][1], df["height"][1] // df["weight"][1]
        )
        self.assertEqual(transformed_df["floor_div_h_2"][1], df["height"][1] // 2)
        self.assertEqual(
            transformed_df["mod_h_w"][1], df["height"][1] % df["weight"][1]
        )
        self.assertEqual(transformed_df["mod_h_2"][1], df["height"][1] % 2)
        # Spark and Python have a different semantics
        # self.assertEqual(transformed_df["pow_h_w"][1], df["height"][1] ** df["weight"][1])
        self.assertEqual(transformed_df["pow_h_w"][1], 4 ** 50)
        self.assertEqual(transformed_df["pow_h_2"][1], df["height"][1] ** 2)

    def test_transform_arithmetic_expression(self):
        d = {
            "height": [3, 4, 6, 3, 5],
            "weight": [30, 50, 170, 40, 130],
            "status": [0, 1, 1, 0, 1],
        }
        df = pd.DataFrame(data=d)
        sdf = self.sqlCtx.createDataFrame(df)
        trainable = Map(columns={"expr": (it["height"] + it.weight * 10) / 2})
        trained = trainable.fit(sdf)
        transformed_df = trained.transform(sdf)
        self.assertEqual((transformed_df.count(), len(transformed_df.columns)), (5, 1))
        transformed_df = transformed_df.collect()
        self.assertEqual(
            transformed_df[2]["expr"], (df["height"][2] + df["weight"][2] * 10) / 2
        )

    def test_transform_nested_expressions(self):
        d = {
            "month": ["jan", "feb", "mar", "may", "aug"],
        }
        df = pd.DataFrame(data=d)
        sdf = self.sqlCtx.createDataFrame(df)
        month_map = {
            "jan": "2021-01-01",
            "feb": "2021-02-01",
            "mar": "2021-03-01",
            "arp": "2021-04-01",
            "may": "2021-05-01",
            "jun": "2021-06-01",
            "jul": "2021-07-01",
            "aug": "2021-08-01",
            "sep": "2021-09-01",
            "oct": "2021-10-01",
            "nov": "2021-11-01",
            "dec": "2021-12-01",
        }
        trainable = Map(
            columns={
                "date": replace(it.month, month_map),
                "month_id": month(replace(it.month, month_map)),
                "next_month_id": identity(
                    month(replace(it.month, month_map)) % 12 + 1  # type: ignore
                ),
            }
        )  # type: ignore
        trained = trainable.fit(sdf)
        transformed_df = trained.transform(sdf)
        transformed_df = transformed_df.collect()
        self.assertEqual(transformed_df[0]["date"], "2021-01-01")
        self.assertEqual(transformed_df[1]["date"], "2021-02-01")
        self.assertEqual(transformed_df[2]["month_id"], 3)
        self.assertEqual(transformed_df[3]["month_id"], 5)
        self.assertEqual(transformed_df[0]["next_month_id"], 2)
        self.assertEqual(transformed_df[3]["next_month_id"], 6)
        self.assertEqual(transformed_df[4]["next_month_id"], 9)


class TestOrderBy(unittest.TestCase):
    def setUp(self):
        self.d = {
            "gender": ["m", "f", "m", "m", "f"],
            "state": ["NY", "NY", "CA", "NY", "CA"],
            "status": [0, 1, 1, 0, 1],
        }

    def test_order_attr1(self):
        df = pd.DataFrame(data=self.d)
        trainable = OrderBy(by=it.gender)
        trained = trainable.fit(df)
        transformed_df = trained.transform(df)

        self.assertTrue((transformed_df["gender"]).is_monotonic_increasing)

    def test_order_attr1_asc(self):
        df = pd.DataFrame(data=self.d)
        trainable = OrderBy(by=asc(it.gender))
        trained = trainable.fit(df)
        transformed_df = trained.transform(df)

        self.assertTrue((transformed_df["gender"]).is_monotonic_increasing)

    def test_order_attr1_desc(self):
        df = pd.DataFrame(data=self.d)
        trainable = OrderBy(by=desc(it.gender))
        trained = trainable.fit(df)
        transformed_df = trained.transform(df)

        self.assertTrue((transformed_df["gender"]).is_monotonic_decreasing)

    def test_order_str1_desc(self):
        df = pd.DataFrame(data=self.d)
        trainable = OrderBy(by=desc("gender"))
        trained = trainable.fit(df)
        transformed_df = trained.transform(df)

        self.assertTrue((transformed_df["gender"]).is_monotonic_decreasing)

    def test_order_multiple(self):
        df = pd.DataFrame(data=self.d)
        trainable = OrderBy(by=[it.gender, desc(it.status)])
        trained = trainable.fit(df)
        transformed_df = trained.transform(df)
        expected_result = pd.DataFrame(
            data={
                "gender": ["f", "f", "m", "m", "m"],
                "state": ["NY", "CA", "CA", "NY", "NY"],
                "status": [1, 1, 1, 0, 0],
            }
        )
        self.assertEqual(list(transformed_df.index), [1, 4, 2, 0, 3])
        self.assertTrue((transformed_df["gender"]).is_monotonic_increasing)
        self.assertTrue(transformed_df.reset_index(drop=True).equals(expected_result))


class TestOrderBySpark(unittest.TestCase):
    def setUp(self):
        if spark_installed:
            conf = (
                SparkConf()
                .setMaster("local[2]")
                .set("spark.driver.bindAddress", "127.0.0.1")
            )
            sc = SparkContext.getOrCreate(conf=conf)
            self.sqlCtx = SQLContext(sc)
            d = {
                "gender": ["m", "f", "m", "m", "f"],
                "state": ["NY", "NY", "CA", "NY", "CA"],
                "status": [0, 1, 1, 0, 1],
            }
            df = pd.DataFrame(data=d)
            self.sdf = self.sqlCtx.createDataFrame(df)

    # The rename column functionality implemented as part of identity function for Map operator
    # does not support explicit identity calls for now.
    def test_str1(self):
        trainable = OrderBy(by="gender")
        trained = trainable.fit(self.sdf)
        transformed_df = trained.transform(self.sdf)
        cgender = pd.Series(
            transformed_df.select("gender").rdd.flatMap(lambda x: x).collect()
        )

        self.assertTrue(cgender.is_monotonic_increasing)

    def test_order_attr1(self):
        trainable = OrderBy(by=it.gender)
        trained = trainable.fit(self.sdf)
        transformed_df = trained.transform(self.sdf)

        cgender = pd.Series(
            transformed_df.select("gender").rdd.flatMap(lambda x: x).collect()
        )

        self.assertTrue(cgender.is_monotonic_increasing)

    def test_order_attr1_asc(self):
        trainable = OrderBy(by=asc(it.gender))
        trained = trainable.fit(self.sdf)
        transformed_df = trained.transform(self.sdf)

        cgender = pd.Series(
            transformed_df.select("gender").rdd.flatMap(lambda x: x).collect()
        )

        self.assertTrue(cgender.is_monotonic_increasing)

    def test_order_attr1_desc(self):
        trainable = OrderBy(by=desc(it.gender))
        trained = trainable.fit(self.sdf)
        transformed_df = trained.transform(self.sdf)

        cgender = pd.Series(
            transformed_df.select("gender").rdd.flatMap(lambda x: x).collect()
        )

        self.assertTrue(cgender.is_monotonic_decreasing)

    def test_order_str1_desc(self):
        trainable = OrderBy(by=desc("gender"))
        trained = trainable.fit(self.sdf)
        transformed_df = trained.transform(self.sdf)

        cgender = pd.Series(
            transformed_df.select("gender").rdd.flatMap(lambda x: x).collect()
        )

        self.assertTrue(cgender.is_monotonic_decreasing)

    def test_order_multiple(self):
        trainable = OrderBy(by=[it.gender, desc(it.status)])
        trained = trainable.fit(self.sdf)
        transformed_df = trained.transform(self.sdf)
        expected_result = pd.DataFrame(
            data={
                "gender": ["f", "f", "m", "m", "m"],
                "state": ["NY", "CA", "CA", "NY", "NY"],
                "status": [1, 1, 1, 0, 0],
            }
        )
        cgender = pd.Series(
            transformed_df.select("gender").rdd.flatMap(lambda x: x).collect()
        )
        self.assertTrue(cgender.is_monotonic_increasing)
        self.assertTrue(
            transformed_df.toPandas().reset_index(drop=True).equals(expected_result)
        )


class TestSplitXy(unittest.TestCase):
    def setUp(self):
        data = load_iris()
        X, y = data.data, data.target
        self.X_train, self.X_test, self.y_train, self.y_test = train_test_split(
            pd.DataFrame(X), pd.DataFrame(y)
        )
        self.combined_df = pd.concat([self.X_train, self.y_train], axis=1)
        self.combined_df.columns = [
            "sepal_length",
            "sepal_width",
            "petal_length",
            "petal_width",
            "class",
        ]

    def test_split_transform(self):
        pipeline = PCA()
        trainable = SplitXy(operator=pipeline, label_name="class")
        trained = trainable.fit(self.combined_df)
        _ = trained.transform(self.combined_df)

    def test_split_predict(self):
        pipeline = PCA() >> LogisticRegression(random_state=42)
        trainable = SplitXy(operator=pipeline, label_name="class")
        trained = trainable.fit(self.combined_df)
        _ = trained.predict(self.X_test)


@unittest.skip(
    "skipping because we don't have any estimators that handle a Spark dataframe."
)
class TestSplitXySpark(unittest.TestCase):
    def setUp(self):
        if spark_installed:
            conf = (
                SparkConf()
                .setMaster("local[2]")
                .set("spark.driver.bindAddress", "127.0.0.1")
            )
            sc = SparkContext.getOrCreate(conf=conf)
            self.sqlCtx = SQLContext(sc)
            data = load_iris()
            X, y = data.data, data.target
            self.X_train, self.X_test, self.y_train, self.y_test = train_test_split(
                pd.DataFrame(X), pd.DataFrame(y)
            )
            self.combined_df = pd.concat([self.X_train, self.y_train], axis=1)
            self.combined_df.columns = [
                "sepal_length",
                "sepal_width",
                "petal_length",
                "petal_width",
                "class",
            ]
            self.combined_df_spark = self.sqlCtx.createDataFrame(self.combined_df)

    def test_split_spark_transform(self):
        pipeline = PCA()
        trainable = SplitXy(operator=pipeline, label_name="class")
        trained = trainable.fit(self.combined_df_spark)
        _ = trained.transform(self.combined_df_spark)

    def test_split_spark_predict(self):
        pipeline = PCA() >> LogisticRegression(random_state=42)
        trainable = SplitXy(operator=pipeline, label_name="class")
        trained = trainable.fit(self.combined_df)
        _ = trained.predict(pd.DataFrame(self.X_test))


class TestTrainTestSplit(unittest.TestCase):
    # Get go_sales dataset in pandas and spark dataframes
    def setUp(self):
        self.go_sales = fetch_go_sales_dataset()
        self.go_sales_spark = fetch_go_sales_dataset("spark")

    def test_split_pandas(self):
        train, test, train_y, test_y = multitable_train_test_split(
            self.go_sales,
            main_table_name="go_products",
            label_column_name="Product number",
            test_size=0.2,
        )
        main_table_df: pd.Dataframe = None
        for df in train:
            if get_table_name(df) == "go_products":
                main_table_df = df
        self.assertEqual(len(main_table_df), 220)
        self.assertEqual(len(train_y), 220)
        for df in test:
            if get_table_name(df) == "go_products":
                main_table_df = df
        self.assertEqual(len(main_table_df), 54)
        self.assertEqual(len(test_y), 54)

    def test_split_pandas_1(self):
        train, test, train_y, test_y = multitable_train_test_split(
            self.go_sales,
            main_table_name="go_products",
            label_column_name="Product number",
            test_size=200,
        )
        main_table_df: pd.Dataframe = None
        for df in test:
            if get_table_name(df) == "go_products":
                main_table_df = df
        self.assertEqual(len(main_table_df), 200)
        self.assertEqual(len(test_y), 200)

    def test_split_spark(self):
        train, test, train_y, test_y = multitable_train_test_split(
            self.go_sales_spark,
            main_table_name="go_products",
            label_column_name="Product number",
            test_size=0.2,
        )
        main_table_df: pd.Dataframe = None
        for df in train:
            if get_table_name(df) == "go_products":
                main_table_df = df
        self.assertEqual(main_table_df.count(), 220)
        self.assertEqual(train_y.count(), 220)
        for df in test:
            if get_table_name(df) == "go_products":
                main_table_df = df
        self.assertEqual(main_table_df.count(), 54)
        self.assertEqual(test_y.count(), 54)<|MERGE_RESOLUTION|>--- conflicted
+++ resolved
@@ -68,11 +68,8 @@
 from lale.helpers import _is_pandas_df, _is_spark_df
 from lale.lib.lale import (
     Alias,
-<<<<<<< HEAD
-=======
     ConcatFeatures,
     Filter,
->>>>>>> 77bbd3d1
     GroupBy,
     Hyperopt,
     Join,
@@ -81,13 +78,8 @@
     Scan,
     SplitXy,
 )
-<<<<<<< HEAD
-from lale.lib.rasl import Aggregate, Filter, Map
-from lale.lib.sklearn import PCA, LogisticRegression
-=======
 from lale.lib.rasl import Aggregate, Map
 from lale.lib.sklearn import PCA, KNeighborsClassifier, LogisticRegression
->>>>>>> 77bbd3d1
 
 
 # Testing '==' and '!=' operator with different types of expressions
