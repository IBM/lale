# Copyright 2019 IBM Corporation
#
# Licensed under the Apache License, Version 2.0 (the "License");
# you may not use this file except in compliance with the License.
# You may obtain a copy of the License at
#
# http://www.apache.org/licenses/LICENSE-2.0
#
# Unless required by applicable law or agreed to in writing, software
# distributed under the License is distributed on an "AS IS" BASIS,
# WITHOUT WARRANTIES OR CONDITIONS OF ANY KIND, either express or implied.
# See the License for the specific language governing permissions and
# limitations under the License.

import unittest

import jsonschema
import numpy as np
import pandas as pd

import lale.operators
from lale.operator_wrapper import wrap_imported_operators

try:
    from pyspark import SparkConf, SparkContext
    from pyspark.sql import Row, SQLContext

    spark_installed = True
except ImportError:
    spark_installed = False

from test import EnableSchemaValidation

from sklearn.datasets import load_iris
from sklearn.model_selection import train_test_split

from lale.datasets import pandas2spark
from lale.datasets.data_schemas import (
    SparkDataFrameWithIndex,
    add_table_name,
    get_index_name,
    get_table_name,
)
from lale.datasets.multitable import multitable_train_test_split
from lale.datasets.multitable.fetch_datasets import fetch_go_sales_dataset
from lale.expressions import (
    asc,
    collect_set,
    count,
    day_of_month,
    day_of_week,
    day_of_year,
    desc,
    first,
    hour,
    identity,
    isnan,
    isnotnan,
    isnotnull,
    isnull,
    it,
    max,
    mean,
    median,
    min,
    minute,
    mode,
    month,
    replace,
    string_indexer,
    sum,
)
from lale.helpers import _ensure_pandas, _is_pandas_df, _is_spark_df
from lale.lib.lale import (
    Alias,
    ConcatFeatures,
    Filter,
    GroupBy,
    Hyperopt,
    Join,
    OrderBy,
    Relational,
    Scan,
    SplitXy,
)
from lale.lib.rasl import Aggregate, Map
from lale.lib.sklearn import PCA, KNeighborsClassifier, LogisticRegression


# Testing '==' and '!=' operator with different types of expressions
class TestExpressions(unittest.TestCase):
    def test_expr_1(self):
        with self.assertRaises(TypeError):
            if it.col < 3:
                _ = "If it throws an exception, then the test is successful."

    def test_expr_2(self):
        self.assertFalse(it.col == 5)

    def test_expr_3(self):
        try:
            if it.col == it.col:
                _ = "If it does not throw an exception, then the test is successful."
        except Exception:
            self.fail("Expression 'it.col == it.col' raised an exception unexpectedly!")

    def test_expr_4(self):
        self.assertFalse(it.col == it.col2)

    def test_expr_5(self):
        X = it.col
        self.assertTrue(X == X)

    def test_expr_6(self):
        self.assertFalse(it.col != 5)

    def test_expr_7(self):
        try:
            if it.col != it.col:
                _ = "If it does not throw an exception, then the test is successful."
        except Exception:
            self.fail("Expression 'it.col != it.col' raised an exception unexpectedly!")

    def test_expr_8(self):
        self.assertFalse(it.col != it.col2)

    def test_expr_9(self):
        X = it.col
        self.assertTrue(X != X)


# Testing filter operator
class TestFilter(unittest.TestCase):
    @classmethod
    def setUpClass(cls):
        info = [
            (1, "NY", 100),
            (2, "NY", 150),
            (3, "TX", 200),
            (4, "TX", 100),
            (5, "CA", 200),
        ]
        t1 = [(2, "Warm"), (3, "Cold"), (4, "Warm"), (5, "Cold")]
        main = [
            (1, "NY", 1, float(1)),
            (2, "TX", 6, np.nan),
            (3, "CA", 2, float(2)),
            (4, "NY", 5, None),
            (5, "CA", 0, float(3)),
        ]

        if spark_installed:
            conf = (
                SparkConf()
                .setMaster("local[2]")
                .set("spark.driver.bindAddress", "127.0.0.1")
            )
            sc = SparkContext.getOrCreate(conf=conf)
            sqlContext = SQLContext(sc)

            rdd = sc.parallelize(main)
            table_main = rdd.map(
                lambda x: Row(TrainId=int(x[0]), col1=x[1], col2=int(x[2]), col6=x[3])
            )
            spark_main = add_table_name(sqlContext.createDataFrame(table_main), "main")

            rdd = sc.parallelize(info)
            table_info = rdd.map(
                lambda x: Row(train_id=int(x[0]), col3=x[1], col4=int(x[2]))
            )
            spark_info = add_table_name(sqlContext.createDataFrame(table_info), "info")

            rdd = sc.parallelize(t1)
            table_t1 = rdd.map(lambda x: Row(tid=int(x[0]), col5=x[1]))
            spark_t1 = add_table_name(sqlContext.createDataFrame(table_t1), "t1")

            trainable = Join(
                pred=[
                    it.main.TrainId == it.info.train_id,
                    it.info.train_id == it.t1.tid,
                ],
                join_type="left",
            )
            spark_transformed_df = trainable.transform(
                [spark_main, spark_info, spark_t1]
            ).sort("TrainId")
            cls.tgt2datasets = {
                "pandas": spark_transformed_df.toPandas(),
                "spark": spark_transformed_df,
                "spark-with-index": SparkDataFrameWithIndex(spark_transformed_df),
            }
        else:
            pandas_main = pd.DataFrame(main, index=["TrainId", "col1", "col2", "col6"])
            pandas_info = pd.DataFrame(info, index=["train_id", "col3", "col4"])
            pandas_t1 = pd.DataFrame(t1, index=["tid", "col5"])
            trainable = Join(
                pred=[
                    it.main.TrainId == it.info.train_id,
                    it.info.train_id == it.t1.tid,
                ],
                join_type="left",
            )
            pandas_transformed_df = trainable.transform(
                [pandas_main, pandas_info, pandas_t1]
            ).sort("TrainId")
            cls.tgt2datasets = {"pandas": pandas_transformed_df}

    def test_filter_isnan(self):
        pandas_transformed_df = self.tgt2datasets["pandas"]
        self.assertEqual(pandas_transformed_df.shape, (5, 9))
        self.assertEqual(pandas_transformed_df["col1"][2], "CA")
        for tgt, transformed_df in self.tgt2datasets.items():
            trainable = Filter(pred=[isnan(it.col6)])
            filtered_df = trainable.transform(transformed_df)
            if tgt == "pandas":
                # `None` is considered as `nan` in Pandas
                self.assertEqual(filtered_df.shape, (2, 9), tgt)
                self.assertTrue(np.all(np.isnan(filtered_df["col6"])), tgt)
            elif tgt.startswith("spark"):
                self.assertEqual(_ensure_pandas(filtered_df).shape, (1, 9), tgt)
                test_list = [row[0] for row in filtered_df.select("col6").collect()]
                self.assertTrue(np.all((np.isnan(i) for i in test_list)))
            else:
                assert False
            if tgt == "spark-with_index":
                self.assertEqual(
                    get_index_name(transformed_df), get_index_name(filtered_df)
                )

<<<<<<< HEAD
    def test_filter_isnotnan(self):
        for tgt, transformed_df in self.tgt2datasets.items():
            trainable = Filter(pred=[isnotnan(it.col6)])
            filtered_df = trainable.transform(transformed_df)
            if tgt == "pandas":
                self.assertTrue(
                    np.all(np.logical_not(np.isnan(filtered_df["col6"]))), tgt
                )
                self.assertEqual(filtered_df.shape, (3, 9), tgt)
            elif tgt.startswith("spark"):
                self.assertEqual(_ensure_pandas(filtered_df).shape, (4, 9), tgt)
                test_list = [row[0] for row in filtered_df.select("col6").collect()]
                self.assertTrue(np.all((not np.isnan(i) for i in test_list)))
            else:
                assert False
            if tgt == "spark-with_index":
                self.assertEqual(
                    get_index_name(transformed_df), get_index_name(filtered_df)
                )

    def test_filter_isnull(self):
        for tgt, transformed_df in self.tgt2datasets.items():
            trainable = Filter(pred=[isnull(it.col6)])
            filtered_df = trainable.transform(transformed_df)
            if tgt == "pandas":
                # `None` is considered as `nan` in Pandas
                self.assertEqual(filtered_df.shape, (2, 9), tgt)
                self.assertTrue(np.all(np.isnan(filtered_df["col6"])), tgt)
            elif tgt.startswith("spark"):
                self.assertEqual(_ensure_pandas(filtered_df).shape, (1, 9), tgt)
                test_list = [row[0] for row in filtered_df.select("col6").collect()]
                self.assertTrue(np.all((i is None for i in test_list)))
            else:
                assert False
            if tgt == "spark-with_index":
                self.assertEqual(
                    get_index_name(transformed_df), get_index_name(filtered_df)
                )

    def test_filter_isnotnull(self):
        for tgt, transformed_df in self.tgt2datasets.items():
            trainable = Filter(pred=[isnotnull(it.col6)])
            filtered_df = trainable.transform(transformed_df)
            if tgt == "pandas":
                # `None` is considered as `nan` in Pandas
                self.assertEqual(filtered_df.shape, (3, 9), tgt)
                self.assertTrue(np.all(np.logical_not(np.isnan(filtered_df["col6"]))))
            elif tgt.startswith("spark"):
                self.assertEqual(_ensure_pandas(filtered_df).shape, (4, 9), tgt)
                test_list = [row[0] for row in filtered_df.select("col6").collect()]
                self.assertTrue(np.all((i is not None for i in test_list)))
            else:
                assert False
            if tgt == "spark-with_index":
                self.assertEqual(
                    get_index_name(transformed_df), get_index_name(filtered_df)
                )

    def test_filter_eq(self):
        for tgt, transformed_df in self.tgt2datasets.items():
            trainable = Filter(pred=[it.col3 == "TX"])
            filtered_df = trainable.transform(transformed_df)
            filtered_df = _ensure_pandas(filtered_df)
            self.assertEqual(filtered_df.shape, (2, 9), tgt)
            self.assertTrue(np.all(filtered_df["col3"] == "TX"), tgt)

    def test_filter_neq(self):
        for tgt, transformed_df in self.tgt2datasets.items():
=======
    def test_filter_spark_isnan(self):
        if spark_installed:
            trainable = Filter(pred=[isnan(it["col6"])])
            filtered_df = trainable.transform(self.transformed_df)
            self.assertEqual(filtered_df.count(), 1)
            self.assertEqual(len(filtered_df.columns), 8)
            rows = filtered_df.rdd.collect()
            row0 = rows[0]
            self.assertEqual(row0[1], "TX")
            self.assertTrue(np.isnan(row0[3]))

    def test_filter_spark_isnotnan(self):
        if spark_installed:
            trainable = Filter(pred=[isnotnan(it["col6"])])
            filtered_df = trainable.transform(self.transformed_df)
            self.assertEqual(filtered_df.count(), 4)
            self.assertEqual(len(filtered_df.columns), 8)
            test_list = filtered_df.select(f.collect_list("col6")).first()[0]
            self.assertTrue(np.all([not np.isnan(i) for i in test_list]))

    def test_filter_spark_isnull(self):
        if spark_installed:
            trainable = Filter(pred=[isnull(it["col6"])])
            filtered_df = trainable.transform(self.transformed_df)
            self.assertEqual(filtered_df.count(), 1)
            self.assertEqual(len(filtered_df.columns), 8)
            rows = filtered_df.rdd.collect()
            row0 = rows[0]
            self.assertEqual(row0[1], "NY")
            self.assertIsNone(row0[3])

    def test_filter_spark_isnotnull(self):
        if spark_installed:
            trainable = Filter(pred=[isnotnull(it["col6"])])
            filtered_df = trainable.transform(self.transformed_df)
            self.assertEqual(filtered_df.count(), 4)
            self.assertEqual(len(filtered_df.columns), 8)
            test_list = filtered_df.select(f.collect_list("col6")).first()[0]
            self.assertTrue(np.all([i is not None for i in test_list]))

    def test_filter_spark_eq(self):
        if spark_installed:
            trainable = Filter(pred=[it["col3"] == "NY"])
            filtered_df = trainable.transform(self.transformed_df)
            self.assertEqual(filtered_df.count(), 2)
            self.assertEqual(len(filtered_df.columns), 8)
            test_list = filtered_df.select(f.collect_list("col3")).first()[0]
            self.assertTrue(np.all(pd.Series(test_list) == "NY"))

    def test_filter_spark_neq(self):
        if spark_installed:
>>>>>>> 025414d8
            trainable = Filter(pred=[it.col1 != it["col3"]])
            filtered_df = trainable.transform(transformed_df)
            filtered_df = _ensure_pandas(filtered_df)
            self.assertEqual(filtered_df.shape, (3, 9), tgt)
            self.assertTrue(np.all(filtered_df["col1"] != filtered_df["col3"]), tgt)

    def test_filter_ge(self):
        for tgt, transformed_df in self.tgt2datasets.items():
            trainable = Filter(pred=[it["col4"] >= 150])
            filtered_df = trainable.transform(transformed_df)
            filtered_df = _ensure_pandas(filtered_df)
            self.assertEqual(filtered_df.shape, (3, 9), tgt)
            self.assertTrue(np.all(filtered_df["col4"] >= 150), tgt)

    def test_filter_gt(self):
        for tgt, transformed_df in self.tgt2datasets.items():
            trainable = Filter(pred=[it["col4"] > 150])
            filtered_df = trainable.transform(transformed_df)
            filtered_df = _ensure_pandas(filtered_df)
            self.assertEqual(filtered_df.shape, (2, 9), tgt)
            self.assertTrue(np.all(filtered_df["col4"] > 150), tgt)

    def test_filter_le(self):
        for tgt, transformed_df in self.tgt2datasets.items():
            trainable = Filter(pred=[it["col3"] <= "NY"])
            filtered_df = trainable.transform(transformed_df)
            filtered_df = _ensure_pandas(filtered_df)
            self.assertEqual(filtered_df.shape, (3, 9), tgt)
            self.assertTrue(np.all(filtered_df["col3"] <= "NY"), tgt)

    def test_filter_lt(self):
        for tgt, transformed_df in self.tgt2datasets.items():
            trainable = Filter(pred=[it["col2"] < it["TrainId"]])
            filtered_df = trainable.transform(transformed_df)
            filtered_df = _ensure_pandas(filtered_df)
            self.assertEqual(filtered_df.shape, (2, 9), tgt)
            self.assertTrue(np.all(filtered_df["col2"] < filtered_df["TrainId"]), tgt)

    def test_filter_multiple1(self):
        for tgt, transformed_df in self.tgt2datasets.items():
            trainable = Filter(pred=[it.col3 == "TX", it["col2"] > 4])
            filtered_df = trainable.transform(transformed_df)
            filtered_df = _ensure_pandas(filtered_df)
            self.assertEqual(filtered_df.shape, (1, 9))
            self.assertTrue(np.all(filtered_df["col3"] == "TX"), tgt)
            self.assertTrue(np.all(filtered_df["col2"] > 4), tgt)

    def test_filter_multiple2(self):
        for tgt, transformed_df in self.tgt2datasets.items():
            trainable = Filter(pred=[it.col5 != "Cold", it.train_id < 4])
            filtered_df = trainable.transform(transformed_df)
            if tgt == "pandas":
                self.assertEqual(filtered_df.shape, (2, 9))
            elif tgt.startswith("spark"):
                # `None != "Cold"` is not true in Spark
                filtered_df = _ensure_pandas(filtered_df)
                self.assertEqual(filtered_df.shape, (1, 9))
            else:
                assert False
            self.assertTrue(np.all(filtered_df["col5"] != "Cold"), tgt)
            self.assertTrue(np.all(filtered_df["train_id"] < 4), tgt)

    def test_multiple3(self):
        for tgt, transformed_df in self.tgt2datasets.items():
            trainable = Filter(
                pred=[
                    it["tid"] == it["TrainId"],
                    it["col2"] >= it.train_id,
                    it.col3 == "NY",
                ]
            )
            filtered_df = trainable.transform(transformed_df)
            filtered_df = _ensure_pandas(filtered_df)
            self.assertEqual(filtered_df.shape, (1, 9), tgt)
            self.assertTrue(np.all(filtered_df["tid"] == filtered_df["TrainId"]), tgt)
            self.assertTrue(np.all(filtered_df["col2"] >= filtered_df["train_id"]), tgt)
            self.assertTrue(np.all(filtered_df["col3"] == "NY"), tgt)

    def test_filter_no_col_error(self):
        for tgt, transformed_df in self.tgt2datasets.items():
            with self.assertRaises(ValueError):
                trainable = Filter(pred=[it["TrainId"] < it.col_na])
                _ = trainable.transform(transformed_df)


class TestScan(unittest.TestCase):
    def setUp(self):
        self.go_sales = fetch_go_sales_dataset()

    def test_attribute(self):
        with EnableSchemaValidation():
            trained = Scan(table=it.go_products)
            transformed = trained.transform(self.go_sales)
            self.assertEqual(get_table_name(transformed), "go_products")
            self.assertIs(self.go_sales[3], transformed)

    def test_subscript(self):
        with EnableSchemaValidation():
            trained = Scan(table=it["go_products"])
            transformed = trained.transform(self.go_sales)
            self.assertEqual(get_table_name(transformed), "go_products")
            self.assertIs(self.go_sales[3], transformed)

    def test_error1(self):
        with EnableSchemaValidation():
            trained = Scan(table=it.go_products)
            with self.assertRaisesRegex(ValueError, "invalid X"):
                _ = trained.transform(self.go_sales[3])

    def test_error2(self):
        trained = Scan(table=it.unknown_table)
        with self.assertRaisesRegex(ValueError, "could not find 'unknown_table'"):
            _ = trained.transform(self.go_sales)

    def test_error3(self):
        with self.assertRaisesRegex(ValueError, "expected `it.table_name` or"):
            _ = Scan(table=(it.go_products == 42))


# Testing alias operator for pandas and spark dataframes
class TestAlias(unittest.TestCase):
    @classmethod
    def setUpClass(cls):
        targets = ["pandas", "spark", "spark-with-index"]
        cls.tgt2datasets = {tgt: fetch_go_sales_dataset(tgt) for tgt in targets}

    def test_alias(self):
        for tgt, datasets in self.tgt2datasets.items():
            trainable = Alias(name="test_alias")
            go_products = datasets[3]
            self.assertEqual(get_table_name(go_products), "go_products")
            if tgt == "pandas":  # XXX to remove if Alias is becomping functional
                go_products = go_products.copy()
            transformed_df = trainable.transform(go_products)
            self.assertEqual(get_table_name(transformed_df), "test_alias")
            if tgt == "pandas":
                self.assertTrue(_is_pandas_df(transformed_df))
            elif tgt.startswith("spark"):
                self.assertTrue(_is_spark_df(transformed_df))
                transformed_df = transformed_df.toPandas()
            else:
                assert False
            self.assertEqual(transformed_df.shape, (274, 8))

    def test_alias_name_error(self):
        with self.assertRaises(jsonschema.ValidationError):
            _ = Alias()
        with self.assertRaises(jsonschema.ValidationError):
            _ = Alias(name="")
        with self.assertRaises(jsonschema.ValidationError):
            _ = Alias(name="    ")

    def test_filter_name(self):
        for tgt, datasets in self.tgt2datasets.items():
            go_products = datasets[3]
            trained = Filter(pred=[it["Unit cost"] >= 10])
            transformed = trained.transform(go_products)
            self.assertEqual(get_table_name(transformed), "go_products", tgt)
            if tgt == "spark-with-index":
                self.assertEqual(get_index_name(transformed), "index", tgt)

    def test_map_name(self):
        for tgt, datasets in self.tgt2datasets.items():
            go_products = datasets[3]
            trained = Map(columns={"unit_cost": it["Unit cost"]})
            transformed = trained.transform(go_products)
            self.assertEqual(get_table_name(transformed), "go_products", tgt)
            if tgt == "spark-with-index":
                self.assertEqual(get_index_name(transformed), "index", tgt)

    def test_join_name(self):
        for tgt, datasets in self.tgt2datasets.items():
            trained = Join(
                pred=[it.go_1k["Retailer code"] == it.go_retailers["Retailer code"]],
                name="joined_tables",
            )
            transformed = trained.transform(datasets)
            self.assertEqual(get_table_name(transformed), "joined_tables", tgt)

    def test_groupby_name(self):
        for tgt, datasets in self.tgt2datasets.items():
            go_products = datasets[3]
            trained = GroupBy(by=[it["Product line"]])
            transformed = trained.transform(go_products)
            self.assertEqual(get_table_name(transformed), "go_products", tgt)

    def test_aggregate_name(self):
        for tgt, datasets in self.tgt2datasets.items():
            go_daily_sales = datasets[1]
            group_by = GroupBy(by=[it["Retailer code"]])
            aggregate = Aggregate(columns={"min_quantity": min(it.Quantity)})
            trained = group_by >> aggregate
            transformed = trained.transform(go_daily_sales)
            self.assertEqual(get_table_name(transformed), "go_daily_sales", tgt)


# Testing group_by operator for pandas and spark dataframes
class TestGroupBy(unittest.TestCase):
    @classmethod
    def setUpClass(cls):
        targets = ["pandas", "spark", "spark-with-index"]
        cls.tgt2datasets = {tgt: fetch_go_sales_dataset(tgt) for tgt in targets}

    def test_groupby(self):
        trainable = GroupBy(by=[it["Product line"]])
        for tgt, datasets in self.tgt2datasets.items():
            go_products = datasets[3]
            assert get_table_name(go_products) == "go_products"
            grouped_df = trainable.transform(go_products)
            if tgt == "pandas":
                self.assertEqual(grouped_df.ngroups, 5, tgt)
            aggregate = Aggregate(columns={"count": count(it["Product line"])})
            df = _ensure_pandas(aggregate.transform(grouped_df))
            self.assertEqual(df.shape, (5, 1), tgt)

    def test_groupby1(self):
        trainable = GroupBy(by=[it["Product line"], it.Product])
        for tgt, datasets in self.tgt2datasets.items():
            go_products = datasets[3]
            assert get_table_name(go_products) == "go_products"
            grouped_df = trainable.transform(go_products)
            if tgt == "pandas":
                self.assertEqual(grouped_df.ngroups, 144, tgt)
            aggregate = Aggregate(columns={"count": count(it["Product line"])})
            df = _ensure_pandas(aggregate.transform(grouped_df))
            self.assertEqual(df.shape, (144, 1), tgt)


# Testing Aggregate operator for both pandas and Spark
class TestAggregate(unittest.TestCase):
    @classmethod
    def setUpClass(cls):
        targets = ["pandas", "spark", "spark-with-index"]
        cls.tgt2datasets = {tgt: fetch_go_sales_dataset(tgt) for tgt in targets}

    def test_sales_not_grouped(self):
        pipeline = Scan(table=it.go_daily_sales) >> Aggregate(
            columns={
                "min_method_code": min(it["Order method code"]),
                "max_method_code": max(it["Order method code"]),
                "collect_set('Order method code')": collect_set(
                    it["Order method code"]
                ),
                "mode_method_code": mode(it["Order method code"]),
                "median_method_code": median(it["Order method code"]),
            }
        )
        for tgt, datasets in self.tgt2datasets.items():
            result = pipeline.transform(datasets)
            if tgt.startswith("spark"):
                result = result.toPandas()
            self.assertEqual(result.shape, (1, 5), tgt)
            self.assertEqual(result.loc[0, "min_method_code"], 1, tgt)
            self.assertEqual(result.loc[0, "max_method_code"], 7, tgt)
            self.assertEqual(
                sorted(result.loc[0, "collect_set('Order method code')"]),
                [1, 2, 3, 4, 5, 6, 7],
                tgt,
            )
            self.assertEqual(result.loc[0, "mode_method_code"], 5, tgt)
            self.assertEqual(result.loc[0, "median_method_code"], 5, tgt)

    def test_sales_onekey_grouped(self):
        pipeline = (
            Scan(table=it.go_daily_sales)
            >> GroupBy(by=[it["Retailer code"]])
            >> Aggregate(
                columns={
                    "retailer_code": it["Retailer code"],
                    "min_method_code": min(it["Order method code"]),
                    "max_method_code": max(it["Order method code"]),
                    "min_quantity": min(it["Quantity"]),
                    "method_codes": collect_set(it["Order method code"]),
                    # Mode is not supported on GroupedData as of now.
                    # "mode_method_code": mode(it["Order method code"]),
                    "median_method_code": median(it["Order method code"]),
                }
            )
        )
        for tgt, datasets in self.tgt2datasets.items():
            result = pipeline.transform(datasets)
            if tgt.startswith("spark"):
                result = result.toPandas()
            self.assertEqual(result.shape, (289, 6))
            row = result[result.retailer_code == 1201]
            self.assertEqual(row.loc[row.index[0], "retailer_code"], 1201, tgt)
            self.assertEqual(row.loc[row.index[0], "min_method_code"], 2, tgt)
            self.assertEqual(row.loc[row.index[0], "max_method_code"], 6, tgt)
            self.assertEqual(row.loc[row.index[0], "min_quantity"], 1, tgt)
            self.assertEqual(
                sorted(row.loc[row.index[0], "method_codes"]), [2, 3, 4, 5, 6], tgt
            )
            # self.assertEqual(result.loc[row.index[0], "mode_method_code"], 5, tgt)
            self.assertEqual(result.loc[row.index[0], "median_method_code"], 5, tgt)

    def test_products_onekey_grouped(self):
        pipeline = (
            Scan(table=it.go_products)
            >> GroupBy(by=[it["Product line"]])
            >> Aggregate(
                columns={
                    "line": first(it["Product line"]),
                    "mean_uc": mean(it["Unit cost"]),
                    "min_up": min(it["Unit price"]),
                    "count_pc": count(it["Product color"]),
                }
            )
        )
        for tgt, datasets in self.tgt2datasets.items():
            result = pipeline.transform(datasets)
            if tgt.startswith("spark"):
                result = result.toPandas()
            self.assertEqual(result.shape, (5, 4))
            row = result[result.line == "Camping Equipment"]
            self.assertEqual(row.loc[row.index[0], "line"], "Camping Equipment", tgt)
            self.assertAlmostEqual(row.loc[row.index[0], "mean_uc"], 89.0, 1, tgt)
            self.assertEqual(row.loc[row.index[0], "min_up"], 2.06, tgt)
            self.assertEqual(row.loc[row.index[0], "count_pc"], 41, tgt)

    def test_sales_twokeys_grouped(self):
        pipeline = (
            Scan(table=it.go_daily_sales)
            >> GroupBy(by=[it["Product number"], it["Retailer code"]])
            >> Aggregate(
                columns={
                    "product": it["Product number"],
                    "retailer": it["Retailer code"],
                    "mean_quantity": mean(it.Quantity),
                    "max_usp": max(it["Unit sale price"]),
                    "count_quantity": count(it.Quantity),
                }
            )
        )
        for tgt, datasets in self.tgt2datasets.items():
            result = pipeline.transform(datasets)
            if tgt.startswith("spark"):
                result = result.toPandas()
            self.assertEqual(result.shape, (5000, 5))
            row = result[(result["product"] == 70240) & (result["retailer"] == 1205)]
            self.assertEqual(row.loc[row.index[0], "product"], 70240, tgt)
            self.assertEqual(row.loc[row.index[0], "retailer"], 1205, tgt)
            self.assertAlmostEqual(
                row.loc[row.index[0], "mean_quantity"], 48.39, 2, tgt
            )
            self.assertEqual(row.loc[row.index[0], "max_usp"], 122.70, tgt)
            self.assertEqual(row.loc[row.index[0], "count_quantity"], 41, tgt)

    def test_products_twokeys_grouped(self):
        pipeline = (
            Scan(table=it.go_products)
            >> GroupBy(by=[it["Product line"], it["Product brand"]])
            >> Aggregate(
                columns={
                    "sum_uc": sum(it["Unit cost"]),
                    "max_uc": max(it["Unit cost"]),
                    "line": first(it["Product line"]),
                    "brand": first(it["Product brand"]),
                }
            )
        )
        for tgt, datasets in self.tgt2datasets.items():
            result = pipeline.transform(datasets)
            if tgt.startswith("spark"):
                result = result.toPandas()
            self.assertEqual(result.shape, (30, 4))
            row = result[
                (result.line == "Camping Equipment") & (result.brand == "Star")
            ]
            self.assertEqual(row.loc[row.index[0], "sum_uc"], 1968.19, tgt)
            self.assertEqual(row.loc[row.index[0], "max_uc"], 490.00, tgt)
            self.assertEqual(row.loc[row.index[0], "line"], "Camping Equipment", tgt)
            self.assertEqual(row.loc[row.index[0], "brand"], "Star", tgt)

    def test_error_unknown_column(self):
        pipeline = (
            Scan(table=it.go_daily_sales)
            >> GroupBy(by=[it["Product number"]])
            >> Aggregate(columns={"mean_quantity": mean(it["Quantity_1"])})
        )
        with self.assertRaises(KeyError):
            _ = pipeline.transform(self.tgt2datasets["pandas"])

    def test_error_columns_not_dict(self):
        pipeline = (
            Scan(table=it.go_daily_sales)
            >> GroupBy(by=[it["Product number"]])
            >> Aggregate(columns=[mean(it["Quantity_1"])])
        )
        with self.assertRaises(ValueError):
            _ = pipeline.transform(self.tgt2datasets["pandas"])

    def test_error_X_not_pandas_or_Spark(self):
        trainable = Aggregate(columns={"mean_quantity": mean(it["Quantity_1"])})
        with self.assertRaises(ValueError):
            _ = trainable.transform(pd.Series([1, 2, 3]))


# Testing join operator for pandas dataframes
class TestJoin(unittest.TestCase):
    def test_init(self):
        _ = Join(pred=[it.main.train_id == it.info.TrainId], join_type="inner")

    # Define pandas dataframes with different structures
    @classmethod
    def setUpClass(cls):
        targets = ["pandas", "spark", "spark-with-index"]
        cls.tgt2datasets = {
            tgt: {"go_sales": fetch_go_sales_dataset(tgt)} for tgt in targets
        }

        def add_df(name, df):
            cls.tgt2datasets["pandas"][name] = df
            cls.tgt2datasets["spark"][name] = pandas2spark(df)
            cls.tgt2datasets["spark-with-index"][name] = pandas2spark(
                df, add_index=True
            )

        table1 = {
            "train_id": [1, 2, 3, 4, 5],
            "col1": ["NY", "TX", "CA", "NY", "CA"],
            "col2": [0, 1, 1, 0, 1],
        }
        df1 = add_table_name(pd.DataFrame(data=table1), "main")
        add_df("df1", df1)

        table2 = {
            "TrainId": [1, 2, 3],
            "col3": ["USA", "USA", "UK"],
            "col4": [100, 100, 200],
        }
        df2 = add_table_name(pd.DataFrame(data=table2), "info")
        add_df("df2", df2)

        table3 = {
            "tid": [1, 2, 3],
            "col5": ["Warm", "Cold", "Warm"],
        }
        df3 = add_table_name(pd.DataFrame(data=table3), "t1")
        add_df("df3", df3)

        table4 = {
            "TrainId": [1, 2, 3, 4, 5],
            "col1": ["NY", "TX", "CA", "NY", "CA"],
            "col2": [0, 1, 1, 0, 1],
        }
        df4 = add_table_name(pd.DataFrame(data=table4), "main")
        add_df("df4", df4)

        table5 = {
            "TrainId": [1, 2, 3],
            "col3": ["NY", "NY", "CA"],
            "col4": [100, 100, 200],
        }
        df5 = add_table_name(pd.DataFrame(data=table5), "info")
        add_df("df5", df5)

        table6 = {
            "t_id": [2, 3],
            "col6": ["USA", "UK"],
        }
        df6 = add_table_name(pd.DataFrame(data=table6), "t2")
        add_df("df6", df6)

    # Multiple elements in predicate with different key column names
    def test_join_multiple_inner(self):
        trainable = Join(
            pred=[it.main.train_id == it.info.TrainId, it.info.TrainId == it.t1.tid],
            join_type="inner",
        )
        for tgt, datasets in self.tgt2datasets.items():
            df1, df2, df3 = datasets["df1"], datasets["df2"], datasets["df3"]
            transformed_df = trainable.transform([df1, df2, df3])
            transformed_df = _ensure_pandas(transformed_df)
            transformed_df = transformed_df.sort_values(by="train_id").reset_index(
                drop=True
            )
            self.assertEqual(transformed_df.shape, (3, 8), tgt)
            self.assertEqual(transformed_df["col5"][1], "Cold", tgt)

    # Multiple elements in predicate with identical key columns names
    def test_join_multiple_left(self):
        trainable = Join(
            pred=[it.main.TrainId == it.info.TrainId, it.info.TrainId == it.t1.tid],
            join_type="left",
        )
        for tgt, datasets in self.tgt2datasets.items():
            df4, df2, df3 = datasets["df4"], datasets["df2"], datasets["df3"]
            transformed_df = trainable.transform([df4, df2, df3])
            transformed_df = _ensure_pandas(transformed_df)
            transformed_df = transformed_df.sort_values(by="TrainId").reset_index(
                drop=True
            )
            self.assertEqual(transformed_df.shape, (5, 7), tgt)
            self.assertEqual(transformed_df["col3"][2], "UK", tgt)

    # Invert one of the join conditions as compared to the test case: test_join_pandas_multiple_left
    def test_join_multiple_right(self):
        trainable = Join(
            pred=[it.main.train_id == it.info.TrainId, it.t1.tid == it.info.TrainId],
            join_type="right",
        )
        for tgt, datasets in self.tgt2datasets.items():
            df1, df2, df3 = datasets["df1"], datasets["df2"], datasets["df3"]
            transformed_df = trainable.transform([df1, df2, df3])
            transformed_df = _ensure_pandas(transformed_df)
            transformed_df = transformed_df.sort_values(by="TrainId").reset_index(
                drop=True
            )
            self.assertEqual(transformed_df.shape, (3, 8), tgt)
            self.assertEqual(transformed_df["col3"][2], "UK", tgt)

    # Composite key join
    def test_join_composite(self):
        trainable = Join(
            pred=[
                it.t1.tid == it.info.TrainId,
                [it.main.train_id == it.info.TrainId, it.main.col1 == it.info.col3],
            ],
            join_type="left",
        )
        for tgt, datasets in self.tgt2datasets.items():
            df1, df5, df3, df6 = (
                datasets["df1"],
                datasets["df5"],
                datasets["df3"],
                datasets["df6"],
            )
            transformed_df = trainable.transform([df1, df5, df3, df6])
            transformed_df = _ensure_pandas(transformed_df)
            transformed_df = transformed_df.sort_values(by="train_id").reset_index(
                drop=True
            )
            self.assertEqual(transformed_df.shape, (5, 8), tgt)
            self.assertEqual(transformed_df["col3"][2], "CA", tgt)

    # Invert one of the join conditions as compared to the test case: test_join_pandas_composite
    def test_join_composite1(self):
        trainable = Join(
            pred=[
                [it.main.train_id == it.info.TrainId, it.main.col1 == it.info.col3],
                it.t1.tid == it.info.TrainId,
                it.t1.tid == it.t2.t_id,
            ],
            join_type="inner",
        )
        for tgt, datasets in self.tgt2datasets.items():
            df1, df5, df3, df6 = (
                datasets["df1"],
                datasets["df5"],
                datasets["df3"],
                datasets["df6"],
            )
            transformed_df = trainable.transform([df1, df5, df3, df6])
            transformed_df = _ensure_pandas(transformed_df)
            transformed_df = transformed_df.sort_values(by="train_id").reset_index(
                drop=True
            )
            self.assertEqual(transformed_df.shape, (1, 10), tgt)
            self.assertEqual(transformed_df["col4"][0], 200, tgt)

    # Composite key join having conditions involving more than 2 tables
    # This test case execution should throw a ValueError which is handled in the test case itself
    def test_join_composite_error(self):
        with self.assertRaisesRegex(
            ValueError, "info.*main.*inFo.* more than two tables"
        ):
            _ = Join(
                pred=[
                    it.t1.tid == it.info.TrainId,
                    [it.main.train_id == it.info.TrainId, it.main.col1 == it.inFo.col3],
                    it.t1.tid == it.t2.t_id,
                ],
                join_type="inner",
            )

    # Single joining conditions are not chained
    # This test case execution should throw a ValueError which is handled in the test case itself
    def test_join_single_error1(self):
        with self.assertRaisesRegex(ValueError, "t3.*t2.* were used"):
            _ = Join(
                pred=[
                    it.t1.tid == it.info.TrainId,
                    [it.main.train_id == it.info.TrainId, it.main.col1 == it.info.col3],
                    it.t3.tid == it.t2.t_id,
                ],
                join_type="inner",
            )

    def test_join_composite_nochain_error(self):
        with self.assertRaisesRegex(ValueError, "t3.*t2.* were used"):
            _ = Join(
                pred=[
                    it.t1.tid == it.info.TrainId,
                    [it.main.train_id == it.info.TrainId, it.main.col1 == it.info.col3],
                    [it.t3.tid == it.t2.t_id, it.t3.TrainId == it.t2.TrainId],
                ],
                join_type="inner",
            )
            # _ = trainable.transform([self.df1, self.df5, self.df3, self.df6])

    # Composite key join having conditions involving more than 2 tables
    # This test case execution should throw a ValueError which is handled in the test case itself
    def test_join_composite_error2(self):
        with self.assertRaisesRegex(
            ValueError, "main.*info.*Main.*inFo.*more than two"
        ):
            _ = Join(
                pred=[
                    it.t1.tid == it.info.TrainId,
                    [it.main.train_id == it.info.TrainId, it.Main.col1 == it.inFo.col3],
                    it.t1.tid == it.t2.t_id,
                ],
                join_type="inner",
            )

    # A table to be joined not present in input X
    # This test case execution should throw a ValueError which is handled in the test case itself
    def test_join_composite_error3(self):
        for tgt, datasets in self.tgt2datasets.items():
            df5, df3 = datasets["df5"], datasets["df3"]
            with self.assertRaises(ValueError):
                trainable = Join(
                    pred=[
                        it.t1.tid == it.info.TrainId,
                        [
                            it.main.train_id == it.info.TrainId,
                            it.main.col1 == it.info.col3,
                        ],
                    ],
                    join_type="inner",
                )
                _ = trainable.transform([df5, df3])

    # TestCase 1: Go_Sales dataset with different forms of predicate (join conditions)
    def test_join_go_sales1(self):
        for tgt, datasets in self.tgt2datasets.items():
            go_sales = datasets["go_sales"]
            trainable = Join(
                pred=[
                    it.go_daily_sales["Retailer code"]
                    == it["go_retailers"]["Retailer code"]
                ],
                join_type="inner",
            )
            transformed_df = trainable.transform(go_sales)
            transformed_df = _ensure_pandas(transformed_df)
            transformed_df = transformed_df.sort_values(
                by=["Retailer code", "Product number", "Date"]
            ).reset_index(drop=True)
            self.assertEqual(transformed_df.shape, (149257, 10), tgt)
            self.assertEqual(transformed_df["Country"][4], "France", tgt)

    # TestCase 2: Go_Sales dataset throws error because of duplicate non-key columns
    def test_join_go_sales2(self):
        for tgt, datasets in self.tgt2datasets.items():
            go_sales = datasets["go_sales"]
            trainable = Join(
                pred=[
                    [
                        it["go_1k"]["Retailer code"]
                        == it.go_daily_sales["Retailer code"],
                        it.go_1k["Product number"]
                        == it["go_daily_sales"]["Product number"],
                    ]
                ],
                join_type="left",
            )
            with self.assertRaises(ValueError):
                _ = trainable.transform(go_sales)


class TestMap(unittest.TestCase):
    @classmethod
    def setUpClass(cls):
        targets = ["pandas", "spark", "spark-with-index"]
        cls.tgt2datasets = {
            tgt: {"go_sales": fetch_go_sales_dataset(tgt)} for tgt in targets
        }

        def add_df(name, df):
            cls.tgt2datasets["pandas"][name] = df
            cls.tgt2datasets["spark"][name] = pandas2spark(df)
            cls.tgt2datasets["spark-with-index"][name] = pandas2spark(
                df, add_index=True
            )

        df = pd.DataFrame(
            {
                "gender": ["m", "f", "m", "m", "f"],
                "state": ["NY", "NY", "CA", "NY", "CA"],
                "status": [0, 1, 1, 0, 1],
            }
        )
        add_df("df", df)
        df_date = pd.DataFrame(
            {"date_column": ["2016-05-28", "2016-06-27", "2016-07-26"]}
        )
        add_df("df_date", df_date)
        df_date_alt = pd.DataFrame(
            {"date_column": ["28/05/2016", "27/06/2016", "26/07/2016"]}
        )
        add_df("df_date_alt", df_date_alt)
        df_date_time = pd.DataFrame(
            {
                "date_column": [
                    "2016-01-01 15:16:45",
                    "2016-06-28 12:18:51",
                    "2016-07-28 01:01:01",
                ]
            }
        )
        add_df("df_date_time", df_date_time)
        df_num = pd.DataFrame(
            {
                "height": [3, 4, 6, 3, 5],
                "weight": [30, 50, 170, 40, 130],
                "status": [0, 1, 1, 0, 1],
            }
        )
        add_df("df_num", df_num)
        df_month = pd.DataFrame(
            {
                "month": ["jan", "feb", "mar", "may", "aug"],
            }
        )
        add_df("df_month", df_month)

    def test_init(self):
        gender_map = {"m": "Male", "f": "Female"}
        state_map = {"NY": "New York", "CA": "California"}
        _ = Map(columns=[replace(it.gender, gender_map), replace(it.state, state_map)])

    # The rename column functionality implemented as part of identity function for Map operator
    # does not support explicit identity calls for now.
    def test_transform_identity_map(self):
        trainable = Map(
            columns={
                "new_gender": it.gender,
                "new_status": it["status"],
            }
        )
        for tgt, datasets in self.tgt2datasets.items():
            df = datasets["df"]
            trained = trainable.fit(df)
            transformed_df = trained.transform(df)
            df, transformed_df = _ensure_pandas(df), _ensure_pandas(transformed_df)
            self.assertEqual(df["gender"][0], transformed_df["new_gender"][0], tgt)
            self.assertEqual(df["status"][3], transformed_df["new_status"][3], tgt)
            self.assertEqual(len(transformed_df.columns), 2, tgt)

    def test_transform_identity_map_passthrough(self):
        trainable = Map(
            columns={
                "new_gender": it.gender,
                "new_status": it["status"],
            },
            remainder="passthrough",
        )
        for tgt, datasets in self.tgt2datasets.items():
            df = datasets["df"]
            trained = trainable.fit(df)
            transformed_df = trained.transform(df)
            df, transformed_df = _ensure_pandas(df), _ensure_pandas(transformed_df)
            self.assertEqual(df["gender"][0], transformed_df["new_gender"][0])
            self.assertEqual(df["status"][3], transformed_df["new_status"][3])
            self.assertEqual(df["state"][3], transformed_df["state"][3])
            self.assertEqual(len(transformed_df.columns), 3)

    def test_transform_identity_map_error(self):
        for tgt, datasets in self.tgt2datasets.items():
            df = datasets["df"]
            with self.assertRaises(ValueError):
                trainable = Map(columns={"   ": it.gender})
                trained = trainable.fit(df)
                _ = trained.transform(df)
            with self.assertRaises(ValueError):
                trainable = Map(columns={"new_name": it["  "]})
                trained = trainable.fit(df)
                _ = trained.transform(df)
            with self.assertRaises(ValueError):
                trainable = Map(columns=[it.gender])
                trained = trainable.fit(df)
                _ = trained.transform(df)
            with self.assertRaises(ValueError):
                trainable = Map(columns=[it.dummy])
                trained = trainable.fit(df)
                _ = trained.transform(df)

    def test_transform_replace_list_and_remainder(self):
        gender_map = {"m": "Male", "f": "Female"}
        state_map = {"NY": "New York", "CA": "California"}
        trainable = Map(
            columns=[replace(it.gender, gender_map), replace(it.state, state_map)],
            remainder="passthrough",
        )
        for tgt, datasets in self.tgt2datasets.items():
            df = datasets["df"]
            trained = trainable.fit(df)
            transformed_df = trained.transform(df)
            df, transformed_df = _ensure_pandas(df), _ensure_pandas(transformed_df)
            self.assertEqual(transformed_df.shape, (5, 3))
            self.assertEqual(transformed_df["gender"][0], "Male")
            self.assertEqual(transformed_df["state"][0], "New York")
            self.assertEqual(transformed_df["status"][0], 0)

    def test_transform_replace_list(self):
        gender_map = {"m": "Male", "f": "Female"}
        state_map = {"NY": "New York", "CA": "California"}
        trainable = Map(
            columns=[replace(it.gender, gender_map), replace(it.state, state_map)]
        )
        for tgt, datasets in self.tgt2datasets.items():
            df = datasets["df"]
            trained = trainable.fit(df)
            transformed_df = trained.transform(df)
            df, transformed_df = _ensure_pandas(df), _ensure_pandas(transformed_df)
            self.assertEqual(transformed_df.shape, (5, 2))
            self.assertEqual(transformed_df["gender"][0], "Male")
            self.assertEqual(transformed_df["state"][0], "New York")

    def test_transform_replace_map(self):
        gender_map = {"m": "Male", "f": "Female"}
        state_map = {"NY": "New York", "CA": "California"}
        trainable = Map(
            columns={
                "new_gender": replace(it.gender, gender_map),
                "new_state": replace(it.state, state_map),
            }
        )
        for tgt, datasets in self.tgt2datasets.items():
            df = datasets["df"]
            trained = trainable.fit(df)
            transformed_df = trained.transform(df)
            df, transformed_df = _ensure_pandas(df), _ensure_pandas(transformed_df)
            self.assertEqual(transformed_df.shape, (5, 2))
            self.assertEqual(transformed_df["new_gender"][0], "Male")
            self.assertEqual(transformed_df["new_state"][0], "New York")

    def test_transform_dom_list(self):
        trainable = Map(columns=[day_of_month(it.date_column)])
        for tgt, datasets in self.tgt2datasets.items():
            df = datasets["df_date"]
            trained = trainable.fit(df)
            transformed_df = trained.transform(df)
            df, transformed_df = _ensure_pandas(df), _ensure_pandas(transformed_df)
            self.assertEqual(transformed_df["date_column"][0], 28)
            self.assertEqual(transformed_df["date_column"][1], 27)
            self.assertEqual(transformed_df["date_column"][2], 26)

    def test_transform_dom_fmt_list(self):
        for tgt, datasets in self.tgt2datasets.items():
            if tgt == "pandas":
                trainable = Map(columns=[day_of_month(it.date_column, "%Y-%m-%d")])
            elif tgt.startswith("spark"):
                trainable = Map(columns=[day_of_month(it.date_column, "y-M-d")])
            else:
                assert False
            df = datasets["df_date"]
            trained = trainable.fit(df)
            transformed_df = trained.transform(df)
            df, transformed_df = _ensure_pandas(df), _ensure_pandas(transformed_df)
            self.assertEqual(transformed_df["date_column"][0], 28)
            self.assertEqual(transformed_df["date_column"][1], 27)
            self.assertEqual(transformed_df["date_column"][2], 26)

    def test_transform_dom_fmt_map(self):
        for tgt, datasets in self.tgt2datasets.items():
            if tgt == "pandas":
                trainable = Map(
                    columns={"dom": day_of_month(it.date_column, "%Y-%m-%d")}
                )
            elif tgt.startswith("spark"):
                trainable = Map(columns={"dom": day_of_month(it.date_column, "y-M-d")})
            else:
                assert False
            df = datasets["df_date"]
            trained = trainable.fit(df)
            transformed_df = trained.transform(df)
            df, transformed_df = _ensure_pandas(df), _ensure_pandas(transformed_df)
            self.assertEqual(transformed_df.shape, (3, 1))
            self.assertEqual(transformed_df["dom"][0], 28)
            self.assertEqual(transformed_df["dom"][1], 27)
            self.assertEqual(transformed_df["dom"][2], 26)

    def test_transform_dow_list(self):
        trainable = Map(columns=[day_of_week(it.date_column)])
        for tgt, datasets in self.tgt2datasets.items():
            # Spark and Pandas have a different semantics for `day_of_week`
            df = datasets["df_date"]
            trained = trainable.fit(df)
            transformed_df = trained.transform(df)
            if tgt == "pandas":
                self.assertEqual(transformed_df["date_column"][0], 5)
                self.assertEqual(transformed_df["date_column"][1], 0)
                self.assertEqual(transformed_df["date_column"][2], 1)
            elif tgt.startswith("spark"):
                df, transformed_df = _ensure_pandas(df), _ensure_pandas(transformed_df)
                self.assertEqual(transformed_df["date_column"][0], 7)
                self.assertEqual(transformed_df["date_column"][1], 2)
                self.assertEqual(transformed_df["date_column"][2], 3)
            else:
                assert False

    def test_transform_dow_fmt_list(self):
        for tgt, datasets in self.tgt2datasets.items():
            if tgt == "pandas":
                trainable = Map(columns=[day_of_week(it.date_column, "%Y-%m-%d")])
                df = datasets["df_date"]
                trained = trainable.fit(df)
                transformed_df = trained.transform(df)
                self.assertEqual(transformed_df.shape, (3, 1))
                self.assertEqual(transformed_df["date_column"][0], 5)
                self.assertEqual(transformed_df["date_column"][1], 0)
                self.assertEqual(transformed_df["date_column"][2], 1)
            elif tgt.startswith("spark"):
                trainable = Map(columns=[day_of_week(it.date_column, "y-M-d")])
                df = datasets["df_date"]
                trained = trainable.fit(df)
                transformed_df = trained.transform(df)
                df, transformed_df = _ensure_pandas(df), _ensure_pandas(transformed_df)
                self.assertEqual(transformed_df.shape, (3, 1))
                self.assertEqual(transformed_df["date_column"][0], 7)
                self.assertEqual(transformed_df["date_column"][1], 2)
                self.assertEqual(transformed_df["date_column"][2], 3)
            else:
                assert False

    def test_transform_dow_fmt_map(self):
        for tgt, datasets in self.tgt2datasets.items():
            if tgt == "pandas":
                trainable = Map(
                    columns={"dow": day_of_week(it.date_column, "%Y-%m-%d")}
                )
                df = datasets["df_date"]
                trained = trainable.fit(df)
                transformed_df = trained.transform(df)
                df, transformed_df = _ensure_pandas(df), _ensure_pandas(transformed_df)
                self.assertEqual(transformed_df.shape, (3, 1))
                self.assertEqual(transformed_df["dow"][0], 5)
                self.assertEqual(transformed_df["dow"][1], 0)
                self.assertEqual(transformed_df["dow"][2], 1)
            elif tgt.startswith("spark"):
                trainable = Map(columns={"dow": day_of_week(it.date_column, "y-M-d")})
                df = datasets["df_date"]
                trained = trainable.fit(df)
                transformed_df = trained.transform(df)
                df, transformed_df = _ensure_pandas(df), _ensure_pandas(transformed_df)
                self.assertEqual(transformed_df.shape, (3, 1))
                self.assertEqual(transformed_df["dow"][0], 7)
                self.assertEqual(transformed_df["dow"][1], 2)
                self.assertEqual(transformed_df["dow"][2], 3)
            else:
                assert False

    def test_transform_doy_list(self):
        trainable = Map(columns=[day_of_year(it.date_column)])
        for tgt, datasets in self.tgt2datasets.items():
            df = datasets["df_date"]
            trained = trainable.fit(df)
            transformed_df = trained.transform(df)
            df, transformed_df = _ensure_pandas(df), _ensure_pandas(transformed_df)
            self.assertEqual(transformed_df["date_column"][0], 149)
            self.assertEqual(transformed_df["date_column"][1], 179)
            self.assertEqual(transformed_df["date_column"][2], 208)

    def test_transform_doy_fmt_list(self):
        for tgt, datasets in self.tgt2datasets.items():
            if tgt == "pandas":
                trainable = Map(columns=[day_of_year(it.date_column, "%Y-%m-%d")])
            elif tgt.startswith("spark"):
                trainable = Map(columns=[day_of_year(it.date_column, "y-M-d")])
            else:
                assert False
            df = datasets["df_date"]
            trained = trainable.fit(df)
            transformed_df = trained.transform(df)
            df, transformed_df = _ensure_pandas(df), _ensure_pandas(transformed_df)
            self.assertEqual(transformed_df["date_column"][0], 149)
            self.assertEqual(transformed_df["date_column"][1], 179)
            self.assertEqual(transformed_df["date_column"][2], 208)

    def test_transform_doy_fmt_map(self):
        for tgt, datasets in self.tgt2datasets.items():
            if tgt == "pandas":
                trainable = Map(
                    columns={"doy": day_of_year(it.date_column, "%Y-%m-%d")}
                )
            elif tgt.startswith("spark"):
                trainable = Map(columns={"doy": day_of_year(it.date_column, "y-M-d")})
            else:
                assert False
            df = datasets["df_date"]
            trained = trainable.fit(df)
            transformed_df = trained.transform(df)
            df, transformed_df = _ensure_pandas(df), _ensure_pandas(transformed_df)
            self.assertEqual(transformed_df.shape, (3, 1))
            self.assertEqual(transformed_df["doy"][0], 149)
            self.assertEqual(transformed_df["doy"][1], 179)
            self.assertEqual(transformed_df["doy"][2], 208)

    def test_transform_hour_list(self):
        trainable = Map(columns=[hour(it.date_column)])
        for tgt, datasets in self.tgt2datasets.items():
            df = datasets["df_date_time"]
            trained = trainable.fit(df)
            transformed_df = trained.transform(df)
            df, transformed_df = _ensure_pandas(df), _ensure_pandas(transformed_df)
            self.assertEqual(transformed_df["date_column"][0], 15)
            self.assertEqual(transformed_df["date_column"][1], 12)
            self.assertEqual(transformed_df["date_column"][2], 1)

    def test_transform_hour_fmt_list(self):
        for tgt, datasets in self.tgt2datasets.items():
            if tgt == "pandas":
                trainable = Map(columns=[hour(it.date_column, "%Y-%m-%d %H:%M:%S")])
            elif tgt.startswith("spark"):
                trainable = Map(columns=[hour(it.date_column, "y-M-d HH:mm:ss")])
            else:
                assert False
            df = datasets["df_date_time"]
            trained = trainable.fit(df)
            transformed_df = trained.transform(df)
            df, transformed_df = _ensure_pandas(df), _ensure_pandas(transformed_df)
            self.assertEqual(transformed_df["date_column"][0], 15)
            self.assertEqual(transformed_df["date_column"][1], 12)
            self.assertEqual(transformed_df["date_column"][2], 1)

    def test_transform_hour_fmt_map(self):
        for tgt, datasets in self.tgt2datasets.items():
            if tgt == "pandas":
                trainable = Map(
                    columns={"hour": hour(it.date_column, "%Y-%m-%d %H:%M:%S")}
                )
            elif tgt.startswith("spark"):
                trainable = Map(
                    columns={"hour": hour(it.date_column, "y-M-d HH:mm:ss")}
                )
            else:
                assert False
            df = datasets["df_date_time"]
            trained = trainable.fit(df)
            transformed_df = trained.transform(df)
            df, transformed_df = _ensure_pandas(df), _ensure_pandas(transformed_df)
            self.assertEqual(transformed_df.shape, (3, 1))
            self.assertEqual(transformed_df["hour"][0], 15)
            self.assertEqual(transformed_df["hour"][1], 12)
            self.assertEqual(transformed_df["hour"][2], 1)

    def test_transform_minute_list(self):
        trainable = Map(columns=[minute(it.date_column)])
        for tgt, datasets in self.tgt2datasets.items():
            df = datasets["df_date_time"]
            trained = trainable.fit(df)
            transformed_df = trained.transform(df)
            df, transformed_df = _ensure_pandas(df), _ensure_pandas(transformed_df)
            self.assertEqual(transformed_df["date_column"][0], 16)
            self.assertEqual(transformed_df["date_column"][1], 18)
            self.assertEqual(transformed_df["date_column"][2], 1)

    def test_transform_minute_fmt_list(self):
        for tgt, datasets in self.tgt2datasets.items():
            if tgt == "pandas":
                trainable = Map(columns=[minute(it.date_column, "%Y-%m-%d %H:%M:%S")])
            elif tgt.startswith("spark"):
                trainable = Map(columns=[minute(it.date_column, "y-M-d HH:mm:ss")])
            else:
                assert False
            df = datasets["df_date_time"]
            trained = trainable.fit(df)
            transformed_df = trained.transform(df)
            df, transformed_df = _ensure_pandas(df), _ensure_pandas(transformed_df)
            self.assertEqual(transformed_df["date_column"][0], 16)
            self.assertEqual(transformed_df["date_column"][1], 18)
            self.assertEqual(transformed_df["date_column"][2], 1)

    def test_transform_minute_fmt_map(self):
        for tgt, datasets in self.tgt2datasets.items():
            if tgt == "pandas":
                trainable = Map(
                    columns={"minute": minute(it.date_column, "%Y-%m-%d %H:%M:%S")}
                )
            elif tgt.startswith("spark"):
                trainable = Map(
                    columns={"minute": minute(it.date_column, "y-M-d HH:mm:ss")}
                )
            else:
                assert False
            df = datasets["df_date_time"]
            trained = trainable.fit(df)
            transformed_df = trained.transform(df)
            df, transformed_df = _ensure_pandas(df), _ensure_pandas(transformed_df)
            self.assertEqual(transformed_df.shape, (3, 1))
            self.assertEqual(transformed_df["minute"][0], 16)
            self.assertEqual(transformed_df["minute"][1], 18)
            self.assertEqual(transformed_df["minute"][2], 1)

    def test_transform_month_list(self):
        trainable = Map(columns=[month(it.date_column)])
        for tgt, datasets in self.tgt2datasets.items():
            df = datasets["df_date_time"]
            trained = trainable.fit(df)
            transformed_df = trained.transform(df)
            df, transformed_df = _ensure_pandas(df), _ensure_pandas(transformed_df)
            self.assertEqual(transformed_df["date_column"][0], 1)
            self.assertEqual(transformed_df["date_column"][1], 6)
            self.assertEqual(transformed_df["date_column"][2], 7)

    def test_transform_month_fmt_list(self):
        for tgt, datasets in self.tgt2datasets.items():
            if tgt == "pandas":
                trainable = Map(columns=[month(it.date_column, "%Y-%m-%d %H:%M:%S")])
            elif tgt.startswith("spark"):
                trainable = Map(columns=[month(it.date_column, "y-M-d HH:mm:ss")])
            else:
                assert False
            df = datasets["df_date_time"]
            trained = trainable.fit(df)
            transformed_df = trained.transform(df)
            df, transformed_df = _ensure_pandas(df), _ensure_pandas(transformed_df)
            self.assertEqual(transformed_df["date_column"][0], 1)
            self.assertEqual(transformed_df["date_column"][1], 6)
            self.assertEqual(transformed_df["date_column"][2], 7)

    def test_transform_month_fmt_map(self):
        for tgt, datasets in self.tgt2datasets.items():
            if tgt == "pandas":
                trainable = Map(
                    columns={"month": month(it.date_column, "%Y-%m-%d %H:%M:%S")}
                )
            elif tgt.startswith("spark"):
                trainable = Map(
                    columns={"month": month(it.date_column, "y-M-d HH:mm:ss")}
                )
            else:
                assert False
            df = datasets["df_date_time"]
            trained = trainable.fit(df)
            transformed_df = trained.transform(df)
            df, transformed_df = _ensure_pandas(df), _ensure_pandas(transformed_df)
            self.assertEqual(transformed_df.shape, (3, 1))
            self.assertEqual(transformed_df["month"][0], 1)
            self.assertEqual(transformed_df["month"][1], 6)
            self.assertEqual(transformed_df["month"][2], 7)

    def test_not_expression(self):
        with EnableSchemaValidation():
            with self.assertRaises(jsonschema.ValidationError):
                _ = Map(columns=[123, "hello"])

    def test_pandas_with_hyperopt(self):
        from sklearn.datasets import load_iris

        X, y = load_iris(return_X_y=True)
        gender_map = {"m": "Male", "f": "Female"}
        state_map = {"NY": "New York", "CA": "California"}
        map_replace = Map(
            columns=[replace(it.gender, gender_map), replace(it.state, state_map)],
            remainder="drop",
        )
        pipeline = (
            Relational(
                operator=(Scan(table=it.main) & Scan(table=it.delay)) >> map_replace
            )
            >> LogisticRegression()
        )
        opt = Hyperopt(estimator=pipeline, cv=3, max_evals=5)
        trained = opt.fit(X, y)
        _ = trained

    def test_string_indexer_map(self):
        trainable = Map(columns={"c": string_indexer(it.date_column)})
        for tgt, datasets in self.tgt2datasets.items():
            df = datasets["df_date_time"]
            trained = trainable.fit(df)
            with self.assertRaises(ValueError):
                _ = trained.transform(df)

    def test_pands_with_hyperopt2(self):
        from lale.expressions import count, it, max, mean, min, sum, variance

        wrap_imported_operators()
        scan = Scan(table=it["main"])
        scan_0 = Scan(table=it["customers"])
        join = Join(
            pred=[
                (
                    it["main"]["group_customer_id"]
                    == it["customers"]["group_customer_id"]
                )
            ]
        )
        map = Map(
            columns={
                "[main](group_customer_id)[customers]|number_children|identity": it[
                    "number_children"
                ],
                "[main](group_customer_id)[customers]|name|identity": it["name"],
                "[main](group_customer_id)[customers]|income|identity": it["income"],
                "[main](group_customer_id)[customers]|address|identity": it["address"],
                "[main](group_customer_id)[customers]|age|identity": it["age"],
            },
            remainder="drop",
        )
        pipeline_4 = join >> map
        scan_1 = Scan(table=it["purchase"])
        join_0 = Join(
            pred=[(it["main"]["group_id"] == it["purchase"]["group_id"])],
            join_limit=50.0,
        )
        aggregate = Aggregate(
            columns={
                "[main](group_id)[purchase]|price|variance": variance(it["price"]),
                "[main](group_id)[purchase]|time|sum": sum(it["time"]),
                "[main](group_id)[purchase]|time|mean": mean(it["time"]),
                "[main](group_id)[purchase]|time|min": min(it["time"]),
                "[main](group_id)[purchase]|price|sum": sum(it["price"]),
                "[main](group_id)[purchase]|price|count": count(it["price"]),
                "[main](group_id)[purchase]|price|mean": mean(it["price"]),
                "[main](group_id)[purchase]|price|min": min(it["price"]),
                "[main](group_id)[purchase]|price|max": max(it["price"]),
                "[main](group_id)[purchase]|time|max": max(it["time"]),
                "[main](group_id)[purchase]|time|variance": variance(it["time"]),
            },
            group_by=it["row_id"],
        )
        pipeline_5 = join_0 >> aggregate
        map_0 = Map(
            columns={
                "[main]|group_customer_id|identity": it["group_customer_id"],
                "[main]|transaction_id|identity": it["transaction_id"],
                "[main]|group_id|identity": it["group_id"],
                "[main]|comments|identity": it["comments"],
                "[main]|id|identity": it["id"],
                "prefix_0_id": it["prefix_0_id"],
                "next_purchase": it["next_purchase"],
                "[main]|time|identity": it["time"],
            },
            remainder="drop",
        )
        scan_2 = Scan(table=it["transactions"])
        scan_3 = Scan(table=it["products"])
        join_1 = Join(
            pred=[
                (it["main"]["transaction_id"] == it["transactions"]["transaction_id"]),
                (it["transactions"]["product_id"] == it["products"]["product_id"]),
            ]
        )
        map_1 = Map(
            columns={
                "[main](transaction_id)[transactions](product_id)[products]|price|identity": it[
                    "price"
                ],
                "[main](transaction_id)[transactions](product_id)[products]|type|identity": it[
                    "type"
                ],
            },
            remainder="drop",
        )
        pipeline_6 = join_1 >> map_1
        join_2 = Join(
            pred=[
                (it["main"]["transaction_id"] == it["transactions"]["transaction_id"])
            ]
        )
        map_2 = Map(
            columns={
                "[main](transaction_id)[transactions]|description|identity": it[
                    "description"
                ],
                "[main](transaction_id)[transactions]|product_id|identity": it[
                    "product_id"
                ],
            },
            remainder="drop",
        )
        pipeline_7 = join_2 >> map_2
        map_3 = Map(
            columns=[
                string_indexer(it["[main]|comments|identity"]),
                string_indexer(
                    it["[main](transaction_id)[transactions]|description|identity"]
                ),
                string_indexer(
                    it[
                        "[main](transaction_id)[transactions](product_id)[products]|type|identity"
                    ]
                ),
                string_indexer(
                    it["[main](group_customer_id)[customers]|name|identity"]
                ),
                string_indexer(
                    it["[main](group_customer_id)[customers]|address|identity"]
                ),
            ]
        )
        pipeline_8 = ConcatFeatures() >> map_3
        relational = Relational(
            operator=lale.operators.make_pipeline_graph(
                steps=[
                    scan,
                    scan_0,
                    pipeline_4,
                    scan_1,
                    pipeline_5,
                    map_0,
                    scan_2,
                    scan_3,
                    pipeline_6,
                    pipeline_7,
                    pipeline_8,
                ],
                edges=[
                    (scan, pipeline_4),
                    (scan, pipeline_5),
                    (scan, map_0),
                    (scan, pipeline_6),
                    (scan, pipeline_7),
                    (scan_0, pipeline_4),
                    (pipeline_4, pipeline_8),
                    (scan_1, pipeline_5),
                    (pipeline_5, pipeline_8),
                    (map_0, pipeline_8),
                    (scan_2, pipeline_6),
                    (scan_2, pipeline_7),
                    (scan_3, pipeline_6),
                    (pipeline_6, pipeline_8),
                    (pipeline_7, pipeline_8),
                ],
            )
        )
        pipeline = relational >> (KNeighborsClassifier | LogisticRegression)
        from sklearn.datasets import load_iris

        X, y = load_iris(return_X_y=True)
        from lale.lib.lale import Hyperopt

        opt = Hyperopt(estimator=pipeline, max_evals=2)
        opt.fit(X, y)

    def test_transform_ratio_map(self):
        trainable = Map(columns={"ratio_h_w": it.height / it.weight})
        for tgt, datasets in self.tgt2datasets.items():
            df = datasets["df_num"]
            trained = trainable.fit(df)
            transformed_df = trained.transform(df)
            df, transformed_df = _ensure_pandas(df), _ensure_pandas(transformed_df)
            self.assertEqual(transformed_df.shape, (5, 1))
            self.assertEqual(transformed_df["ratio_h_w"][0], 0.1)

    def test_transform_ratio_map_subscript(self):
        trainable = Map(columns={"ratio_h_w": it["height"] / it.weight})
        for tgt, datasets in self.tgt2datasets.items():
            df = datasets["df_num"]
            trained = trainable.fit(df)
            transformed_df = trained.transform(df)
            df, transformed_df = _ensure_pandas(df), _ensure_pandas(transformed_df)
            self.assertEqual(transformed_df.shape, (5, 1))
            self.assertEqual(transformed_df["ratio_h_w"][0], 0.1)

    def test_transform_ratio_map_list(self):
        trainable = Map(columns=[it.height / it.weight])
        for tgt, datasets in self.tgt2datasets.items():
            df = datasets["df_num"]
            trained = trainable.fit(df)
            with self.assertRaises(ValueError):
                _ = trained.transform(df)

    def test_transform_subtract_map(self):
        trainable = Map(columns={"subtract_h_w": it.height - it.weight})
        for tgt, datasets in self.tgt2datasets.items():
            df = datasets["df_num"]
            trained = trainable.fit(df)
            transformed_df = trained.transform(df)
            df, transformed_df = _ensure_pandas(df), _ensure_pandas(transformed_df)
            self.assertEqual(transformed_df.shape, (5, 1))
            self.assertEqual(transformed_df["subtract_h_w"][0], -27)

    def test_transform_subtract_map_subscript(self):
        trainable = Map(columns={"subtract_h_w": it["height"] - it.weight})
        for tgt, datasets in self.tgt2datasets.items():
<<<<<<< HEAD
            df = datasets["df_num"]
            trained = trainable.fit(df)
            transformed_df = trained.transform(df)
            df, transformed_df = _ensure_pandas(df), _ensure_pandas(transformed_df)
            self.assertEqual(transformed_df.shape, (5, 1))
            self.assertEqual(transformed_df["subtract_h_w"][0], -27)
=======
            result = pipeline.fit(datasets).transform(datasets)
            if tgt == "spark":
                result = result.toPandas()
            for c in result.columns:
                self.assertRegex(c, "new_.*")

    def test_dynamic_rename_lambda(self):
        pipeline = Scan(table=it.go_products) >> Map(
            columns=lambda X: {("new_" + c): it[c] for c in X.columns}
        )
        for tgt, datasets in self.tgt2datasets.items():
            result = pipeline.fit(datasets).transform(datasets)
            if tgt == "spark":
                result = result.toPandas()
            for c in result.columns:
                self.assertRegex(c, "new_.*")

    def _get_col_schemas(self, cols, X):
        from lale.datasets import data_schemas

        props = {}
        s = data_schemas.to_schema(X)
        if s is not None:
            inner = s.get("items", {})
            if inner is not None and isinstance(inner, dict):
                col_pairs = inner.get("items", [])
                if col_pairs is not None and isinstance(col_pairs, list):
                    for cp in col_pairs:
                        d = cp.get("description", None)
                        if d is not None and isinstance(d, str):
                            props[d] = cp
        for k in cols:
            if k not in props:
                props[k] = None
        return props

    def test_dynamic_schema_num(self):
        from lale import type_checking

        def expr(X):
            ret = {}
            schemas = self._get_col_schemas(X.columns, X)
            for c, s in schemas.items():

                if s is None:
                    ret["unknown_" + c] = it[c]
                elif type_checking.is_subschema(s, {"type": "number"}):
                    ret["num_" + c] = it[c]
                    ret["shifted_" + c] = it[c] + 5
                else:
                    ret["other_" + c] = it[c]
            return ret

        pipeline = Scan(table=it.go_products) >> Map(columns=expr)
        for tgt, datasets in self.tgt2datasets.items():
            result = pipeline.fit(datasets).transform(datasets)
            if tgt == "spark":
                result = result.toPandas()
            self.assertIn("num_Product number", result.columns)
            self.assertIn("shifted_Product number", result.columns)
            self.assertIn("other_Product line", result.columns)

            self.assertEqual(
                result["num_Product number"][0] + 5, result["shifted_Product number"][0]
            )

    def test_dynamic_categorical(self):
        from lale.lib.lale import categorical

        def expr(X):
            ret = {}
            cats = categorical()(X.toPandas() if tgt == "spark" else X)
            for c in X.columns:
                if c in cats:
                    ret["cat_" + c] = it[c]
                else:
                    ret["other_" + c] = it[c]
            return ret

        pipeline = Scan(table=it.go_products) >> Map(columns=expr)
        for tgt, datasets in self.tgt2datasets.items():
            result = pipeline.fit(datasets).transform(datasets)
            if tgt == "spark":
                result = result.toPandas()
            self.assertIn("cat_Product line", result.columns)

    def test_dynamic_lambda_categorical_drop(self):
        from lale.lib.lale import categorical

        pipeline = Scan(table=it.go_products) >> Map(
            columns=lambda X: {
                c: it[c] for c in categorical()(X.toPandas() if tgt == "spark" else X)
            }
        )
        for tgt, datasets in self.tgt2datasets.items():
            result = pipeline.fit(datasets).transform(datasets)
            if tgt == "spark":
                result = result.toPandas()
            self.assertEqual(len(result.columns), 1)
            self.assertIn("Product line", result.columns)

    def test_static_trained(self):
        op = Map(columns=[it.col])
        self.assertIsInstance(op, lale.operators.TrainedOperator)

    def test_dynamic_trainable(self):
        op = Map(columns=lambda X: [it.col])
        self.assertIsInstance(op, lale.operators.TrainableOperator)
        self.assertNotIsInstance(op, lale.operators.TrainedOperator)

        pipeline = Scan(table=it.go_products) >> op
        pd = self.tgt2datasets["pandas"]
        trained = pipeline.fit(pd)
        trained_map = trained.steps_list()[1]
        self.assertIsInstance(trained_map, Map)  # type: ignore
        self.assertIsInstance(trained_map, lale.operators.TrainedOperator)

    def test_project(self):
        from lale.lib.lale import Project

        pipeline = Scan(table=it.go_products) >> Project(columns={"type": "number"})
        for tgt, datasets in self.tgt2datasets.items():
            result = pipeline.fit(datasets).transform(datasets)
            if tgt == "spark":
                result = result.toPandas()
            self.assertIn("Product number", result.columns)
            self.assertNotIn("Product line", result.columns)


class TestRelationalOperator(unittest.TestCase):
    def setUp(self):
        from sklearn.datasets import load_iris
        from sklearn.model_selection import train_test_split

        data = load_iris()
        X, y = data.data, data.target
        self.X_train, self.X_test, self.y_train, self.y_test = train_test_split(X, y)

    def test_fit_transform(self):
        relational = Relational(
            operator=(Scan(table=it.main) & Scan(table=it.delay))
            >> Join(
                pred=[
                    it.main.TrainId == it.delay.TrainId,
                    it.main["Arrival time"] >= it.delay.TimeStamp,
                ]
            )
            >> Aggregate(columns=[count(it.Delay)], group_by=it.MessageId)
        )
        trained_relational = relational.fit(self.X_train, self.y_train)
        _ = trained_relational.transform(self.X_test)

    def test_fit_error(self):
        relational = Relational(
            operator=(Scan(table=it.main) & Scan(table=it.delay))
            >> Join(
                pred=[
                    it.main.TrainId == it.delay.TrainId,
                    it.main["Arrival time"] >= it.delay.TimeStamp,
                ]
            )
            >> Aggregate(columns=[count(it.Delay)], group_by=it.MessageId)
        )
        with self.assertRaises(ValueError):
            _ = relational.fit([self.X_train], self.y_train)

    def test_transform_error(self):
        relational = Relational(
            operator=(Scan(table=it.main) & Scan(table=it.delay))
            >> Join(
                pred=[
                    it.main.TrainId == it.delay.TrainId,
                    it.main["Arrival time"] >= it.delay.TimeStamp,
                ]
            )
            >> Aggregate(columns=[count(it.Delay)], group_by=it.MessageId)
        )
        trained_relational = relational.fit(self.X_train, self.y_train)
        with self.assertRaises(ValueError):
            _ = trained_relational.transform([self.X_test])

    def test_fit_transform_in_pipeline(self):
        relational = Relational(
            operator=(Scan(table=it.main) & Scan(table=it.delay))
            >> Join(
                pred=[
                    it.main.TrainId == it.delay.TrainId,
                    it.main["Arrival time"] >= it.delay.TimeStamp,
                ]
            )
            >> Aggregate(columns=[count(it.Delay)], group_by=it.MessageId)
        )
        pipeline = relational >> LogisticRegression()
        trained_pipeline = pipeline.fit(self.X_train, self.y_train)
        _ = trained_pipeline.predict(self.X_test)


class TestMapSpark(unittest.TestCase):
    def setUp(self):
        if spark_installed:
            conf = (
                SparkConf()
                .setMaster("local[2]")
                .set("spark.driver.bindAddress", "127.0.0.1")
            )
            sc = SparkContext.getOrCreate(conf=conf)
            self.sqlCtx = SQLContext(sc)

    # The rename column functionality implemented as part of identity function for Map operator
    # does not support explicit identity calls for now.
    def test_transform_identity_map(self):
        d = {
            "gender": ["m", "f", "m", "m", "f"],
            "state": ["NY", "NY", "CA", "NY", "CA"],
            "status": [0, 1, 1, 0, 1],
        }
        df = pd.DataFrame(data=d)
        sdf = self.sqlCtx.createDataFrame(df)
        trainable = Map(
            columns={
                "new_gender": it.gender,
                "new_status": it["status"],
            }
        )
        trained = trainable.fit(sdf)
        transformed_df = trained.transform(sdf)
        self.assertEqual(df["gender"][0], transformed_df.collect()[0]["new_gender"])
        self.assertEqual(df["status"][3], transformed_df.collect()[3]["new_status"])
        self.assertEqual(len(transformed_df.columns), 2)

    def test_transform_identity_map_passthrough(self):
        d = {
            "gender": ["m", "f", "m", "m", "f"],
            "state": ["NY", "NY", "CA", "NY", "CA"],
            "status": [0, 1, 1, 0, 1],
        }
        df = pd.DataFrame(data=d)
        sdf = self.sqlCtx.createDataFrame(df)
        trainable = Map(
            columns={
                "new_gender": it.gender,
                "new_status": it["status"],
            },
            remainder="passthrough",
        )
        trained = trainable.fit(sdf)
        transformed_df = trained.transform(sdf)
        self.assertEqual(df["gender"][0], transformed_df.collect()[0]["new_gender"])
        self.assertEqual(df["status"][3], transformed_df.collect()[3]["new_status"])
        self.assertEqual(df["state"][2], transformed_df.collect()[2]["state"])
        self.assertEqual(len(transformed_df.columns), 3)

    def test_transform_spark_replace_list(self):
        if spark_installed:
            d = {
                "gender": ["m", "f", "m", "m", "f"],
                "state": ["NY", "NY", "CA", "NY", "CA"],
                "status": [0, 1, 1, 0, 1],
            }
            df = pd.DataFrame(data=d)
            sdf = self.sqlCtx.createDataFrame(df)
            gender_map = {"m": "Male", "f": "Female"}
            state_map = {"NY": "New York", "CA": "California"}
            trainable = Map(
                columns=[replace(it.gender, gender_map), replace(it.state, state_map)]
            )
            trained = trainable.fit(sdf)
            transformed_df = trained.transform(sdf)
            self.assertEqual(
                (transformed_df.count(), len(transformed_df.columns)), (5, 2)
            )
            self.assertEqual(transformed_df.collect()[0]["gender"], "Male")
            self.assertEqual(transformed_df.collect()[0]["state"], "New York")

    def test_transform_spark_replace_map(self):
        if spark_installed:
            d = {
                "gender": ["m", "f", "m", "m", "f"],
                "state": ["NY", "NY", "CA", "NY", "CA"],
                "status": [0, 1, 1, 0, 1],
            }
            df = pd.DataFrame(data=d)
            sdf = self.sqlCtx.createDataFrame(df)
            gender_map = {"m": "Male", "f": "Female"}
            state_map = {"NY": "New York", "CA": "California"}
            trainable = Map(
                columns={
                    "new_gender": replace(it.gender, gender_map),
                    "new_state": replace(it.state, state_map),
                }
            )
            trained = trainable.fit(sdf)
            transformed_df = trained.transform(sdf)
            self.assertEqual(
                (transformed_df.count(), len(transformed_df.columns)), (5, 2)
            )
            self.assertEqual(transformed_df.collect()[0]["new_gender"], "Male")
            self.assertEqual(transformed_df.collect()[0]["new_state"], "New York")

    def test_transform_dom_list(self):
        df = pd.DataFrame({"date_column": ["2016-05-28", "2016-06-27", "2016-07-26"]})
        sdf = self.sqlCtx.createDataFrame(df)

        trainable = Map(columns=[day_of_month(it.date_column)])
        trained = trainable.fit(sdf)
        transformed_df = trained.transform(sdf)
        self.assertEqual(transformed_df.collect()[0]["date_column"], 28)
        self.assertEqual(transformed_df.collect()[1]["date_column"], 27)
        self.assertEqual(transformed_df.collect()[2]["date_column"], 26)

    def test_transform_dom_fmt_list(self):
        df = pd.DataFrame({"date_column": ["28/05/2016", "27/06/2016", "26/07/2016"]})
        sdf = self.sqlCtx.createDataFrame(df)

        trainable = Map(columns=[day_of_month(it.date_column, "d/M/y")])
        trained = trainable.fit(sdf)
        transformed_df = trained.transform(sdf)
        self.assertEqual(transformed_df.collect()[0]["date_column"], 28)
        self.assertEqual(transformed_df.collect()[1]["date_column"], 27)
        self.assertEqual(transformed_df.collect()[2]["date_column"], 26)

    def test_transform_dom_fmt_map(self):
        df = pd.DataFrame({"date_column": ["2016-05-28", "2016-06-27", "2016-07-26"]})
        sdf = self.sqlCtx.createDataFrame(df)

        trainable = Map(columns={"dom": day_of_month(it.date_column, "y-M-d")})
        trained = trainable.fit(sdf)
        transformed_df = trained.transform(sdf)

        self.assertEqual((transformed_df.count(), len(transformed_df.columns)), (3, 1))
        self.assertEqual(transformed_df.collect()[0]["dom"], 28)
        self.assertEqual(transformed_df.collect()[1]["dom"], 27)
        self.assertEqual(transformed_df.collect()[2]["dom"], 26)

    def test_transform_dow_list(self):
        df = pd.DataFrame({"date_column": ["2016-05-28", "2016-06-28", "2016-07-28"]})
        sdf = self.sqlCtx.createDataFrame(df)

        trainable = Map(columns=[day_of_week(it.date_column)])
        trained = trainable.fit(sdf)
        transformed_df = trained.transform(sdf)
        # Note that spark dayofweek outputs are different from pandas
        self.assertEqual(transformed_df.collect()[0]["date_column"], 7)
        self.assertEqual(transformed_df.collect()[1]["date_column"], 3)
        self.assertEqual(transformed_df.collect()[2]["date_column"], 5)

    def test_transform_dow_fmt_list(self):
        df = pd.DataFrame({"date_column": ["2016-05-28", "2016-06-28", "2016-07-28"]})
        sdf = self.sqlCtx.createDataFrame(df)

        trainable = Map(columns=[day_of_week(it.date_column, "y-M-d")])
        trained = trainable.fit(sdf)
        transformed_df = trained.transform(sdf)
        self.assertEqual(transformed_df.collect()[0]["date_column"], 7)
        self.assertEqual(transformed_df.collect()[1]["date_column"], 3)
        self.assertEqual(transformed_df.collect()[2]["date_column"], 5)

    def test_transform_dow_fmt_map(self):
        df = pd.DataFrame({"date_column": ["2016-05-28", "2016-06-28", "2016-07-28"]})
        sdf = self.sqlCtx.createDataFrame(df)

        trainable = Map(columns={"dow": day_of_week(it.date_column, "y-M-d")})
        trained = trainable.fit(sdf)
        transformed_df = trained.transform(sdf)
        self.assertEqual((transformed_df.count(), len(transformed_df.columns)), (3, 1))
        self.assertEqual(transformed_df.collect()[0]["dow"], 7)
        self.assertEqual(transformed_df.collect()[1]["dow"], 3)
        self.assertEqual(transformed_df.collect()[2]["dow"], 5)

    def test_transform_doy_list(self):
        df = pd.DataFrame({"date_column": ["2016-01-01", "2016-06-28", "2016-07-28"]})
        sdf = self.sqlCtx.createDataFrame(df)

        trainable = Map(columns=[day_of_year(it.date_column)])
        trained = trainable.fit(sdf)
        transformed_df = trained.transform(sdf)
        self.assertEqual(transformed_df.collect()[0]["date_column"], 1)
        self.assertEqual(transformed_df.collect()[1]["date_column"], 180)
        self.assertEqual(transformed_df.collect()[2]["date_column"], 210)

    def test_transform_doy_fmt_list(self):
        df = pd.DataFrame({"date_column": ["2016-01-01", "2016-06-28", "2016-07-28"]})
        sdf = self.sqlCtx.createDataFrame(df)

        trainable = Map(columns=[day_of_year(it.date_column, "y-M-d")])
        trained = trainable.fit(sdf)
        transformed_df = trained.transform(sdf)
        self.assertEqual(transformed_df.collect()[0]["date_column"], 1)
        self.assertEqual(transformed_df.collect()[1]["date_column"], 180)
        self.assertEqual(transformed_df.collect()[2]["date_column"], 210)

    def test_transform_doy_fmt_map(self):
        df = pd.DataFrame({"date_column": ["2016-01-01", "2016-06-28", "2016-07-28"]})
        sdf = self.sqlCtx.createDataFrame(df)

        trainable = Map(columns={"doy": day_of_year(it.date_column, "y-M-d")})
        trained = trainable.fit(sdf)
        transformed_df = trained.transform(sdf)
        self.assertEqual((transformed_df.count(), len(transformed_df.columns)), (3, 1))
        self.assertEqual(transformed_df.collect()[0]["doy"], 1)
        self.assertEqual(transformed_df.collect()[1]["doy"], 180)
        self.assertEqual(transformed_df.collect()[2]["doy"], 210)

    def test_transform_hour_list(self):
        df = pd.DataFrame(
            {
                "date_column": [
                    "2016-01-01 15:16:45",
                    "2016-06-28 12:18:51",
                    "2016-07-28 01:01:01",
                ]
            }
        )
        sdf = self.sqlCtx.createDataFrame(df)

        trainable = Map(columns=[hour(it.date_column)])
        trained = trainable.fit(sdf)
        transformed_df = trained.transform(sdf)
        self.assertEqual(transformed_df.collect()[0]["date_column"], 15)
        self.assertEqual(transformed_df.collect()[1]["date_column"], 12)
        self.assertEqual(transformed_df.collect()[2]["date_column"], 1)

    def test_transform_hour_fmt_list(self):
        df = pd.DataFrame(
            {
                "date_column": [
                    "2016-01-01 15:16:45",
                    "2016-06-28 12:18:51",
                    "2016-07-28 01:01:01",
                ]
            }
        )
        sdf = self.sqlCtx.createDataFrame(df)

        trainable = Map(columns=[hour(it.date_column, "y-M-d HH:mm:ss")])
        trained = trainable.fit(sdf)
        transformed_df = trained.transform(sdf)
        self.assertEqual(transformed_df.collect()[0]["date_column"], 15)
        self.assertEqual(transformed_df.collect()[1]["date_column"], 12)
        self.assertEqual(transformed_df.collect()[2]["date_column"], 1)

    def test_transform_hour_fmt_map(self):
        df = pd.DataFrame(
            {
                "date_column": [
                    "2016-01-01 15:16:45",
                    "2016-06-28 12:18:51",
                    "2016-07-28 01:01:01",
                ]
            }
        )
        sdf = self.sqlCtx.createDataFrame(df)

        trainable = Map(columns={"hour": hour(it.date_column, "y-M-d HH:mm:ss")})
        trained = trainable.fit(sdf)
        transformed_df = trained.transform(sdf)
        self.assertEqual((transformed_df.count(), len(transformed_df.columns)), (3, 1))
        self.assertEqual(transformed_df.collect()[0]["hour"], 15)
        self.assertEqual(transformed_df.collect()[1]["hour"], 12)
        self.assertEqual(transformed_df.collect()[2]["hour"], 1)

    def test_transform_minute_list(self):
        df = pd.DataFrame(
            {
                "date_column": [
                    "2016-01-01 15:16:45",
                    "2016-06-28 12:18:51",
                    "2016-07-28 01:01:01",
                ]
            }
        )
        sdf = self.sqlCtx.createDataFrame(df)

        trainable = Map(columns=[minute(it.date_column)])
        trained = trainable.fit(sdf)
        transformed_df = trained.transform(sdf)
        self.assertEqual(transformed_df.collect()[0]["date_column"], 16)
        self.assertEqual(transformed_df.collect()[1]["date_column"], 18)
        self.assertEqual(transformed_df.collect()[2]["date_column"], 1)

    def test_transform_minute_fmt_list(self):
        df = pd.DataFrame(
            {
                "date_column": [
                    "2016-01-01 15:16:45",
                    "2016-06-28 12:18:51",
                    "2016-07-28 01:01:01",
                ]
            }
        )
        sdf = self.sqlCtx.createDataFrame(df)
        trainable = Map(columns=[minute(it.date_column, "y-M-d HH:mm:ss")])
        trained = trainable.fit(sdf)
        transformed_df = trained.transform(sdf)
        self.assertEqual(transformed_df.collect()[0]["date_column"], 16)
        self.assertEqual(transformed_df.collect()[1]["date_column"], 18)
        self.assertEqual(transformed_df.collect()[2]["date_column"], 1)

    def test_transform_minute_fmt_map(self):
        df = pd.DataFrame(
            {
                "date_column": [
                    "2016-01-01 15:16:45",
                    "2016-06-28 12:18:51",
                    "2016-07-28 01:01:01",
                ]
            }
        )
        sdf = self.sqlCtx.createDataFrame(df)

        trainable = Map(columns={"minute": minute(it.date_column, "y-M-d HH:mm:ss")})
        trained = trainable.fit(sdf)
        transformed_df = trained.transform(sdf)
        self.assertEqual((transformed_df.count(), len(transformed_df.columns)), (3, 1))
        self.assertEqual(transformed_df.collect()[0]["minute"], 16)
        self.assertEqual(transformed_df.collect()[1]["minute"], 18)
        self.assertEqual(transformed_df.collect()[2]["minute"], 1)

    def test_transform_month_list(self):
        df = pd.DataFrame(
            {
                "date_column": [
                    "2016-01-01 15:16:45",
                    "2016-06-28 12:18:51",
                    "2016-07-28 01:01:01",
                ]
            }
        )
        sdf = self.sqlCtx.createDataFrame(df)

        trainable = Map(columns=[month(it.date_column)])
        trained = trainable.fit(sdf)
        transformed_df = trained.transform(sdf)
        self.assertEqual(transformed_df.collect()[0]["date_column"], 1)
        self.assertEqual(transformed_df.collect()[1]["date_column"], 6)
        self.assertEqual(transformed_df.collect()[2]["date_column"], 7)

    def test_transform_month_fmt_list(self):
        df = pd.DataFrame(
            {
                "date_column": [
                    "2016-01-01 15:16:45",
                    "2016-06-28 12:18:51",
                    "2016-07-28 01:01:01",
                ]
            }
        )
        sdf = self.sqlCtx.createDataFrame(df)

        trainable = Map(columns=[month(it.date_column, "y-M-d HH:mm:ss")])
        trained = trainable.fit(sdf)
        transformed_df = trained.transform(sdf)
        self.assertEqual(transformed_df.collect()[0]["date_column"], 1)
        self.assertEqual(transformed_df.collect()[1]["date_column"], 6)
        self.assertEqual(transformed_df.collect()[2]["date_column"], 7)

    def test_transform_month_fmt_map(self):
        df = pd.DataFrame(
            {
                "date_column": [
                    "2016-01-01 15:16:45",
                    "2016-06-28 12:18:51",
                    "2016-07-28 01:01:01",
                ]
            }
        )
        sdf = self.sqlCtx.createDataFrame(df)

        trainable = Map(columns={"month": month(it.date_column, "y-M-d HH:mm:ss")})
        trained = trainable.fit(sdf)
        transformed_df = trained.transform(sdf)
        self.assertEqual((transformed_df.count(), len(transformed_df.columns)), (3, 1))
        self.assertEqual(transformed_df.collect()[0]["month"], 1)
        self.assertEqual(transformed_df.collect()[1]["month"], 6)
        self.assertEqual(transformed_df.collect()[2]["month"], 7)

    def test_transform_ratio_map(self):
        d = {
            "height": [3, 4, 6, 3, 5],
            "weight": [30, 50, 170, 40, 130],
            "status": [0, 1, 1, 0, 1],
        }
        df = pd.DataFrame(data=d)
        sdf = self.sqlCtx.createDataFrame(df)
        trainable = Map(columns={"ratio_h_w": it.height / it.weight})
        trained = trainable.fit(sdf)
        transformed_df = trained.transform(sdf)
        self.assertEqual((transformed_df.count(), len(transformed_df.columns)), (5, 1))
        self.assertEqual(transformed_df.collect()[0]["ratio_h_w"], 0.1)

    def test_transform_ratio_map_subscript(self):
        d = {
            "height": [3, 4, 6, 3, 5],
            "weight": [30, 50, 170, 40, 130],
            "status": [0, 1, 1, 0, 1],
        }
        df = pd.DataFrame(data=d)
        sdf = self.sqlCtx.createDataFrame(df)
        trainable = Map(columns={"ratio_h_w": it["height"] / it.weight})
        trained = trainable.fit(sdf)
        transformed_df = trained.transform(sdf)
        self.assertEqual((transformed_df.count(), len(transformed_df.columns)), (5, 1))
        self.assertEqual(transformed_df.collect()[0]["ratio_h_w"], 0.1)

    def test_transform_ratio_map_list(self):
        d = {
            "height": [3, 4, 6, 3, 5],
            "weight": [30, 50, 170, 40, 130],
            "status": [0, 1, 1, 0, 1],
        }
        df = pd.DataFrame(data=d)
        sdf = self.sqlCtx.createDataFrame(df)
        trainable = Map(columns=[it.height / it.weight])
        trained = trainable.fit(sdf)
        with self.assertRaises(ValueError):
            _ = trained.transform(df)

    def test_transform_subtract_map(self):
        d = {
            "height": [3, 4, 6, 3, 5],
            "weight": [30, 50, 170, 40, 130],
            "status": [0, 1, 1, 0, 1],
        }
        df = pd.DataFrame(data=d)
        sdf = self.sqlCtx.createDataFrame(df)
        trainable = Map(columns={"subtraction_h_w": it.height - it.weight})
        trained = trainable.fit(sdf)
        transformed_df = trained.transform(sdf)
        self.assertEqual((transformed_df.count(), len(transformed_df.columns)), (5, 1))
        self.assertEqual(transformed_df.collect()[0]["subtraction_h_w"], -27)

    def test_transform_subtract_map_subscript(self):
        d = {
            "height": [3, 4, 6, 3, 5],
            "weight": [30, 50, 170, 40, 130],
            "status": [0, 1, 1, 0, 1],
        }
        df = pd.DataFrame(data=d)
        sdf = self.sqlCtx.createDataFrame(df)
        trainable = Map(columns={"subtraction_h_w": it["height"] - it.weight})
        trained = trainable.fit(sdf)
        transformed_df = trained.transform(sdf)
        self.assertEqual((transformed_df.count(), len(transformed_df.columns)), (5, 1))
        self.assertEqual(transformed_df.collect()[0]["subtraction_h_w"], -27)
>>>>>>> 025414d8

    def test_transform_subtract_map_list(self):
        trainable = Map(columns=[it.height - it.weight])
        for tgt, datasets in self.tgt2datasets.items():
            df = datasets["df_num"]
            trained = trainable.fit(df)
            with self.assertRaises(ValueError):
                _ = trained.transform(df)

    def test_transform_binops(self):
        trainable = Map(
            columns={
                "add_h_w": it["height"] + it.weight,
                "add_h_2": it["height"] + 2,
                "sub_h_w": it["height"] - it.weight,
                "sub_h_2": it["height"] - 2,
                "mul_h_w": it["height"] * it.weight,
                "mul_h_2": it["height"] * 2,
                "div_h_w": it["height"] / it.weight,
                "div_h_2": it["height"] / 2,
                "floor_div_h_w": it["height"] // it.weight,
                "floor_div_h_2": it["height"] // 2,
                "mod_h_w": it["height"] % it.weight,
                "mod_h_2": it["height"] % 2,
                "pow_h_w": it["height"] ** it.weight,
                "pow_h_2": it["height"] ** 2,
            }
        )
        for tgt, datasets in self.tgt2datasets.items():
            df = datasets["df_num"]
            trained = trainable.fit(df)
            transformed_df = trained.transform(df)
            df, transformed_df = _ensure_pandas(df), _ensure_pandas(transformed_df)
            self.assertEqual(transformed_df.shape, (5, 14))
            self.assertEqual(
                transformed_df["add_h_w"][1], df["height"][1] + df["weight"][1]
            )
            self.assertEqual(transformed_df["add_h_2"][1], df["height"][1] + 2)
            self.assertEqual(
                transformed_df["sub_h_w"][1], df["height"][1] - df["weight"][1]
            )
            self.assertEqual(transformed_df["sub_h_2"][1], df["height"][1] - 2)
            self.assertEqual(
                transformed_df["mul_h_w"][1], df["height"][1] * df["weight"][1]
            )
            self.assertEqual(transformed_df["mul_h_2"][1], df["height"][1] * 2)
            self.assertEqual(
                transformed_df["div_h_w"][1], df["height"][1] / df["weight"][1]
            )
            self.assertEqual(transformed_df["div_h_2"][1], df["height"][1] / 2)
            self.assertEqual(
                transformed_df["floor_div_h_w"][1], df["height"][1] // df["weight"][1]
            )
            self.assertEqual(transformed_df["floor_div_h_2"][1], df["height"][1] // 2)
            self.assertEqual(
                transformed_df["mod_h_w"][1], df["height"][1] % df["weight"][1]
            )
            self.assertEqual(transformed_df["mod_h_2"][1], df["height"][1] % 2)
            if tgt == "pandas":
                self.assertEqual(
                    transformed_df["pow_h_w"][1], df["height"][1] ** df["weight"][1]
                )
            elif tgt.startswith("spark"):
                # Spark and Pandas have a different semantics for large numbers
                self.assertEqual(transformed_df["pow_h_w"][1], 4 ** 50)
            else:
                assert False
            self.assertEqual(transformed_df["pow_h_2"][1], df["height"][1] ** 2)

    def test_transform_arithmetic_expression(self):
        trainable = Map(columns={"expr": (it["height"] + it.weight * 10) / 2})
        for tgt, datasets in self.tgt2datasets.items():
            df = datasets["df_num"]
            trained = trainable.fit(df)
            transformed_df = trained.transform(df)
            df, transformed_df = _ensure_pandas(df), _ensure_pandas(transformed_df)
            self.assertEqual(transformed_df.shape, (5, 1))
            self.assertEqual(
                transformed_df["expr"][2], (df["height"][2] + df["weight"][2] * 10) / 2
            )

    def test_transform_nested_expressions(self):
        month_map = {
            "jan": "2021-01-01",
            "feb": "2021-02-01",
            "mar": "2021-03-01",
            "arp": "2021-04-01",
            "may": "2021-05-01",
            "jun": "2021-06-01",
            "jul": "2021-07-01",
            "aug": "2021-08-01",
            "sep": "2021-09-01",
            "oct": "2021-10-01",
            "nov": "2021-11-01",
            "dec": "2021-12-01",
        }
        for tgt, datasets in self.tgt2datasets.items():
            if tgt == "pandas":
                trainable = Map(
                    columns={
                        "date": replace(it.month, month_map),
                        "month_id": month(replace(it.month, month_map), "%Y-%m-%d"),
                        "next_month_id": identity(
                            month(replace(it.month, month_map), "%Y-%m-%d") % 12 + 1  # type: ignore
                        ),
                    }
                )
            elif tgt.startswith("spark"):
                trainable = Map(
                    columns={
                        "date": replace(it.month, month_map),
                        "month_id": month(replace(it.month, month_map), "y-M-d"),
                        "next_month_id": identity(
                            month(replace(it.month, month_map), "y-M-d") % 12 + 1  # type: ignore
                        ),
                    }
                )
            else:
                assert False

            df = datasets["df_month"]
            trained = trainable.fit(df)
            transformed_df = trained.transform(df)
            df, transformed_df = _ensure_pandas(df), _ensure_pandas(transformed_df)
            self.assertEqual(transformed_df["date"][0], "2021-01-01")
            self.assertEqual(transformed_df["date"][1], "2021-02-01")
            self.assertEqual(transformed_df["month_id"][2], 3)
            self.assertEqual(transformed_df["month_id"][3], 5)
            self.assertEqual(transformed_df["next_month_id"][0], 2)
            self.assertEqual(transformed_df["next_month_id"][3], 6)
            self.assertEqual(transformed_df["next_month_id"][4], 9)

    def test_replace_unknown_identity(self):
        pipeline = Scan(table=it.go_products) >> Map(
            columns={
                "prod": it["Product number"],
                "line": replace(
                    it["Product line"],
                    {"Camping Equipment": "C", "Personal Accessories": "P"},
                ),
            }
        )
        for tgt, datasets in self.tgt2datasets.items():
            result = pipeline.transform(datasets["go_sales"])
            result = _ensure_pandas(result)
            self.assertEqual(result.shape, (274, 2))
            self.assertEqual(result.loc[0, "prod"], 1110, tgt)
            self.assertEqual(result.loc[0, "line"], "C", tgt)
            self.assertEqual(result.loc[117, "prod"], 101110, tgt)
            self.assertEqual(result.loc[117, "line"], "Golf Equipment", tgt)
            self.assertEqual(result.loc[273, "prod"], 154150, tgt)
            self.assertEqual(result.loc[273, "line"], "P", tgt)

    def test_replace_unknown_encoded(self):
        pipeline = Scan(table=it.go_products) >> Map(
            columns={
                "prod": it["Product number"],
                "line": replace(
                    it["Product line"],
                    {"Camping Equipment": "C", "Personal Accessories": "P"},
                    handle_unknown="use_encoded_value",
                    unknown_value="U",
                ),
            }
        )
        for tgt, datasets in self.tgt2datasets.items():
            result = pipeline.transform(datasets["go_sales"])
            result = _ensure_pandas(result)
            self.assertEqual(result.shape, (274, 2))
            self.assertEqual(result.loc[0, "prod"], 1110, tgt)
            self.assertEqual(result.loc[0, "line"], "C", tgt)
            self.assertEqual(result.loc[117, "prod"], 101110, tgt)
            self.assertEqual(result.loc[117, "line"], "U", tgt)
            self.assertEqual(result.loc[273, "prod"], 154150, tgt)
            self.assertEqual(result.loc[273, "line"], "P", tgt)

    def test_dynamic_rename(self):
        def expr(X):
            return {("new_" + c): it[c] for c in X.columns}

        pipeline = Scan(table=it.go_products) >> Map(columns=expr)
        for tgt, datasets in self.tgt2datasets.items():
            datasets = datasets["go_sales"]
            result = pipeline.fit(datasets).transform(datasets)
            result = _ensure_pandas(result)
            for c in result.columns:
                self.assertRegex(c, "new_.*")

    def test_dynamic_rename_lambda(self):
        pipeline = Scan(table=it.go_products) >> Map(
            columns=lambda X: {("new_" + c): it[c] for c in X.columns}
        )
        for tgt, datasets in self.tgt2datasets.items():
            datasets = datasets["go_sales"]
            result = pipeline.fit(datasets).transform(datasets)
            result = _ensure_pandas(result)
            for c in result.columns:
                self.assertRegex(c, "new_.*")

    def _get_col_schemas(self, cols, X):
        from lale.datasets import data_schemas

        props = {}
        s = data_schemas.to_schema(X)
        if s is not None:
            inner = s.get("items", {})
            if inner is not None and isinstance(inner, dict):
                col_pairs = inner.get("items", [])
                if col_pairs is not None and isinstance(col_pairs, list):
                    for cp in col_pairs:
                        d = cp.get("description", None)
                        if d is not None and isinstance(d, str):
                            props[d] = cp
        for k in cols:
            if k not in props:
                props[k] = None
        return props

    def test_dynamic_schema_num(self):
        from lale import type_checking

        def expr(X):
            ret = {}
            schemas = self._get_col_schemas(X.columns, X)
            for c, s in schemas.items():

                if s is None:
                    ret["unknown_" + c] = it[c]
                elif type_checking.is_subschema(s, {"type": "number"}):
                    ret["num_" + c] = it[c]
                    ret["shifted_" + c] = it[c] + 5
                else:
                    ret["other_" + c] = it[c]
            return ret

        pipeline = Scan(table=it.go_products) >> Map(columns=expr)
        for tgt, datasets in self.tgt2datasets.items():
            datasets = datasets["go_sales"]
            result = pipeline.fit(datasets).transform(datasets)
            result = _ensure_pandas(result)
            self.assertIn("num_Product number", result.columns)
            self.assertIn("shifted_Product number", result.columns)
            self.assertIn("other_Product line", result.columns)
            self.assertEqual(
                result["num_Product number"][0] + 5, result["shifted_Product number"][0]
            )

    def test_dynamic_categorical(self):
        from lale.lib.lale import categorical

        def expr(X):
            ret = {}
            cats = categorical()(_ensure_pandas(X))
            for c in X.columns:
                if c in cats:
                    ret["cat_" + c] = it[c]
                else:
                    ret["other_" + c] = it[c]
            return ret

        pipeline = Scan(table=it.go_products) >> Map(columns=expr)
        for tgt, datasets in self.tgt2datasets.items():
            datasets = datasets["go_sales"]
            result = pipeline.fit(datasets).transform(datasets)
            result = _ensure_pandas(result)
            self.assertIn("cat_Product line", result.columns)

    def test_dynamic_lambda_categorical_drop(self):
        from lale.lib.lale import categorical

        pipeline = Scan(table=it.go_products) >> Map(
            columns=lambda X: {c: it[c] for c in categorical()(_ensure_pandas(X))}
        )
        for tgt, datasets in self.tgt2datasets.items():
            datasets = datasets["go_sales"]
            result = pipeline.fit(datasets).transform(datasets)
            result = _ensure_pandas(result)
            self.assertEqual(len(result.columns), 1)
            self.assertIn("Product line", result.columns)

    def test_static_trained(self):
        op = Map(columns=[it.col])
        self.assertIsInstance(op, lale.operators.TrainedOperator)

    def test_dynamic_trainable(self):
        op = Map(columns=lambda X: [it.col])
        self.assertIsInstance(op, lale.operators.TrainableOperator)
        self.assertNotIsInstance(op, lale.operators.TrainedOperator)

        pipeline = Scan(table=it.go_products) >> op
        pd = self.tgt2datasets["pandas"]["go_sales"]
        trained = pipeline.fit(pd)
        trained_map = trained.steps_list()[1]
        self.assertIsInstance(trained_map, Map)  # type: ignore
        self.assertIsInstance(trained_map, lale.operators.TrainedOperator)


class TestRelationalOperator(unittest.TestCase):
    def setUp(self):
        from sklearn.datasets import load_iris
        from sklearn.model_selection import train_test_split

        data = load_iris()
        X, y = data.data, data.target
        self.X_train, self.X_test, self.y_train, self.y_test = train_test_split(X, y)

    def test_fit_transform(self):
        relational = Relational(
            operator=(Scan(table=it.main) & Scan(table=it.delay))
            >> Join(
                pred=[
                    it.main.TrainId == it.delay.TrainId,
                    it.main["Arrival time"] >= it.delay.TimeStamp,
                ]
            )
            >> Aggregate(columns=[count(it.Delay)], group_by=it.MessageId)
        )
        trained_relational = relational.fit(self.X_train, self.y_train)
        _ = trained_relational.transform(self.X_test)

    def test_fit_error(self):
        relational = Relational(
            operator=(Scan(table=it.main) & Scan(table=it.delay))
            >> Join(
                pred=[
                    it.main.TrainId == it.delay.TrainId,
                    it.main["Arrival time"] >= it.delay.TimeStamp,
                ]
            )
            >> Aggregate(columns=[count(it.Delay)], group_by=it.MessageId)
        )
        with self.assertRaises(ValueError):
            _ = relational.fit([self.X_train], self.y_train)

    def test_transform_error(self):
        relational = Relational(
            operator=(Scan(table=it.main) & Scan(table=it.delay))
            >> Join(
                pred=[
                    it.main.TrainId == it.delay.TrainId,
                    it.main["Arrival time"] >= it.delay.TimeStamp,
                ]
            )
            >> Aggregate(columns=[count(it.Delay)], group_by=it.MessageId)
        )
        trained_relational = relational.fit(self.X_train, self.y_train)
        with self.assertRaises(ValueError):
            _ = trained_relational.transform([self.X_test])

    def test_fit_transform_in_pipeline(self):
        relational = Relational(
            operator=(Scan(table=it.main) & Scan(table=it.delay))
            >> Join(
                pred=[
                    it.main.TrainId == it.delay.TrainId,
                    it.main["Arrival time"] >= it.delay.TimeStamp,
                ]
            )
            >> Aggregate(columns=[count(it.Delay)], group_by=it.MessageId)
        )
        pipeline = relational >> LogisticRegression()
        trained_pipeline = pipeline.fit(self.X_train, self.y_train)
        _ = trained_pipeline.predict(self.X_test)


class TestOrderBy(unittest.TestCase):
    def setUp(self):
        self.d = {
            "gender": ["m", "f", "m", "m", "f"],
            "state": ["NY", "NY", "CA", "NY", "CA"],
            "status": [0, 1, 1, 0, 1],
        }

    def test_order_attr1(self):
        df = pd.DataFrame(data=self.d)
        trainable = OrderBy(by=it.gender)
        trained = trainable.fit(df)
        transformed_df = trained.transform(df)

        self.assertTrue((transformed_df["gender"]).is_monotonic_increasing)

    def test_order_attr1_asc(self):
        df = pd.DataFrame(data=self.d)
        trainable = OrderBy(by=asc(it.gender))
        trained = trainable.fit(df)
        transformed_df = trained.transform(df)

        self.assertTrue((transformed_df["gender"]).is_monotonic_increasing)

    def test_order_attr1_desc(self):
        df = pd.DataFrame(data=self.d)
        trainable = OrderBy(by=desc(it.gender))
        trained = trainable.fit(df)
        transformed_df = trained.transform(df)

        self.assertTrue((transformed_df["gender"]).is_monotonic_decreasing)

    def test_order_str1_desc(self):
        df = pd.DataFrame(data=self.d)
        trainable = OrderBy(by=desc("gender"))
        trained = trainable.fit(df)
        transformed_df = trained.transform(df)

        self.assertTrue((transformed_df["gender"]).is_monotonic_decreasing)

    def test_order_multiple(self):
        df = pd.DataFrame(data=self.d)
        trainable = OrderBy(by=[it.gender, desc(it.status)])
        trained = trainable.fit(df)
        transformed_df = trained.transform(df)
        expected_result = pd.DataFrame(
            data={
                "gender": ["f", "f", "m", "m", "m"],
                "state": ["NY", "CA", "CA", "NY", "NY"],
                "status": [1, 1, 1, 0, 0],
            }
        )
        self.assertEqual(list(transformed_df.index), [1, 4, 2, 0, 3])
        self.assertTrue((transformed_df["gender"]).is_monotonic_increasing)
        self.assertTrue(transformed_df.reset_index(drop=True).equals(expected_result))


class TestOrderBySpark(unittest.TestCase):
    def setUp(self):
        if spark_installed:
            conf = (
                SparkConf()
                .setMaster("local[2]")
                .set("spark.driver.bindAddress", "127.0.0.1")
            )
            sc = SparkContext.getOrCreate(conf=conf)
            self.sqlCtx = SQLContext(sc)
            d = {
                "gender": ["m", "f", "m", "m", "f"],
                "state": ["NY", "NY", "CA", "NY", "CA"],
                "status": [0, 1, 1, 0, 1],
            }
            df = pd.DataFrame(data=d)
            self.sdf = self.sqlCtx.createDataFrame(df)

    # The rename column functionality implemented as part of identity function for Map operator
    # does not support explicit identity calls for now.
    def test_str1(self):
        trainable = OrderBy(by="gender")
        trained = trainable.fit(self.sdf)
        transformed_df = trained.transform(self.sdf)
        cgender = pd.Series(
            transformed_df.select("gender").rdd.flatMap(lambda x: x).collect()
        )

        self.assertTrue(cgender.is_monotonic_increasing)

    def test_order_attr1(self):
        trainable = OrderBy(by=it.gender)
        trained = trainable.fit(self.sdf)
        transformed_df = trained.transform(self.sdf)

        cgender = pd.Series(
            transformed_df.select("gender").rdd.flatMap(lambda x: x).collect()
        )

        self.assertTrue(cgender.is_monotonic_increasing)

    def test_order_attr1_asc(self):
        trainable = OrderBy(by=asc(it.gender))
        trained = trainable.fit(self.sdf)
        transformed_df = trained.transform(self.sdf)

        cgender = pd.Series(
            transformed_df.select("gender").rdd.flatMap(lambda x: x).collect()
        )

        self.assertTrue(cgender.is_monotonic_increasing)

    def test_order_attr1_desc(self):
        trainable = OrderBy(by=desc(it.gender))
        trained = trainable.fit(self.sdf)
        transformed_df = trained.transform(self.sdf)

        cgender = pd.Series(
            transformed_df.select("gender").rdd.flatMap(lambda x: x).collect()
        )

        self.assertTrue(cgender.is_monotonic_decreasing)

    def test_order_str1_desc(self):
        trainable = OrderBy(by=desc("gender"))
        trained = trainable.fit(self.sdf)
        transformed_df = trained.transform(self.sdf)

        cgender = pd.Series(
            transformed_df.select("gender").rdd.flatMap(lambda x: x).collect()
        )

        self.assertTrue(cgender.is_monotonic_decreasing)

    def test_order_multiple(self):
        trainable = OrderBy(by=[it.gender, desc(it.status)])
        trained = trainable.fit(self.sdf)
        transformed_df = trained.transform(self.sdf)
        expected_result = pd.DataFrame(
            data={
                "gender": ["f", "f", "m", "m", "m"],
                "state": ["NY", "CA", "CA", "NY", "NY"],
                "status": [1, 1, 1, 0, 0],
            }
        )
        cgender = pd.Series(
            transformed_df.select("gender").rdd.flatMap(lambda x: x).collect()
        )
        self.assertTrue(cgender.is_monotonic_increasing)
        self.assertTrue(
            transformed_df.toPandas().reset_index(drop=True).equals(expected_result)
        )


class TestSplitXy(unittest.TestCase):
    def setUp(self):
        data = load_iris()
        X, y = data.data, data.target
        self.X_train, self.X_test, self.y_train, self.y_test = train_test_split(
            pd.DataFrame(X), pd.DataFrame(y)
        )
        self.combined_df = pd.concat([self.X_train, self.y_train], axis=1)
        self.combined_df.columns = [
            "sepal_length",
            "sepal_width",
            "petal_length",
            "petal_width",
            "class",
        ]

    def test_split_transform(self):
        pipeline = PCA()
        trainable = SplitXy(operator=pipeline, label_name="class")
        trained = trainable.fit(self.combined_df)
        _ = trained.transform(self.combined_df)

    def test_split_predict(self):
        pipeline = PCA() >> LogisticRegression(random_state=42)
        trainable = SplitXy(operator=pipeline, label_name="class")
        trained = trainable.fit(self.combined_df)
        _ = trained.predict(self.X_test)


@unittest.skip(
    "skipping because we don't have any estimators that handle a Spark dataframe."
)
class TestSplitXySpark(unittest.TestCase):
    def setUp(self):
        if spark_installed:
            conf = (
                SparkConf()
                .setMaster("local[2]")
                .set("spark.driver.bindAddress", "127.0.0.1")
            )
            sc = SparkContext.getOrCreate(conf=conf)
            self.sqlCtx = SQLContext(sc)
            data = load_iris()
            X, y = data.data, data.target
            self.X_train, self.X_test, self.y_train, self.y_test = train_test_split(
                pd.DataFrame(X), pd.DataFrame(y)
            )
            self.combined_df = pd.concat([self.X_train, self.y_train], axis=1)
            self.combined_df.columns = [
                "sepal_length",
                "sepal_width",
                "petal_length",
                "petal_width",
                "class",
            ]
            self.combined_df_spark = self.sqlCtx.createDataFrame(self.combined_df)

    def test_split_spark_transform(self):
        pipeline = PCA()
        trainable = SplitXy(operator=pipeline, label_name="class")
        trained = trainable.fit(self.combined_df_spark)
        _ = trained.transform(self.combined_df_spark)

    def test_split_spark_predict(self):
        pipeline = PCA() >> LogisticRegression(random_state=42)
        trainable = SplitXy(operator=pipeline, label_name="class")
        trained = trainable.fit(self.combined_df)
        _ = trained.predict(pd.DataFrame(self.X_test))


class TestTrainTestSplit(unittest.TestCase):
    # Get go_sales dataset in pandas and spark dataframes
    def setUp(self):
        self.go_sales = fetch_go_sales_dataset()
        self.go_sales_spark = fetch_go_sales_dataset("spark")

    def test_split_pandas(self):
        train, test, train_y, test_y = multitable_train_test_split(
            self.go_sales,
            main_table_name="go_products",
            label_column_name="Product number",
            test_size=0.2,
        )
        main_table_df: pd.Dataframe = None
        for df in train:
            if get_table_name(df) == "go_products":
                main_table_df = df
        self.assertEqual(len(main_table_df), 220)
        self.assertEqual(len(train_y), 220)
        for df in test:
            if get_table_name(df) == "go_products":
                main_table_df = df
        self.assertEqual(len(main_table_df), 54)
        self.assertEqual(len(test_y), 54)

    def test_split_pandas_1(self):
        train, test, train_y, test_y = multitable_train_test_split(
            self.go_sales,
            main_table_name="go_products",
            label_column_name="Product number",
            test_size=200,
        )
        main_table_df: pd.Dataframe = None
        for df in test:
            if get_table_name(df) == "go_products":
                main_table_df = df
        self.assertEqual(len(main_table_df), 200)
        self.assertEqual(len(test_y), 200)

    def test_split_spark(self):
        train, test, train_y, test_y = multitable_train_test_split(
            self.go_sales_spark,
            main_table_name="go_products",
            label_column_name="Product number",
            test_size=0.2,
        )
        main_table_df: pd.Dataframe = None
        for df in train:
            if get_table_name(df) == "go_products":
                main_table_df = df
        self.assertEqual(main_table_df.count(), 220)
        self.assertEqual(train_y.count(), 220)
        for df in test:
            if get_table_name(df) == "go_products":
                main_table_df = df
        self.assertEqual(main_table_df.count(), 54)
        self.assertEqual(test_y.count(), 54)<|MERGE_RESOLUTION|>--- conflicted
+++ resolved
@@ -162,141 +162,19 @@
             table_main = rdd.map(
                 lambda x: Row(TrainId=int(x[0]), col1=x[1], col2=int(x[2]), col6=x[3])
             )
-            spark_main = add_table_name(sqlContext.createDataFrame(table_main), "main")
-
-            rdd = sc.parallelize(info)
-            table_info = rdd.map(
-                lambda x: Row(train_id=int(x[0]), col3=x[1], col4=int(x[2]))
-            )
-            spark_info = add_table_name(sqlContext.createDataFrame(table_info), "info")
-
-            rdd = sc.parallelize(t1)
-            table_t1 = rdd.map(lambda x: Row(tid=int(x[0]), col5=x[1]))
-            spark_t1 = add_table_name(sqlContext.createDataFrame(table_t1), "t1")
+            self.spark_df4 = add_table_name(sqlContext.createDataFrame(table4), "main")
 
             trainable = Join(
-                pred=[
-                    it.main.TrainId == it.info.train_id,
-                    it.info.train_id == it.t1.tid,
-                ],
+                pred=[it.main.TrainId == it.info.TrainId, it.info.TrainId == it.t1.tid],
                 join_type="left",
             )
-            spark_transformed_df = trainable.transform(
-                [spark_main, spark_info, spark_t1]
+            self.transformed_df = trainable.transform(
+                [self.spark_df4, self.spark_df2, self.spark_df3]
             ).sort("TrainId")
-            cls.tgt2datasets = {
-                "pandas": spark_transformed_df.toPandas(),
-                "spark": spark_transformed_df,
-                "spark-with-index": SparkDataFrameWithIndex(spark_transformed_df),
-            }
-        else:
-            pandas_main = pd.DataFrame(main, index=["TrainId", "col1", "col2", "col6"])
-            pandas_info = pd.DataFrame(info, index=["train_id", "col3", "col4"])
-            pandas_t1 = pd.DataFrame(t1, index=["tid", "col5"])
-            trainable = Join(
-                pred=[
-                    it.main.TrainId == it.info.train_id,
-                    it.info.train_id == it.t1.tid,
-                ],
-                join_type="left",
-            )
-            pandas_transformed_df = trainable.transform(
-                [pandas_main, pandas_info, pandas_t1]
-            ).sort("TrainId")
-            cls.tgt2datasets = {"pandas": pandas_transformed_df}
-
-    def test_filter_isnan(self):
-        pandas_transformed_df = self.tgt2datasets["pandas"]
-        self.assertEqual(pandas_transformed_df.shape, (5, 9))
-        self.assertEqual(pandas_transformed_df["col1"][2], "CA")
-        for tgt, transformed_df in self.tgt2datasets.items():
-            trainable = Filter(pred=[isnan(it.col6)])
-            filtered_df = trainable.transform(transformed_df)
-            if tgt == "pandas":
-                # `None` is considered as `nan` in Pandas
-                self.assertEqual(filtered_df.shape, (2, 9), tgt)
-                self.assertTrue(np.all(np.isnan(filtered_df["col6"])), tgt)
-            elif tgt.startswith("spark"):
-                self.assertEqual(_ensure_pandas(filtered_df).shape, (1, 9), tgt)
-                test_list = [row[0] for row in filtered_df.select("col6").collect()]
-                self.assertTrue(np.all((np.isnan(i) for i in test_list)))
-            else:
-                assert False
-            if tgt == "spark-with_index":
-                self.assertEqual(
-                    get_index_name(transformed_df), get_index_name(filtered_df)
-                )
-
-<<<<<<< HEAD
-    def test_filter_isnotnan(self):
-        for tgt, transformed_df in self.tgt2datasets.items():
-            trainable = Filter(pred=[isnotnan(it.col6)])
-            filtered_df = trainable.transform(transformed_df)
-            if tgt == "pandas":
-                self.assertTrue(
-                    np.all(np.logical_not(np.isnan(filtered_df["col6"]))), tgt
-                )
-                self.assertEqual(filtered_df.shape, (3, 9), tgt)
-            elif tgt.startswith("spark"):
-                self.assertEqual(_ensure_pandas(filtered_df).shape, (4, 9), tgt)
-                test_list = [row[0] for row in filtered_df.select("col6").collect()]
-                self.assertTrue(np.all((not np.isnan(i) for i in test_list)))
-            else:
-                assert False
-            if tgt == "spark-with_index":
-                self.assertEqual(
-                    get_index_name(transformed_df), get_index_name(filtered_df)
-                )
-
-    def test_filter_isnull(self):
-        for tgt, transformed_df in self.tgt2datasets.items():
-            trainable = Filter(pred=[isnull(it.col6)])
-            filtered_df = trainable.transform(transformed_df)
-            if tgt == "pandas":
-                # `None` is considered as `nan` in Pandas
-                self.assertEqual(filtered_df.shape, (2, 9), tgt)
-                self.assertTrue(np.all(np.isnan(filtered_df["col6"])), tgt)
-            elif tgt.startswith("spark"):
-                self.assertEqual(_ensure_pandas(filtered_df).shape, (1, 9), tgt)
-                test_list = [row[0] for row in filtered_df.select("col6").collect()]
-                self.assertTrue(np.all((i is None for i in test_list)))
-            else:
-                assert False
-            if tgt == "spark-with_index":
-                self.assertEqual(
-                    get_index_name(transformed_df), get_index_name(filtered_df)
-                )
-
-    def test_filter_isnotnull(self):
-        for tgt, transformed_df in self.tgt2datasets.items():
-            trainable = Filter(pred=[isnotnull(it.col6)])
-            filtered_df = trainable.transform(transformed_df)
-            if tgt == "pandas":
-                # `None` is considered as `nan` in Pandas
-                self.assertEqual(filtered_df.shape, (3, 9), tgt)
-                self.assertTrue(np.all(np.logical_not(np.isnan(filtered_df["col6"]))))
-            elif tgt.startswith("spark"):
-                self.assertEqual(_ensure_pandas(filtered_df).shape, (4, 9), tgt)
-                test_list = [row[0] for row in filtered_df.select("col6").collect()]
-                self.assertTrue(np.all((i is not None for i in test_list)))
-            else:
-                assert False
-            if tgt == "spark-with_index":
-                self.assertEqual(
-                    get_index_name(transformed_df), get_index_name(filtered_df)
-                )
-
-    def test_filter_eq(self):
-        for tgt, transformed_df in self.tgt2datasets.items():
-            trainable = Filter(pred=[it.col3 == "TX"])
-            filtered_df = trainable.transform(transformed_df)
-            filtered_df = _ensure_pandas(filtered_df)
-            self.assertEqual(filtered_df.shape, (2, 9), tgt)
-            self.assertTrue(np.all(filtered_df["col3"] == "TX"), tgt)
-
-    def test_filter_neq(self):
-        for tgt, transformed_df in self.tgt2datasets.items():
-=======
+            self.assertEqual(self.transformed_df.count(), 5)
+            self.assertEqual(len(self.transformed_df.columns), 8)
+            self.assertEqual(self.transformed_df.collect()[2]["col1"], "CA")
+
     def test_filter_spark_isnan(self):
         if spark_installed:
             trainable = Filter(pred=[isnan(it["col6"])])
@@ -348,7 +226,6 @@
 
     def test_filter_spark_neq(self):
         if spark_installed:
->>>>>>> 025414d8
             trainable = Filter(pred=[it.col1 != it["col3"]])
             filtered_df = trainable.transform(transformed_df)
             filtered_df = _ensure_pandas(filtered_df)
@@ -1729,659 +1606,12 @@
     def test_transform_subtract_map_subscript(self):
         trainable = Map(columns={"subtract_h_w": it["height"] - it.weight})
         for tgt, datasets in self.tgt2datasets.items():
-<<<<<<< HEAD
             df = datasets["df_num"]
             trained = trainable.fit(df)
             transformed_df = trained.transform(df)
             df, transformed_df = _ensure_pandas(df), _ensure_pandas(transformed_df)
             self.assertEqual(transformed_df.shape, (5, 1))
             self.assertEqual(transformed_df["subtract_h_w"][0], -27)
-=======
-            result = pipeline.fit(datasets).transform(datasets)
-            if tgt == "spark":
-                result = result.toPandas()
-            for c in result.columns:
-                self.assertRegex(c, "new_.*")
-
-    def test_dynamic_rename_lambda(self):
-        pipeline = Scan(table=it.go_products) >> Map(
-            columns=lambda X: {("new_" + c): it[c] for c in X.columns}
-        )
-        for tgt, datasets in self.tgt2datasets.items():
-            result = pipeline.fit(datasets).transform(datasets)
-            if tgt == "spark":
-                result = result.toPandas()
-            for c in result.columns:
-                self.assertRegex(c, "new_.*")
-
-    def _get_col_schemas(self, cols, X):
-        from lale.datasets import data_schemas
-
-        props = {}
-        s = data_schemas.to_schema(X)
-        if s is not None:
-            inner = s.get("items", {})
-            if inner is not None and isinstance(inner, dict):
-                col_pairs = inner.get("items", [])
-                if col_pairs is not None and isinstance(col_pairs, list):
-                    for cp in col_pairs:
-                        d = cp.get("description", None)
-                        if d is not None and isinstance(d, str):
-                            props[d] = cp
-        for k in cols:
-            if k not in props:
-                props[k] = None
-        return props
-
-    def test_dynamic_schema_num(self):
-        from lale import type_checking
-
-        def expr(X):
-            ret = {}
-            schemas = self._get_col_schemas(X.columns, X)
-            for c, s in schemas.items():
-
-                if s is None:
-                    ret["unknown_" + c] = it[c]
-                elif type_checking.is_subschema(s, {"type": "number"}):
-                    ret["num_" + c] = it[c]
-                    ret["shifted_" + c] = it[c] + 5
-                else:
-                    ret["other_" + c] = it[c]
-            return ret
-
-        pipeline = Scan(table=it.go_products) >> Map(columns=expr)
-        for tgt, datasets in self.tgt2datasets.items():
-            result = pipeline.fit(datasets).transform(datasets)
-            if tgt == "spark":
-                result = result.toPandas()
-            self.assertIn("num_Product number", result.columns)
-            self.assertIn("shifted_Product number", result.columns)
-            self.assertIn("other_Product line", result.columns)
-
-            self.assertEqual(
-                result["num_Product number"][0] + 5, result["shifted_Product number"][0]
-            )
-
-    def test_dynamic_categorical(self):
-        from lale.lib.lale import categorical
-
-        def expr(X):
-            ret = {}
-            cats = categorical()(X.toPandas() if tgt == "spark" else X)
-            for c in X.columns:
-                if c in cats:
-                    ret["cat_" + c] = it[c]
-                else:
-                    ret["other_" + c] = it[c]
-            return ret
-
-        pipeline = Scan(table=it.go_products) >> Map(columns=expr)
-        for tgt, datasets in self.tgt2datasets.items():
-            result = pipeline.fit(datasets).transform(datasets)
-            if tgt == "spark":
-                result = result.toPandas()
-            self.assertIn("cat_Product line", result.columns)
-
-    def test_dynamic_lambda_categorical_drop(self):
-        from lale.lib.lale import categorical
-
-        pipeline = Scan(table=it.go_products) >> Map(
-            columns=lambda X: {
-                c: it[c] for c in categorical()(X.toPandas() if tgt == "spark" else X)
-            }
-        )
-        for tgt, datasets in self.tgt2datasets.items():
-            result = pipeline.fit(datasets).transform(datasets)
-            if tgt == "spark":
-                result = result.toPandas()
-            self.assertEqual(len(result.columns), 1)
-            self.assertIn("Product line", result.columns)
-
-    def test_static_trained(self):
-        op = Map(columns=[it.col])
-        self.assertIsInstance(op, lale.operators.TrainedOperator)
-
-    def test_dynamic_trainable(self):
-        op = Map(columns=lambda X: [it.col])
-        self.assertIsInstance(op, lale.operators.TrainableOperator)
-        self.assertNotIsInstance(op, lale.operators.TrainedOperator)
-
-        pipeline = Scan(table=it.go_products) >> op
-        pd = self.tgt2datasets["pandas"]
-        trained = pipeline.fit(pd)
-        trained_map = trained.steps_list()[1]
-        self.assertIsInstance(trained_map, Map)  # type: ignore
-        self.assertIsInstance(trained_map, lale.operators.TrainedOperator)
-
-    def test_project(self):
-        from lale.lib.lale import Project
-
-        pipeline = Scan(table=it.go_products) >> Project(columns={"type": "number"})
-        for tgt, datasets in self.tgt2datasets.items():
-            result = pipeline.fit(datasets).transform(datasets)
-            if tgt == "spark":
-                result = result.toPandas()
-            self.assertIn("Product number", result.columns)
-            self.assertNotIn("Product line", result.columns)
-
-
-class TestRelationalOperator(unittest.TestCase):
-    def setUp(self):
-        from sklearn.datasets import load_iris
-        from sklearn.model_selection import train_test_split
-
-        data = load_iris()
-        X, y = data.data, data.target
-        self.X_train, self.X_test, self.y_train, self.y_test = train_test_split(X, y)
-
-    def test_fit_transform(self):
-        relational = Relational(
-            operator=(Scan(table=it.main) & Scan(table=it.delay))
-            >> Join(
-                pred=[
-                    it.main.TrainId == it.delay.TrainId,
-                    it.main["Arrival time"] >= it.delay.TimeStamp,
-                ]
-            )
-            >> Aggregate(columns=[count(it.Delay)], group_by=it.MessageId)
-        )
-        trained_relational = relational.fit(self.X_train, self.y_train)
-        _ = trained_relational.transform(self.X_test)
-
-    def test_fit_error(self):
-        relational = Relational(
-            operator=(Scan(table=it.main) & Scan(table=it.delay))
-            >> Join(
-                pred=[
-                    it.main.TrainId == it.delay.TrainId,
-                    it.main["Arrival time"] >= it.delay.TimeStamp,
-                ]
-            )
-            >> Aggregate(columns=[count(it.Delay)], group_by=it.MessageId)
-        )
-        with self.assertRaises(ValueError):
-            _ = relational.fit([self.X_train], self.y_train)
-
-    def test_transform_error(self):
-        relational = Relational(
-            operator=(Scan(table=it.main) & Scan(table=it.delay))
-            >> Join(
-                pred=[
-                    it.main.TrainId == it.delay.TrainId,
-                    it.main["Arrival time"] >= it.delay.TimeStamp,
-                ]
-            )
-            >> Aggregate(columns=[count(it.Delay)], group_by=it.MessageId)
-        )
-        trained_relational = relational.fit(self.X_train, self.y_train)
-        with self.assertRaises(ValueError):
-            _ = trained_relational.transform([self.X_test])
-
-    def test_fit_transform_in_pipeline(self):
-        relational = Relational(
-            operator=(Scan(table=it.main) & Scan(table=it.delay))
-            >> Join(
-                pred=[
-                    it.main.TrainId == it.delay.TrainId,
-                    it.main["Arrival time"] >= it.delay.TimeStamp,
-                ]
-            )
-            >> Aggregate(columns=[count(it.Delay)], group_by=it.MessageId)
-        )
-        pipeline = relational >> LogisticRegression()
-        trained_pipeline = pipeline.fit(self.X_train, self.y_train)
-        _ = trained_pipeline.predict(self.X_test)
-
-
-class TestMapSpark(unittest.TestCase):
-    def setUp(self):
-        if spark_installed:
-            conf = (
-                SparkConf()
-                .setMaster("local[2]")
-                .set("spark.driver.bindAddress", "127.0.0.1")
-            )
-            sc = SparkContext.getOrCreate(conf=conf)
-            self.sqlCtx = SQLContext(sc)
-
-    # The rename column functionality implemented as part of identity function for Map operator
-    # does not support explicit identity calls for now.
-    def test_transform_identity_map(self):
-        d = {
-            "gender": ["m", "f", "m", "m", "f"],
-            "state": ["NY", "NY", "CA", "NY", "CA"],
-            "status": [0, 1, 1, 0, 1],
-        }
-        df = pd.DataFrame(data=d)
-        sdf = self.sqlCtx.createDataFrame(df)
-        trainable = Map(
-            columns={
-                "new_gender": it.gender,
-                "new_status": it["status"],
-            }
-        )
-        trained = trainable.fit(sdf)
-        transformed_df = trained.transform(sdf)
-        self.assertEqual(df["gender"][0], transformed_df.collect()[0]["new_gender"])
-        self.assertEqual(df["status"][3], transformed_df.collect()[3]["new_status"])
-        self.assertEqual(len(transformed_df.columns), 2)
-
-    def test_transform_identity_map_passthrough(self):
-        d = {
-            "gender": ["m", "f", "m", "m", "f"],
-            "state": ["NY", "NY", "CA", "NY", "CA"],
-            "status": [0, 1, 1, 0, 1],
-        }
-        df = pd.DataFrame(data=d)
-        sdf = self.sqlCtx.createDataFrame(df)
-        trainable = Map(
-            columns={
-                "new_gender": it.gender,
-                "new_status": it["status"],
-            },
-            remainder="passthrough",
-        )
-        trained = trainable.fit(sdf)
-        transformed_df = trained.transform(sdf)
-        self.assertEqual(df["gender"][0], transformed_df.collect()[0]["new_gender"])
-        self.assertEqual(df["status"][3], transformed_df.collect()[3]["new_status"])
-        self.assertEqual(df["state"][2], transformed_df.collect()[2]["state"])
-        self.assertEqual(len(transformed_df.columns), 3)
-
-    def test_transform_spark_replace_list(self):
-        if spark_installed:
-            d = {
-                "gender": ["m", "f", "m", "m", "f"],
-                "state": ["NY", "NY", "CA", "NY", "CA"],
-                "status": [0, 1, 1, 0, 1],
-            }
-            df = pd.DataFrame(data=d)
-            sdf = self.sqlCtx.createDataFrame(df)
-            gender_map = {"m": "Male", "f": "Female"}
-            state_map = {"NY": "New York", "CA": "California"}
-            trainable = Map(
-                columns=[replace(it.gender, gender_map), replace(it.state, state_map)]
-            )
-            trained = trainable.fit(sdf)
-            transformed_df = trained.transform(sdf)
-            self.assertEqual(
-                (transformed_df.count(), len(transformed_df.columns)), (5, 2)
-            )
-            self.assertEqual(transformed_df.collect()[0]["gender"], "Male")
-            self.assertEqual(transformed_df.collect()[0]["state"], "New York")
-
-    def test_transform_spark_replace_map(self):
-        if spark_installed:
-            d = {
-                "gender": ["m", "f", "m", "m", "f"],
-                "state": ["NY", "NY", "CA", "NY", "CA"],
-                "status": [0, 1, 1, 0, 1],
-            }
-            df = pd.DataFrame(data=d)
-            sdf = self.sqlCtx.createDataFrame(df)
-            gender_map = {"m": "Male", "f": "Female"}
-            state_map = {"NY": "New York", "CA": "California"}
-            trainable = Map(
-                columns={
-                    "new_gender": replace(it.gender, gender_map),
-                    "new_state": replace(it.state, state_map),
-                }
-            )
-            trained = trainable.fit(sdf)
-            transformed_df = trained.transform(sdf)
-            self.assertEqual(
-                (transformed_df.count(), len(transformed_df.columns)), (5, 2)
-            )
-            self.assertEqual(transformed_df.collect()[0]["new_gender"], "Male")
-            self.assertEqual(transformed_df.collect()[0]["new_state"], "New York")
-
-    def test_transform_dom_list(self):
-        df = pd.DataFrame({"date_column": ["2016-05-28", "2016-06-27", "2016-07-26"]})
-        sdf = self.sqlCtx.createDataFrame(df)
-
-        trainable = Map(columns=[day_of_month(it.date_column)])
-        trained = trainable.fit(sdf)
-        transformed_df = trained.transform(sdf)
-        self.assertEqual(transformed_df.collect()[0]["date_column"], 28)
-        self.assertEqual(transformed_df.collect()[1]["date_column"], 27)
-        self.assertEqual(transformed_df.collect()[2]["date_column"], 26)
-
-    def test_transform_dom_fmt_list(self):
-        df = pd.DataFrame({"date_column": ["28/05/2016", "27/06/2016", "26/07/2016"]})
-        sdf = self.sqlCtx.createDataFrame(df)
-
-        trainable = Map(columns=[day_of_month(it.date_column, "d/M/y")])
-        trained = trainable.fit(sdf)
-        transformed_df = trained.transform(sdf)
-        self.assertEqual(transformed_df.collect()[0]["date_column"], 28)
-        self.assertEqual(transformed_df.collect()[1]["date_column"], 27)
-        self.assertEqual(transformed_df.collect()[2]["date_column"], 26)
-
-    def test_transform_dom_fmt_map(self):
-        df = pd.DataFrame({"date_column": ["2016-05-28", "2016-06-27", "2016-07-26"]})
-        sdf = self.sqlCtx.createDataFrame(df)
-
-        trainable = Map(columns={"dom": day_of_month(it.date_column, "y-M-d")})
-        trained = trainable.fit(sdf)
-        transformed_df = trained.transform(sdf)
-
-        self.assertEqual((transformed_df.count(), len(transformed_df.columns)), (3, 1))
-        self.assertEqual(transformed_df.collect()[0]["dom"], 28)
-        self.assertEqual(transformed_df.collect()[1]["dom"], 27)
-        self.assertEqual(transformed_df.collect()[2]["dom"], 26)
-
-    def test_transform_dow_list(self):
-        df = pd.DataFrame({"date_column": ["2016-05-28", "2016-06-28", "2016-07-28"]})
-        sdf = self.sqlCtx.createDataFrame(df)
-
-        trainable = Map(columns=[day_of_week(it.date_column)])
-        trained = trainable.fit(sdf)
-        transformed_df = trained.transform(sdf)
-        # Note that spark dayofweek outputs are different from pandas
-        self.assertEqual(transformed_df.collect()[0]["date_column"], 7)
-        self.assertEqual(transformed_df.collect()[1]["date_column"], 3)
-        self.assertEqual(transformed_df.collect()[2]["date_column"], 5)
-
-    def test_transform_dow_fmt_list(self):
-        df = pd.DataFrame({"date_column": ["2016-05-28", "2016-06-28", "2016-07-28"]})
-        sdf = self.sqlCtx.createDataFrame(df)
-
-        trainable = Map(columns=[day_of_week(it.date_column, "y-M-d")])
-        trained = trainable.fit(sdf)
-        transformed_df = trained.transform(sdf)
-        self.assertEqual(transformed_df.collect()[0]["date_column"], 7)
-        self.assertEqual(transformed_df.collect()[1]["date_column"], 3)
-        self.assertEqual(transformed_df.collect()[2]["date_column"], 5)
-
-    def test_transform_dow_fmt_map(self):
-        df = pd.DataFrame({"date_column": ["2016-05-28", "2016-06-28", "2016-07-28"]})
-        sdf = self.sqlCtx.createDataFrame(df)
-
-        trainable = Map(columns={"dow": day_of_week(it.date_column, "y-M-d")})
-        trained = trainable.fit(sdf)
-        transformed_df = trained.transform(sdf)
-        self.assertEqual((transformed_df.count(), len(transformed_df.columns)), (3, 1))
-        self.assertEqual(transformed_df.collect()[0]["dow"], 7)
-        self.assertEqual(transformed_df.collect()[1]["dow"], 3)
-        self.assertEqual(transformed_df.collect()[2]["dow"], 5)
-
-    def test_transform_doy_list(self):
-        df = pd.DataFrame({"date_column": ["2016-01-01", "2016-06-28", "2016-07-28"]})
-        sdf = self.sqlCtx.createDataFrame(df)
-
-        trainable = Map(columns=[day_of_year(it.date_column)])
-        trained = trainable.fit(sdf)
-        transformed_df = trained.transform(sdf)
-        self.assertEqual(transformed_df.collect()[0]["date_column"], 1)
-        self.assertEqual(transformed_df.collect()[1]["date_column"], 180)
-        self.assertEqual(transformed_df.collect()[2]["date_column"], 210)
-
-    def test_transform_doy_fmt_list(self):
-        df = pd.DataFrame({"date_column": ["2016-01-01", "2016-06-28", "2016-07-28"]})
-        sdf = self.sqlCtx.createDataFrame(df)
-
-        trainable = Map(columns=[day_of_year(it.date_column, "y-M-d")])
-        trained = trainable.fit(sdf)
-        transformed_df = trained.transform(sdf)
-        self.assertEqual(transformed_df.collect()[0]["date_column"], 1)
-        self.assertEqual(transformed_df.collect()[1]["date_column"], 180)
-        self.assertEqual(transformed_df.collect()[2]["date_column"], 210)
-
-    def test_transform_doy_fmt_map(self):
-        df = pd.DataFrame({"date_column": ["2016-01-01", "2016-06-28", "2016-07-28"]})
-        sdf = self.sqlCtx.createDataFrame(df)
-
-        trainable = Map(columns={"doy": day_of_year(it.date_column, "y-M-d")})
-        trained = trainable.fit(sdf)
-        transformed_df = trained.transform(sdf)
-        self.assertEqual((transformed_df.count(), len(transformed_df.columns)), (3, 1))
-        self.assertEqual(transformed_df.collect()[0]["doy"], 1)
-        self.assertEqual(transformed_df.collect()[1]["doy"], 180)
-        self.assertEqual(transformed_df.collect()[2]["doy"], 210)
-
-    def test_transform_hour_list(self):
-        df = pd.DataFrame(
-            {
-                "date_column": [
-                    "2016-01-01 15:16:45",
-                    "2016-06-28 12:18:51",
-                    "2016-07-28 01:01:01",
-                ]
-            }
-        )
-        sdf = self.sqlCtx.createDataFrame(df)
-
-        trainable = Map(columns=[hour(it.date_column)])
-        trained = trainable.fit(sdf)
-        transformed_df = trained.transform(sdf)
-        self.assertEqual(transformed_df.collect()[0]["date_column"], 15)
-        self.assertEqual(transformed_df.collect()[1]["date_column"], 12)
-        self.assertEqual(transformed_df.collect()[2]["date_column"], 1)
-
-    def test_transform_hour_fmt_list(self):
-        df = pd.DataFrame(
-            {
-                "date_column": [
-                    "2016-01-01 15:16:45",
-                    "2016-06-28 12:18:51",
-                    "2016-07-28 01:01:01",
-                ]
-            }
-        )
-        sdf = self.sqlCtx.createDataFrame(df)
-
-        trainable = Map(columns=[hour(it.date_column, "y-M-d HH:mm:ss")])
-        trained = trainable.fit(sdf)
-        transformed_df = trained.transform(sdf)
-        self.assertEqual(transformed_df.collect()[0]["date_column"], 15)
-        self.assertEqual(transformed_df.collect()[1]["date_column"], 12)
-        self.assertEqual(transformed_df.collect()[2]["date_column"], 1)
-
-    def test_transform_hour_fmt_map(self):
-        df = pd.DataFrame(
-            {
-                "date_column": [
-                    "2016-01-01 15:16:45",
-                    "2016-06-28 12:18:51",
-                    "2016-07-28 01:01:01",
-                ]
-            }
-        )
-        sdf = self.sqlCtx.createDataFrame(df)
-
-        trainable = Map(columns={"hour": hour(it.date_column, "y-M-d HH:mm:ss")})
-        trained = trainable.fit(sdf)
-        transformed_df = trained.transform(sdf)
-        self.assertEqual((transformed_df.count(), len(transformed_df.columns)), (3, 1))
-        self.assertEqual(transformed_df.collect()[0]["hour"], 15)
-        self.assertEqual(transformed_df.collect()[1]["hour"], 12)
-        self.assertEqual(transformed_df.collect()[2]["hour"], 1)
-
-    def test_transform_minute_list(self):
-        df = pd.DataFrame(
-            {
-                "date_column": [
-                    "2016-01-01 15:16:45",
-                    "2016-06-28 12:18:51",
-                    "2016-07-28 01:01:01",
-                ]
-            }
-        )
-        sdf = self.sqlCtx.createDataFrame(df)
-
-        trainable = Map(columns=[minute(it.date_column)])
-        trained = trainable.fit(sdf)
-        transformed_df = trained.transform(sdf)
-        self.assertEqual(transformed_df.collect()[0]["date_column"], 16)
-        self.assertEqual(transformed_df.collect()[1]["date_column"], 18)
-        self.assertEqual(transformed_df.collect()[2]["date_column"], 1)
-
-    def test_transform_minute_fmt_list(self):
-        df = pd.DataFrame(
-            {
-                "date_column": [
-                    "2016-01-01 15:16:45",
-                    "2016-06-28 12:18:51",
-                    "2016-07-28 01:01:01",
-                ]
-            }
-        )
-        sdf = self.sqlCtx.createDataFrame(df)
-        trainable = Map(columns=[minute(it.date_column, "y-M-d HH:mm:ss")])
-        trained = trainable.fit(sdf)
-        transformed_df = trained.transform(sdf)
-        self.assertEqual(transformed_df.collect()[0]["date_column"], 16)
-        self.assertEqual(transformed_df.collect()[1]["date_column"], 18)
-        self.assertEqual(transformed_df.collect()[2]["date_column"], 1)
-
-    def test_transform_minute_fmt_map(self):
-        df = pd.DataFrame(
-            {
-                "date_column": [
-                    "2016-01-01 15:16:45",
-                    "2016-06-28 12:18:51",
-                    "2016-07-28 01:01:01",
-                ]
-            }
-        )
-        sdf = self.sqlCtx.createDataFrame(df)
-
-        trainable = Map(columns={"minute": minute(it.date_column, "y-M-d HH:mm:ss")})
-        trained = trainable.fit(sdf)
-        transformed_df = trained.transform(sdf)
-        self.assertEqual((transformed_df.count(), len(transformed_df.columns)), (3, 1))
-        self.assertEqual(transformed_df.collect()[0]["minute"], 16)
-        self.assertEqual(transformed_df.collect()[1]["minute"], 18)
-        self.assertEqual(transformed_df.collect()[2]["minute"], 1)
-
-    def test_transform_month_list(self):
-        df = pd.DataFrame(
-            {
-                "date_column": [
-                    "2016-01-01 15:16:45",
-                    "2016-06-28 12:18:51",
-                    "2016-07-28 01:01:01",
-                ]
-            }
-        )
-        sdf = self.sqlCtx.createDataFrame(df)
-
-        trainable = Map(columns=[month(it.date_column)])
-        trained = trainable.fit(sdf)
-        transformed_df = trained.transform(sdf)
-        self.assertEqual(transformed_df.collect()[0]["date_column"], 1)
-        self.assertEqual(transformed_df.collect()[1]["date_column"], 6)
-        self.assertEqual(transformed_df.collect()[2]["date_column"], 7)
-
-    def test_transform_month_fmt_list(self):
-        df = pd.DataFrame(
-            {
-                "date_column": [
-                    "2016-01-01 15:16:45",
-                    "2016-06-28 12:18:51",
-                    "2016-07-28 01:01:01",
-                ]
-            }
-        )
-        sdf = self.sqlCtx.createDataFrame(df)
-
-        trainable = Map(columns=[month(it.date_column, "y-M-d HH:mm:ss")])
-        trained = trainable.fit(sdf)
-        transformed_df = trained.transform(sdf)
-        self.assertEqual(transformed_df.collect()[0]["date_column"], 1)
-        self.assertEqual(transformed_df.collect()[1]["date_column"], 6)
-        self.assertEqual(transformed_df.collect()[2]["date_column"], 7)
-
-    def test_transform_month_fmt_map(self):
-        df = pd.DataFrame(
-            {
-                "date_column": [
-                    "2016-01-01 15:16:45",
-                    "2016-06-28 12:18:51",
-                    "2016-07-28 01:01:01",
-                ]
-            }
-        )
-        sdf = self.sqlCtx.createDataFrame(df)
-
-        trainable = Map(columns={"month": month(it.date_column, "y-M-d HH:mm:ss")})
-        trained = trainable.fit(sdf)
-        transformed_df = trained.transform(sdf)
-        self.assertEqual((transformed_df.count(), len(transformed_df.columns)), (3, 1))
-        self.assertEqual(transformed_df.collect()[0]["month"], 1)
-        self.assertEqual(transformed_df.collect()[1]["month"], 6)
-        self.assertEqual(transformed_df.collect()[2]["month"], 7)
-
-    def test_transform_ratio_map(self):
-        d = {
-            "height": [3, 4, 6, 3, 5],
-            "weight": [30, 50, 170, 40, 130],
-            "status": [0, 1, 1, 0, 1],
-        }
-        df = pd.DataFrame(data=d)
-        sdf = self.sqlCtx.createDataFrame(df)
-        trainable = Map(columns={"ratio_h_w": it.height / it.weight})
-        trained = trainable.fit(sdf)
-        transformed_df = trained.transform(sdf)
-        self.assertEqual((transformed_df.count(), len(transformed_df.columns)), (5, 1))
-        self.assertEqual(transformed_df.collect()[0]["ratio_h_w"], 0.1)
-
-    def test_transform_ratio_map_subscript(self):
-        d = {
-            "height": [3, 4, 6, 3, 5],
-            "weight": [30, 50, 170, 40, 130],
-            "status": [0, 1, 1, 0, 1],
-        }
-        df = pd.DataFrame(data=d)
-        sdf = self.sqlCtx.createDataFrame(df)
-        trainable = Map(columns={"ratio_h_w": it["height"] / it.weight})
-        trained = trainable.fit(sdf)
-        transformed_df = trained.transform(sdf)
-        self.assertEqual((transformed_df.count(), len(transformed_df.columns)), (5, 1))
-        self.assertEqual(transformed_df.collect()[0]["ratio_h_w"], 0.1)
-
-    def test_transform_ratio_map_list(self):
-        d = {
-            "height": [3, 4, 6, 3, 5],
-            "weight": [30, 50, 170, 40, 130],
-            "status": [0, 1, 1, 0, 1],
-        }
-        df = pd.DataFrame(data=d)
-        sdf = self.sqlCtx.createDataFrame(df)
-        trainable = Map(columns=[it.height / it.weight])
-        trained = trainable.fit(sdf)
-        with self.assertRaises(ValueError):
-            _ = trained.transform(df)
-
-    def test_transform_subtract_map(self):
-        d = {
-            "height": [3, 4, 6, 3, 5],
-            "weight": [30, 50, 170, 40, 130],
-            "status": [0, 1, 1, 0, 1],
-        }
-        df = pd.DataFrame(data=d)
-        sdf = self.sqlCtx.createDataFrame(df)
-        trainable = Map(columns={"subtraction_h_w": it.height - it.weight})
-        trained = trainable.fit(sdf)
-        transformed_df = trained.transform(sdf)
-        self.assertEqual((transformed_df.count(), len(transformed_df.columns)), (5, 1))
-        self.assertEqual(transformed_df.collect()[0]["subtraction_h_w"], -27)
-
-    def test_transform_subtract_map_subscript(self):
-        d = {
-            "height": [3, 4, 6, 3, 5],
-            "weight": [30, 50, 170, 40, 130],
-            "status": [0, 1, 1, 0, 1],
-        }
-        df = pd.DataFrame(data=d)
-        sdf = self.sqlCtx.createDataFrame(df)
-        trainable = Map(columns={"subtraction_h_w": it["height"] - it.weight})
-        trained = trainable.fit(sdf)
-        transformed_df = trained.transform(sdf)
-        self.assertEqual((transformed_df.count(), len(transformed_df.columns)), (5, 1))
-        self.assertEqual(transformed_df.collect()[0]["subtraction_h_w"], -27)
->>>>>>> 025414d8
 
     def test_transform_subtract_map_list(self):
         trainable = Map(columns=[it.height - it.weight])
@@ -2678,6 +1908,17 @@
         self.assertIsInstance(trained_map, Map)  # type: ignore
         self.assertIsInstance(trained_map, lale.operators.TrainedOperator)
 
+    def test_project(self):
+        from lale.lib.lale import Project
+
+        pipeline = Scan(table=it.go_products) >> Project(columns={"type": "number"})
+        for tgt, datasets in self.tgt2datasets.items():
+            result = pipeline.fit(datasets).transform(datasets)
+            if tgt == "spark":
+                result = result.toPandas()
+            self.assertIn("Product number", result.columns)
+            self.assertNotIn("Product line", result.columns)
+
 
 class TestRelationalOperator(unittest.TestCase):
     def setUp(self):
