# Copyright 2020-2023 IBM Corporation
#
# Licensed under the Apache License, Version 2.0 (the "License");
# you may not use this file except in compliance with the License.
# You may obtain a copy of the License at
#
# http://www.apache.org/licenses/LICENSE-2.0
#
# Unless required by applicable law or agreed to in writing, software
# distributed under the License is distributed on an "AS IS" BASIS,
# WITHOUT WARRANTIES OR CONDITIONS OF ANY KIND, either express or implied.
# See the License for the specific language governing permissions and
# limitations under the License.

import os
import traceback
import unittest
import urllib.request
import zipfile

import aif360
import jsonschema
import numpy as np
import pandas as pd
import sklearn.model_selection

try:
    import cvxpy  # noqa because the import is only done as a check and flake fails

    cvxpy_installed = True
except ImportError:
    cvxpy_installed = False

try:
    import numba  # noqa because the import is only done as a check and flake fails

    numba_installed = True
except ImportError:
    numba_installed = False

try:
    import tensorflow as tf

    tensorflow_installed = True
except ImportError:
    tensorflow_installed = False

import lale.helpers
import lale.lib.aif360
import lale.lib.aif360.util
from lale.datasets.data_schemas import NDArrayWithSchema
from lale.lib.aif360 import (
    LFR,
    AdversarialDebiasing,
    CalibratedEqOddsPostprocessing,
    DisparateImpactRemover,
    EqOddsPostprocessing,
    GerryFairClassifier,
    MetaFairClassifier,
    OptimPreproc,
    Orbis,
    PrejudiceRemover,
    Redacting,
    RejectOptionClassification,
    Reweighing,
    Urbis,
    count_fairness_groups,
    fair_stratified_train_test_split,
)
<<<<<<< HEAD
from lale.lib.aif360.orbis import _pick_sizes as orbis_pick_sizes
=======
>>>>>>> eca0509d
from lale.lib.aif360.urbis import _pick_sizes as urbis_pick_sizes
from lale.lib.lale import ConcatFeatures, Project
from lale.lib.rasl import mockup_data_loader
from lale.lib.sklearn import (
    FunctionTransformer,
    LinearRegression,
    LogisticRegression,
    OneHotEncoder,
)


class TestAIF360Datasets(unittest.TestCase):
    downloaded_h181 = False
    downloaded_h192 = False

    @classmethod
    def setUpClass(cls) -> None:
        cls.downloaded_h181 = cls._try_download_csv("h181.csv")
        cls.downloaded_h192 = cls._try_download_csv("h192.csv")

    @classmethod
    def tearDownClass(cls) -> None:
        if cls.downloaded_h181:
            cls._cleanup_meps("h181.csv")
        if cls.downloaded_h192:
            cls._cleanup_meps("h192.csv")

    def _attempt_dataset(
        self, X, y, fairness_info, n_rows, n_columns, set_y, di_expected
    ):
        self.assertEqual(X.shape, (n_rows, n_columns))
        self.assertEqual(y.shape, (n_rows,))
        self.assertEqual(set(y), set_y)
        di_scorer = lale.lib.aif360.disparate_impact(**fairness_info)
        di_measured = di_scorer.score_data(X=X, y_pred=y)
        self.assertAlmostEqual(di_measured, di_expected, places=3)
        bat3 = ((None, by, bX) for bX, by in mockup_data_loader(X, y, 3, "pandas"))
        di_bat3 = di_scorer.score_data_batched(bat3)
        self.assertEqual(di_measured, di_bat3)

    def test_dataset_adult_pd_cat(self):
        X, y, fairness_info = lale.lib.aif360.fetch_adult_df(preprocess=False)
        self._attempt_dataset(X, y, fairness_info, 48_842, 14, {"<=50K", ">50K"}, 0.227)

    def test_dataset_adult_pd_num(self):
        X, y, fairness_info = lale.lib.aif360.fetch_adult_df(preprocess=True)
        self._attempt_dataset(X, y, fairness_info, 48_842, 100, {0, 1}, 0.227)

    def test_dataset_bank_pd_cat(self):
        X, y, fairness_info = lale.lib.aif360.fetch_bank_df(preprocess=False)
        self._attempt_dataset(X, y, fairness_info, 45_211, 16, {1, 2}, 0.840)

    def test_dataset_bank_pd_num(self):
        X, y, fairness_info = lale.lib.aif360.fetch_bank_df(preprocess=True)
        self._attempt_dataset(X, y, fairness_info, 45_211, 51, {0, 1}, 0.840)

    def test_dataset_compas_pd_cat(self):
        X, y, fairness_info = lale.lib.aif360.fetch_compas_df(preprocess=False)
        self._attempt_dataset(X, y, fairness_info, 6_172, 51, {0, 1}, 0.747)

    def test_dataset_compas_pd_num(self):
        X, y, fairness_info = lale.lib.aif360.fetch_compas_df(preprocess=True)
        self._attempt_dataset(X, y, fairness_info, 5_278, 10, {0, 1}, 0.687)

    def test_dataset_compas_violent_pd_cat(self):
        X, y, fairness_info = lale.lib.aif360.fetch_compas_violent_df(preprocess=False)
        self._attempt_dataset(X, y, fairness_info, 4_020, 51, {0, 1}, 0.852)

    def test_dataset_compas_violent_pd_num(self):
        X, y, fairness_info = lale.lib.aif360.fetch_compas_violent_df(preprocess=True)
        self._attempt_dataset(X, y, fairness_info, 3_377, 10, {0, 1}, 0.822)

    def test_dataset_creditg_pd_cat(self):
        X, y, fairness_info = lale.lib.aif360.fetch_creditg_df(preprocess=False)
        self._attempt_dataset(X, y, fairness_info, 1_000, 20, {"bad", "good"}, 0.748)

    def test_dataset_creditg_pd_num(self):
        X, y, fairness_info = lale.lib.aif360.fetch_creditg_df(preprocess=True)
        self._attempt_dataset(X, y, fairness_info, 1_000, 58, {0, 1}, 0.748)

    def test_dataset_nursery_pd_cat(self):
        X, y, fairness_info = lale.lib.aif360.fetch_nursery_df(preprocess=False)
        self._attempt_dataset(
            X,
            y,
            fairness_info,
            12_960,
            8,
            {"not_recom", "recommend", "very_recom", "priority", "spec_prior"},
            0.461,
        )

    def test_dataset_nursery_pd_num(self):
        X, y, fairness_info = lale.lib.aif360.fetch_nursery_df(preprocess=True)
        self._attempt_dataset(X, y, fairness_info, 12_960, 25, {0, 1}, 0.461)

    def test_dataset_ricci_pd_cat(self):
        X, y, fairness_info = lale.lib.aif360.fetch_ricci_df(preprocess=False)
        self._attempt_dataset(
            X, y, fairness_info, 118, 5, {"No promotion", "Promotion"}, 0.498
        )

    def test_dataset_ricci_pd_cat_bool(self):
        X, y, fairness_info = lale.lib.aif360.fetch_ricci_df(preprocess=False)
        y = y == "Promotion"
        self.assertIs(y.dtype, np.dtype("bool"))
        fairness_info = {**fairness_info, "favorable_labels": [True]}
        self._attempt_dataset(X, y, fairness_info, 118, 5, {False, True}, 0.498)

    def test_dataset_ricci_pd_num(self):
        X, y, fairness_info = lale.lib.aif360.fetch_ricci_df(preprocess=True)
        self._attempt_dataset(X, y, fairness_info, 118, 6, {0, 1}, 0.498)

    def test_dataset_speeddating_pd_cat(self):
        X, y, fairness_info = lale.lib.aif360.fetch_speeddating_df(preprocess=False)
        self._attempt_dataset(X, y, fairness_info, 8_378, 122, {"0", "1"}, 0.853)

    def test_dataset_speeddating_pd_num(self):
        X, y, fairness_info = lale.lib.aif360.fetch_speeddating_df(preprocess=True)
        self._attempt_dataset(X, y, fairness_info, 8_378, 70, {0, 1}, 0.853)

    def test_dataset_boston_housing_pd_cat(self):
        X, y, fairness_info = lale.lib.aif360._fetch_boston_housing_df(preprocess=False)
        # TODO: consider better way of handling "set_y" parameter for regression problems
        self._attempt_dataset(X, y, fairness_info, 506, 13, set(y), 0.814)

    def test_dataset_boston_housing_pd_num(self):
        X, y, fairness_info = lale.lib.aif360._fetch_boston_housing_df(preprocess=True)
        # TODO: consider better way of handling "set_y" parameter for regression problems
        self._attempt_dataset(X, y, fairness_info, 506, 13, set(y), 0.814)

    def test_dataset_titanic_pd_cat(self):
        X, y, fairness_info = lale.lib.aif360.fetch_titanic_df(preprocess=False)
        self._attempt_dataset(X, y, fairness_info, 1_309, 13, {"0", "1"}, 0.263)

    def test_dataset_titanic_pd_num(self):
        X, y, fairness_info = lale.lib.aif360.fetch_titanic_df(preprocess=True)
        self._attempt_dataset(X, y, fairness_info, 1_309, 37, {0, 1}, 0.263)

    def test_dataset_tae_pd_cat(self):
        X, y, fairness_info = lale.lib.aif360.fetch_tae_df(preprocess=False)
        self._attempt_dataset(X, y, fairness_info, 151, 5, {1, 2, 3}, 0.449)

    def test_dataset_tae_pd_num(self):
        X, y, fairness_info = lale.lib.aif360.fetch_tae_df(preprocess=True)
        self._attempt_dataset(X, y, fairness_info, 151, 6, {0, 1}, 0.449)

    @classmethod
    def _try_download_csv(cls, filename):
        directory = os.path.join(
            os.path.dirname(os.path.abspath(aif360.__file__)), "data", "raw", "meps"
        )
        csv_exists = os.path.exists(
            os.path.join(
                directory,
                filename,
            )
        )
        if csv_exists:
            return False
        else:
            filename_without_extension = os.path.splitext(filename)[0]
            zip_filename = f"{filename_without_extension}ssp.zip"
            urllib.request.urlretrieve(
                f"https://meps.ahrq.gov/mepsweb/data_files/pufs/{zip_filename}",
                os.path.join(directory, zip_filename),
            )
            with zipfile.ZipFile(os.path.join(directory, zip_filename), "r") as zip_ref:
                zip_ref.extractall(directory)
            ssp_filename = f"{filename_without_extension}.ssp"
            df = pd.read_sas(os.path.join(directory, ssp_filename), format="xport")
            df.to_csv(os.path.join(directory, filename), index=False)
            return True

    @classmethod
    def _cleanup_meps(cls, filename):
        directory = os.path.join(
            os.path.dirname(os.path.abspath(aif360.__file__)), "data", "raw", "meps"
        )
        filename_without_extension = os.path.splitext(filename)[0]
        zip_filename = f"{filename_without_extension}ssp.zip"
        ssp_filename = f"{filename_without_extension}.ssp"
        os.remove(os.path.join(directory, filename))
        os.remove(os.path.join(directory, zip_filename))
        os.remove(os.path.join(directory, ssp_filename))

    def test_dataset_meps_panel19_fy2015_pd_cat(self):
        X, y, fairness_info = lale.lib.aif360.fetch_meps_panel19_fy2015_df(
            preprocess=False
        )
        self._attempt_dataset(X, y, fairness_info, 16578, 1825, {0, 1}, 0.496)

    def test_dataset_meps_panel19_fy_2015_pd_num(self):
        X, y, fairness_info = lale.lib.aif360.fetch_meps_panel19_fy2015_df(
            preprocess=True
        )
        self._attempt_dataset(X, y, fairness_info, 15830, 138, {0, 1}, 0.490)

    def test_dataset_meps_panel20_fy2015_pd_cat(self):
        X, y, fairness_info = lale.lib.aif360.fetch_meps_panel20_fy2015_df(
            preprocess=False
        )
        self._attempt_dataset(X, y, fairness_info, 18849, 1825, {0, 1}, 0.493)

    def test_dataset_meps_panel20_fy2015_pd_num(self):
        X, y, fairness_info = lale.lib.aif360.fetch_meps_panel20_fy2015_df(
            preprocess=True
        )
        self._attempt_dataset(X, y, fairness_info, 17570, 138, {0, 1}, 0.488)

    def test_dataset_meps_panel21_fy2016_pd_cat(self):
        X, y, fairness_info = lale.lib.aif360.fetch_meps_panel21_fy2016_df(
            preprocess=False
        )
        self._attempt_dataset(X, y, fairness_info, 17052, 1936, {0, 1}, 0.462)

    def test_dataset_meps_panel21_fy2016_pd_num(self):
        X, y, fairness_info = lale.lib.aif360.fetch_meps_panel21_fy2016_df(
            preprocess=True
        )
        self._attempt_dataset(X, y, fairness_info, 15675, 138, {0, 1}, 0.451)


class TestAIF360Num(unittest.TestCase):
    @classmethod
    def _creditg_pd_num(cls):
        X, y, fairness_info = lale.lib.aif360.fetch_creditg_df(preprocess=True)
        cv = lale.lib.aif360.FairStratifiedKFold(**fairness_info, n_splits=3)
        splits = []
        lr = LogisticRegression()
        for train, test in cv.split(X, y):
            train_X, train_y = lale.helpers.split_with_schemas(lr, X, y, train)
            assert isinstance(train_X, pd.DataFrame), type(train_X)
            assert isinstance(train_y, pd.Series), type(train_y)
            test_X, test_y = lale.helpers.split_with_schemas(lr, X, y, test, train)
            assert isinstance(test_X, pd.DataFrame), type(test_X)
            assert isinstance(test_y, pd.Series), type(test_y)
            splits.append(
                {
                    "train_X": train_X,
                    "train_y": train_y,
                    "test_X": test_X,
                    "test_y": test_y,
                }
            )
        result = {"splits": splits, "fairness_info": fairness_info}
        return result

    @classmethod
    def _creditg_np_num(cls):
        train_X = cls.creditg_pd_num["splits"][0]["train_X"].to_numpy()
        train_y = cls.creditg_pd_num["splits"][0]["train_y"].to_numpy()
        test_X = cls.creditg_pd_num["splits"][0]["test_X"].to_numpy()
        test_y = cls.creditg_pd_num["splits"][0]["test_y"].to_numpy()
        assert isinstance(train_X, np.ndarray), type(train_X)
        assert not isinstance(train_X, NDArrayWithSchema), type(train_X)
        assert isinstance(train_y, np.ndarray), type(train_y)
        assert not isinstance(train_y, NDArrayWithSchema), type(train_y)
        assert isinstance(test_X, np.ndarray), type(test_X)
        assert not isinstance(test_X, NDArrayWithSchema), type(test_X)
        assert isinstance(test_y, np.ndarray), type(test_y)
        assert not isinstance(test_y, NDArrayWithSchema), type(test_y)
        pd_columns = cls.creditg_pd_num["splits"][0]["train_X"].columns
        fairness_info = {
            "favorable_labels": [1],
            "protected_attributes": [
                {
                    "feature": pd_columns.get_loc("sex"),
                    "reference_group": [1],
                },
                {
                    "feature": pd_columns.get_loc("age"),
                    "reference_group": [1],
                },
            ],
        }
        result = {
            "train_X": train_X,
            "train_y": train_y,
            "test_X": test_X,
            "test_y": test_y,
            "fairness_info": fairness_info,
        }
        return result

    @classmethod
    def _boston_pd_num(cls):
        # TODO: Consider investigating test failure when preprocess is set to True
        # (eo_diff is not less than 0 in this case; perhaps regression model learns differently?)
        orig_X, orig_y, fairness_info = lale.lib.aif360._fetch_boston_housing_df(
            preprocess=False
        )
        train_X, test_X, train_y, test_y = sklearn.model_selection.train_test_split(
            orig_X, orig_y, test_size=0.33, random_state=42
        )
        assert isinstance(train_X, pd.DataFrame), type(train_X)
        assert isinstance(train_y, pd.Series), type(train_y)
        assert isinstance(test_X, pd.DataFrame), type(test_X)
        assert isinstance(test_y, pd.Series), type(test_y)
        result = {
            "train_X": train_X,
            "train_y": train_y,
            "test_X": test_X,
            "test_y": test_y,
            "fairness_info": fairness_info,
        }
        return result

    @classmethod
    def _boston_np_num(cls):
        train_X = cls.boston_pd_num["train_X"].to_numpy()
        train_y = cls.boston_pd_num["train_y"].to_numpy()
        test_X = cls.boston_pd_num["test_X"].to_numpy()
        test_y = cls.boston_pd_num["test_y"].to_numpy()
        assert isinstance(train_X, np.ndarray), type(train_X)
        assert not isinstance(train_X, NDArrayWithSchema), type(train_X)
        assert isinstance(train_y, np.ndarray), type(train_y)
        assert not isinstance(train_y, NDArrayWithSchema), type(train_y)
        assert isinstance(test_X, np.ndarray), type(test_X)
        assert not isinstance(test_X, NDArrayWithSchema), type(test_X)
        assert isinstance(test_y, np.ndarray), type(test_y)
        assert not isinstance(test_y, NDArrayWithSchema), type(test_y)
        pd_columns = cls.boston_pd_num["train_X"].columns
        # pulling attributes off of stored fairness_info to avoid recomputing medians
        fairness_info = {
            "favorable_labels": cls.boston_pd_num["fairness_info"]["favorable_labels"],
            "protected_attributes": [
                {
                    "feature": pd_columns.get_loc("B"),
                    "reference_group": cls.boston_pd_num["fairness_info"][
                        "protected_attributes"
                    ][0]["reference_group"],
                },
            ],
        }
        result = {
            "train_X": train_X,
            "train_y": train_y,
            "test_X": test_X,
            "test_y": test_y,
            "fairness_info": fairness_info,
        }
        return result

    @classmethod
    def setUpClass(cls):
        cls.creditg_pd_num = cls._creditg_pd_num()
        cls.creditg_np_num = cls._creditg_np_num()
        cls.boston_pd_num = cls._boston_pd_num()
        cls.boston_np_num = cls._boston_np_num()

    def test_fair_stratified_train_test_split(self):
        X = self.creditg_np_num["train_X"]
        y = self.creditg_np_num["train_y"]
        fairness_info = self.creditg_np_num["fairness_info"]
        z = range(X.shape[0])
        (
            train_X,
            test_X,
            train_y,
            test_y,
            train_z,
            test_z,
        ) = fair_stratified_train_test_split(X, y, z, **fairness_info)
        self.assertEqual(train_X.shape[0], train_y.shape[0])
        self.assertEqual(train_X.shape[0], len(train_z))
        self.assertEqual(test_X.shape[0], test_y.shape[0])
        self.assertEqual(test_X.shape[0], len(test_z))
        self.assertEqual(train_X.shape[0] + test_X.shape[0], X.shape[0])

    def _attempt_scorers(self, fairness_info, estimator, test_X, test_y):
        fi = fairness_info
        disparate_impact_scorer = lale.lib.aif360.disparate_impact(**fi)
        impact = disparate_impact_scorer(estimator, test_X, test_y)
        self.assertLess(impact, 0.9)
        if estimator.is_classifier():
            blended_scorer = lale.lib.aif360.accuracy_and_disparate_impact(**fi)
        else:
            blended_scorer = lale.lib.aif360.r2_and_disparate_impact(**fi)
        blended = blended_scorer(estimator, test_X, test_y)
        self.assertLess(0.0, blended)
        self.assertLess(blended, 1.0)
        parity_scorer = lale.lib.aif360.statistical_parity_difference(**fi)
        parity = parity_scorer(estimator, test_X, test_y)
        self.assertLess(parity, 0.0)
        eo_diff_scorer = lale.lib.aif360.equal_opportunity_difference(**fi)
        eo_diff = eo_diff_scorer(estimator, test_X, test_y)
        self.assertLess(eo_diff, 0.0)
        ao_diff_scorer = lale.lib.aif360.average_odds_difference(**fi)
        ao_diff = ao_diff_scorer(estimator, test_X, test_y)
        self.assertLess(ao_diff, 0.1)
        theil_index_scorer = lale.lib.aif360.theil_index(**fi)
        theil_index = theil_index_scorer(estimator, test_X, test_y)
        self.assertGreater(theil_index, 0.1)
        symm_di_scorer = lale.lib.aif360.symmetric_disparate_impact(**fi)
        symm_di = symm_di_scorer(estimator, test_X, test_y)
        self.assertLess(symm_di, 0.9)

    def test_scorers_pd_num(self):
        fairness_info = self.creditg_pd_num["fairness_info"]
        trainable = LogisticRegression(max_iter=1000)
        train_X = self.creditg_pd_num["splits"][0]["train_X"]
        train_y = self.creditg_pd_num["splits"][0]["train_y"]
        trained = trainable.fit(train_X, train_y)
        test_X = self.creditg_pd_num["splits"][0]["test_X"]
        test_y = self.creditg_pd_num["splits"][0]["test_y"]
        self._attempt_scorers(fairness_info, trained, test_X, test_y)

    def test_scorers_np_num(self):
        fairness_info = self.creditg_np_num["fairness_info"]
        trainable = LogisticRegression(max_iter=1000)
        train_X = self.creditg_np_num["train_X"]
        train_y = self.creditg_np_num["train_y"]
        trained = trainable.fit(train_X, train_y)
        test_X = self.creditg_np_num["test_X"]
        test_y = self.creditg_np_num["test_y"]
        self._attempt_scorers(fairness_info, trained, test_X, test_y)

    def test_scorers_regression_pd_num(self):
        fairness_info = self.boston_pd_num["fairness_info"]
        trainable = LinearRegression()
        train_X = self.boston_pd_num["train_X"]
        train_y = self.boston_pd_num["train_y"]
        trained = trainable.fit(train_X, train_y)
        test_X = self.boston_pd_num["test_X"]
        test_y = self.boston_pd_num["test_y"]
        self._attempt_scorers(fairness_info, trained, test_X, test_y)

    def test_scorers_regression_np_num(self):
        fairness_info = self.boston_np_num["fairness_info"]
        trainable = LinearRegression()
        train_X = self.boston_np_num["train_X"]
        train_y = self.boston_np_num["train_y"]
        trained = trainable.fit(train_X, train_y)
        test_X = self.boston_np_num["test_X"]
        test_y = self.boston_np_num["test_y"]
        self._attempt_scorers(fairness_info, trained, test_X, test_y)

    def test_scorers_blend_acc(self):
        dummy_fairness_info = {
            "favorable_labels": ["fav"],
            "protected_attributes": [{"feature": "prot", "reference_group": ["ref"]}],
        }
        scorer = lale.lib.aif360.accuracy_and_disparate_impact(**dummy_fairness_info)
        for acc in [0.2, 0.8, 1]:
            for di in [0.7, 0.9, 1.0]:
                score = scorer._blend_metrics(acc, di)
                self.assertLess(0.0, score)
                self.assertLessEqual(score, 1.0)
            for di in [0.0, float("inf"), float("-inf"), float("nan")]:
                score = scorer._blend_metrics(acc, di)
                self.assertEqual(score, 0.5 * acc)

    def test_scorers_blend_r2(self):
        dummy_fairness_info = {
            "favorable_labels": ["fav"],
            "protected_attributes": [{"feature": "prot", "reference_group": ["ref"]}],
        }
        scorer = lale.lib.aif360.r2_and_disparate_impact(**dummy_fairness_info)
        for r2 in [-2, 0, 0.5, 1]:
            for di in [0.7, 0.9, 1.0]:
                score = scorer._blend_metrics(r2, di)
                self.assertLess(0.0, score)
                self.assertLessEqual(score, 1.0)
            for di in [0.0, float("inf"), float("-inf"), float("nan")]:
                score = scorer._blend_metrics(r2, di)
                self.assertEqual(score, 0.5 / (2.0 - r2))

    def _attempt_remi_creditg_pd_num(
        self, fairness_info, trainable_remi, min_di, max_di
    ):
        splits = self.creditg_pd_num["splits"]
        disparate_impact_scorer = lale.lib.aif360.disparate_impact(**fairness_info)
        di_list = []
        for split in splits:
            if tensorflow_installed:  # for AdversarialDebiasing
                tf.compat.v1.reset_default_graph()
                tf.compat.v1.disable_eager_execution()
            train_X = split["train_X"]
            train_y = split["train_y"]
            trained_remi = trainable_remi.fit(train_X, train_y)
            test_X = split["test_X"]
            test_y = split["test_y"]
            di_list.append(disparate_impact_scorer(trained_remi, test_X, test_y))
        di = pd.Series(di_list)
        _, _, function_name, _ = traceback.extract_stack()[-2]
        print(f"disparate impact {di.mean():.3f} +- {di.std():.3f} {function_name}")
        if min_di > 0:
            self.assertLessEqual(min_di, di.mean())
            self.assertLessEqual(di.mean(), max_di)

    def test_disparate_impact_remover_np_num(self):
        fairness_info = self.creditg_np_num["fairness_info"]
        trainable_orig = LogisticRegression(max_iter=1000)
        trainable_remi = DisparateImpactRemover(**fairness_info) >> trainable_orig
        train_X = self.creditg_np_num["train_X"]
        train_y = self.creditg_np_num["train_y"]
        trained_orig = trainable_orig.fit(train_X, train_y)
        trained_remi = trainable_remi.fit(train_X, train_y)
        test_X = self.creditg_np_num["test_X"]
        test_y = self.creditg_np_num["test_y"]
        disparate_impact_scorer = lale.lib.aif360.disparate_impact(**fairness_info)
        impact_orig = disparate_impact_scorer(trained_orig, test_X, test_y)
        self.assertTrue(0.6 < impact_orig < 1.0, f"impact_orig {impact_orig}")
        impact_remi = disparate_impact_scorer(trained_remi, test_X, test_y)
        self.assertTrue(0.8 < impact_remi < 1.0, f"impact_remi {impact_remi}")

    def test_adversarial_debiasing_pd_num(self):
        if tensorflow_installed:
            fairness_info = self.creditg_pd_num["fairness_info"]
            tf.compat.v1.reset_default_graph()
            trainable_remi = AdversarialDebiasing(**fairness_info)
            self._attempt_remi_creditg_pd_num(fairness_info, trainable_remi, 0.0, 1.5)

    def test_calibrated_eq_odds_postprocessing_pd_num(self):
        fairness_info = self.creditg_pd_num["fairness_info"]
        estim = LogisticRegression(max_iter=1000)
        trainable_remi = CalibratedEqOddsPostprocessing(
            **fairness_info, estimator=estim
        )
        self._attempt_remi_creditg_pd_num(fairness_info, trainable_remi, 0.65, 0.85)

    def test_disparate_impact_remover_pd_num(self):
        fairness_info = self.creditg_pd_num["fairness_info"]
        trainable_remi = DisparateImpactRemover(**fairness_info) >> LogisticRegression(
            max_iter=1000
        )
        self._attempt_remi_creditg_pd_num(fairness_info, trainable_remi, 0.78, 0.88)

    def test_eq_odds_postprocessing_pd_num(self):
        fairness_info = self.creditg_pd_num["fairness_info"]
        estim = LogisticRegression(max_iter=1000)
        trainable_remi = EqOddsPostprocessing(**fairness_info, estimator=estim)
        self._attempt_remi_creditg_pd_num(fairness_info, trainable_remi, 0.82, 1.02)

    def test_gerry_fair_classifier_pd_num(self):
        fairness_info = self.creditg_pd_num["fairness_info"]
        trainable_remi = GerryFairClassifier(**fairness_info)
        self._attempt_remi_creditg_pd_num(fairness_info, trainable_remi, 0.677, 0.678)

    def test_lfr_pd_num(self):
        if numba_installed:
            fairness_info = self.creditg_pd_num["fairness_info"]
            trainable_remi = LFR(**fairness_info) >> LogisticRegression(max_iter=1000)
            self._attempt_remi_creditg_pd_num(fairness_info, trainable_remi, 0.95, 1.05)

    def test_meta_fair_classifier_pd_num(self):
        if aif360.__version__ >= "4.0.0":
            fairness_info = self.creditg_pd_num["fairness_info"]
            trainable_remi = MetaFairClassifier(**fairness_info)
            self._attempt_remi_creditg_pd_num(fairness_info, trainable_remi, 0.62, 0.87)

    def test_orbis_pd_num(self):
        fairness_info = self.creditg_pd_num["fairness_info"]
        estim = LogisticRegression(max_iter=1000)
        trainable_remi = Orbis(estimator=estim, **fairness_info)
        self._attempt_remi_creditg_pd_num(fairness_info, trainable_remi, 0.70, 0.92)

    def test_prejudice_remover_pd_num(self):
        fairness_info = self.creditg_pd_num["fairness_info"]
        trainable_remi = PrejudiceRemover(**fairness_info)
        self._attempt_remi_creditg_pd_num(fairness_info, trainable_remi, 0.73, 0.83)

    def test_redacting_pd_num(self):
        fairness_info = self.creditg_pd_num["fairness_info"]
        redacting = Redacting(**fairness_info)
        logistic_regression = LogisticRegression(max_iter=1000)
        trainable_remi = redacting >> logistic_regression
        self._attempt_remi_creditg_pd_num(fairness_info, trainable_remi, 0.78, 0.94)

    def test_reject_option_classification_pd_num(self):
        fairness_info = self.creditg_pd_num["fairness_info"]
        estim = LogisticRegression(max_iter=1000)
        trainable_remi = RejectOptionClassification(**fairness_info, estimator=estim)
        self._attempt_remi_creditg_pd_num(fairness_info, trainable_remi, 0.88, 0.98)

    def test_reweighing_pd_num(self):
        fairness_info = self.creditg_pd_num["fairness_info"]
        estim = LogisticRegression(max_iter=1000)
        trainable_remi = Reweighing(estimator=estim, **fairness_info)
        self._attempt_remi_creditg_pd_num(fairness_info, trainable_remi, 0.82, 0.92)

    def test_urbis_pd_num(self):
        fairness_info = self.creditg_pd_num["fairness_info"]
        estim = LogisticRegression(max_iter=1000)
        trainable_remi = Urbis(estimator=estim, **fairness_info)
        self._attempt_remi_creditg_pd_num(fairness_info, trainable_remi, 0.70, 1.05)

    def test_sans_mitigation_pd_num(self):
        fairness_info = self.creditg_pd_num["fairness_info"]
        trainable_remi = LogisticRegression(max_iter=1000)
        self._attempt_remi_creditg_pd_num(fairness_info, trainable_remi, 0.5, 1.0)


class TestAIF360UrbisPickSizes(unittest.TestCase):
    def setUp(self):
        from mystic.tools import random_seed

        random_seed(42)

    def test_urbis_pick_sizes_single_pa_single_class_normal(self):
        osizes = {"00": 100, "01": 200, "10": 300, "11": 400}
        imbalance_repair_level = 1
        bias_repair_level = 1
        favorable_labels = set([1])
        nsizes = urbis_pick_sizes(
            osizes, imbalance_repair_level, bias_repair_level, favorable_labels
        )
        self.assertDictEqual(nsizes, {"00": 100, "01": 100, "10": 300, "11": 300})

    def test_urbis_pick_sizes_single_pa_single_class_reversed(self):
        osizes = {"00": 400, "01": 300, "10": 200, "11": 100}
        imbalance_repair_level = 1
        bias_repair_level = 1
        favorable_labels = set([1])
        nsizes = urbis_pick_sizes(
            osizes, imbalance_repair_level, bias_repair_level, favorable_labels
        )
        self.assertDictEqual(nsizes, {"00": 300, "01": 300, "10": 100, "11": 100})

    def test_urbis_pick_sizes_multi_pa_multi_class_normal(self):
        osizes = {
            "000": 570,
            "001": 670,
            "002": 770,
            "010": 870,
            "011": 970,
            "012": 1070,
            "100": 7070,
            "101": 7170,
            "102": 7270,
            "110": 7370,
            "111": 7471,
            "112": 7571,
        }
        imbalance_repair_level = 1
        bias_repair_level = 1
        favorable_labels = set([1])
        nsizes = urbis_pick_sizes(
            osizes, imbalance_repair_level, bias_repair_level, favorable_labels
        )
        self.assertDictEqual(
            nsizes,
            {
                "000": 570,
<<<<<<< HEAD
                "001": 670,
                "002": 743,
                "010": 870,
                "011": 970,
                "012": 1061,
                "100": 7070,
                "101": 7170,
                "102": 7136,
                "110": 7370,
                "111": 7471,
                "112": 7408,
=======
                "001": 627,
                "002": 761,
                "010": 870,
                "011": 968,
                "012": 976,
                "100": 7070,
                "101": 7170,
                "102": 7129,
                "110": 7370,
                "111": 7381,
                "112": 7414,
>>>>>>> eca0509d
            },
        )

    def test_urbis_pick_sizes_multi_pa_multi_class_reversed(self):
        osizes = {
            "112": 100,
            "111": 200,
            "110": 300,
            "102": 400,
            "101": 500,
            "100": 600,
            "012": 700,
            "011": 800,
            "010": 900,
            "002": 3000,
            "001": 1100,
            "000": 1200,
        }
        imbalance_repair_level = 1
        bias_repair_level = 1
        favorable_labels = set([2])
        nsizes = urbis_pick_sizes(
            osizes, imbalance_repair_level, bias_repair_level, favorable_labels
        )
        self.assertDictEqual(
            nsizes,
            {
                "112": 100,
<<<<<<< HEAD
                "111": 26,
                "110": 300,
                "102": 259,
                "101": 500,
                "100": 600,
                "012": 700,
                "011": 11,
                "010": 900,
                "002": 1942,
=======
                "111": 100,
                "110": 100,
                "102": 400,
                "101": 498,
                "100": 304,
                "012": 700,
                "011": 655,
                "010": 748,
                "002": 1150,
>>>>>>> eca0509d
                "001": 1100,
                "000": 1200,
            },
        )


<<<<<<< HEAD
class TestAIF360OrbisPickSizes(unittest.TestCase):
    def setUp(self):
        from mystic.tools import random_seed

        random_seed(42)

    def test_orbis_pick_sizes_single_pa_single_class_normal(self):
        osizes = {"00": 100, "01": 200, "10": 300, "11": 400}
        imbalance_repair_level = 1
        bias_repair_level = 1
        favorable_labels = set([1])
        nsizes = orbis_pick_sizes(
            osizes, imbalance_repair_level, bias_repair_level, favorable_labels
        )
        self.assertDictEqual(nsizes, {"00": 200, "01": 200, "10": 400, "11": 400})

    def test_orbis_pick_sizes_single_pa_single_class_reversed(self):
        osizes = {"00": 400, "01": 300, "10": 200, "11": 100}
        imbalance_repair_level = 1
        bias_repair_level = 1
        favorable_labels = set([1])
        nsizes = orbis_pick_sizes(
            osizes, imbalance_repair_level, bias_repair_level, favorable_labels
        )
        self.assertDictEqual(nsizes, {"00": 400, "01": 400, "10": 200, "11": 200})

    def test_orbis_pick_sizes_multi_pa_multi_class_normal(self):
        osizes = {
            "000": 570,
            "001": 670,
            "002": 770,
            "010": 870,
            "011": 970,
            "012": 1070,
            "100": 7070,
            "101": 7170,
            "102": 7270,
            "110": 7370,
            "111": 7471,
            "112": 7571,
        }
        imbalance_repair_level = 1
        bias_repair_level = 1
        favorable_labels = set([1])
        nsizes = orbis_pick_sizes(
            osizes, imbalance_repair_level, bias_repair_level, favorable_labels
        )
        self.assertDictEqual(
            nsizes,
            {
                "000": 570,
                "001": 670,
                "002": 770,
                "010": 884,
                "011": 970,
                "012": 1070,
                "100": 7244,
                "101": 7223,
                "102": 7270,
                "110": 7571,
                "111": 7541,
                "112": 7571,
            },
        )

    def test_orbis_pick_sizes_multi_pa_multi_class_reversed(self):
        osizes = {
            "112": 100,
            "111": 200,
            "110": 300,
            "102": 400,
            "101": 500,
            "100": 600,
            "012": 700,
            "011": 800,
            "010": 900,
            "002": 3000,
            "001": 1100,
            "000": 1200,
        }
        imbalance_repair_level = 1
        bias_repair_level = 1
        favorable_labels = set([2])
        nsizes = orbis_pick_sizes(
            osizes, imbalance_repair_level, bias_repair_level, favorable_labels
        )
        self.assertDictEqual(
            nsizes,
            {
                "112": 403,
                "111": 200,
                "110": 300,
                "102": 400,
                "101": 500,
                "100": 600,
                "012": 700,
                "011": 800,
                "010": 900,
                "002": 3000,
                "001": 2981,
                "000": 2688,
            },
        )


=======
>>>>>>> eca0509d
class TestAIF360Cat(unittest.TestCase):
    @classmethod
    def _prep_pd_cat(cls):
        result = (
            (
                Project(columns={"type": "string"})
                >> OneHotEncoder(handle_unknown="ignore")
            )
            & Project(columns={"type": "number"})
        ) >> ConcatFeatures
        return result

    @classmethod
    def _creditg_pd_cat(cls):
        X, y, fairness_info = lale.lib.aif360.fetch_creditg_df(preprocess=False)
        cv = lale.lib.aif360.FairStratifiedKFold(**fairness_info, n_splits=3)
        splits = []
        lr = LogisticRegression()
        for train, test in cv.split(X, y):
            train_X, train_y = lale.helpers.split_with_schemas(lr, X, y, train)
            assert isinstance(train_X, pd.DataFrame), type(train_X)
            assert isinstance(train_y, pd.Series), type(train_y)
            test_X, test_y = lale.helpers.split_with_schemas(lr, X, y, test, train)
            assert isinstance(test_X, pd.DataFrame), type(test_X)
            assert isinstance(test_y, pd.Series), type(test_y)
            splits.append(
                {
                    "train_X": train_X,
                    "train_y": train_y,
                    "test_X": test_X,
                    "test_y": test_y,
                }
            )
        result = {"splits": splits, "fairness_info": fairness_info}
        return result

    @classmethod
    def _creditg_np_cat(cls):
        train_X = cls.creditg_pd_cat["splits"][0]["train_X"].to_numpy()
        train_y = cls.creditg_pd_cat["splits"][0]["train_y"].to_numpy()
        test_X = cls.creditg_pd_cat["splits"][0]["test_X"].to_numpy()
        test_y = cls.creditg_pd_cat["splits"][0]["test_y"].to_numpy()
        assert isinstance(train_X, np.ndarray), type(train_X)
        assert not isinstance(train_X, NDArrayWithSchema), type(train_X)
        assert isinstance(train_y, np.ndarray), type(train_y)
        assert not isinstance(train_y, NDArrayWithSchema), type(train_y)
        pd_columns = cls.creditg_pd_cat["splits"][0]["train_X"].columns
        pd_fav_labels = cls.creditg_pd_cat["fairness_info"]["favorable_labels"]
        pd_prot_attrs = cls.creditg_pd_cat["fairness_info"]["protected_attributes"]
        fairness_info = {
            "favorable_labels": pd_fav_labels,
            "protected_attributes": [
                {
                    "feature": pd_columns.get_loc("personal_status"),
                    "reference_group": pd_prot_attrs[0]["reference_group"],
                },
                {
                    "feature": pd_columns.get_loc("age"),
                    "reference_group": pd_prot_attrs[1]["reference_group"],
                },
            ],
        }
        result = {
            "train_X": train_X,
            "train_y": train_y,
            "test_X": test_X,
            "test_y": test_y,
            "fairness_info": fairness_info,
        }
        return result

    @classmethod
    def _creditg_pd_ternary(cls):
        X, y, _ = lale.lib.aif360.fetch_creditg_df(preprocess=False)
        fairness_info = {
            "favorable_labels": ["good"],
            "protected_attributes": [
                {
                    "feature": "personal_status",
                    "reference_group": ["male div/sep", "male mar/wid", "male single"],
                    "monitored_group": ["female div/dep/mar"],
                },
                {
                    "feature": "age",
                    "reference_group": [[26, 1000]],
                    "monitored_group": [[1, 23]],
                },
            ],
            "unfavorable_labels": ["bad"],
        }
        cv = lale.lib.aif360.FairStratifiedKFold(**fairness_info, n_splits=3)
        splits = []
        lr = LogisticRegression()
        for train, test in cv.split(X, y):
            train_X, train_y = lale.helpers.split_with_schemas(lr, X, y, train)
            assert isinstance(train_X, pd.DataFrame), type(train_X)
            assert isinstance(train_y, pd.Series), type(train_y)
            test_X, test_y = lale.helpers.split_with_schemas(lr, X, y, test, train)
            assert isinstance(test_X, pd.DataFrame), type(test_X)
            assert isinstance(test_y, pd.Series), type(test_y)
            splits.append(
                {
                    "train_X": train_X,
                    "train_y": train_y,
                    "test_X": test_X,
                    "test_y": test_y,
                }
            )
        result = {"splits": splits, "fairness_info": fairness_info}
        return result

    @classmethod
    def _creditg_pd_repeated(cls):
        X, y, fairness_info = lale.lib.aif360.fetch_creditg_df(preprocess=False)
        cv = lale.lib.aif360.FairStratifiedKFold(
            **fairness_info, n_splits=3, n_repeats=3
        )
        splits = []
        lr = LogisticRegression()
        for train, test in cv.split(X, y):
            train_X, train_y = lale.helpers.split_with_schemas(lr, X, y, train)
            assert isinstance(train_X, pd.DataFrame), type(train_X)
            assert isinstance(train_y, pd.Series), type(train_y)
            test_X, test_y = lale.helpers.split_with_schemas(lr, X, y, test, train)
            assert isinstance(test_X, pd.DataFrame), type(test_X)
            assert isinstance(test_y, pd.Series), type(test_y)
            splits.append(
                {
                    "train_X": train_X,
                    "train_y": train_y,
                    "test_X": test_X,
                    "test_y": test_y,
                }
            )
        result = {"splits": splits, "fairness_info": fairness_info}
        return result

    @classmethod
    def setUpClass(cls):
        cls.prep_pd_cat = cls._prep_pd_cat()
        cls.creditg_pd_cat = cls._creditg_pd_cat()
        cls.creditg_np_cat = cls._creditg_np_cat()
        cls.creditg_pd_ternary = cls._creditg_pd_ternary()
        cls.creditg_pd_repeated = cls._creditg_pd_repeated()

    def test_encoder_pd_cat(self):
        info = self.creditg_pd_cat["fairness_info"]
        orig_X = self.creditg_pd_cat["splits"][0]["train_X"]
        encoder_separate = lale.lib.aif360.ProtectedAttributesEncoder(
            protected_attributes=info["protected_attributes"]
        )
        csep_X = encoder_separate.transform(orig_X)
        encoder_and = lale.lib.aif360.ProtectedAttributesEncoder(
            protected_attributes=info["protected_attributes"], combine="and"
        )
        cand_X = encoder_and.transform(orig_X)
        for i in orig_X.index:
            orig_row = orig_X.loc[i]
            csep_row = csep_X.loc[i]
            cand_row = cand_X.loc[i]
            cand_name = list(cand_X.columns)[0]
            self.assertEqual(
                1 if orig_row["personal_status"].startswith("male") else 0,
                csep_row["personal_status"],
            )
            self.assertEqual(1 if orig_row["age"] >= 26 else 0, csep_row["age"])
            self.assertEqual(
                cand_row[cand_name],
                1 if csep_row["personal_status"] == 1 == csep_row["age"] else 0,
            )

    def test_encoder_np_cat(self):
        info = self.creditg_np_cat["fairness_info"]
        orig_X = self.creditg_np_cat["train_X"]
        encoder = lale.lib.aif360.ProtectedAttributesEncoder(
            protected_attributes=info["protected_attributes"]
        )
        conv_X = encoder.transform(orig_X)
        for i in range(orig_X.shape[0]):
            self.assertEqual(
                1 if orig_X[i, 8].startswith("male") else 0,
                conv_X.at[i, "f8"],
            )
            self.assertEqual(1 if orig_X[i, 12] >= 26 else 0, conv_X.at[i, "f12"])

    def test_encoder_pd_ternary(self):
        info = self.creditg_pd_ternary["fairness_info"]
        orig_X = self.creditg_pd_ternary["splits"][0]["train_X"]
        encoder_separate = lale.lib.aif360.ProtectedAttributesEncoder(
            protected_attributes=info["protected_attributes"]
        )
        csep_X = encoder_separate.transform(orig_X)
        encoder_and = lale.lib.aif360.ProtectedAttributesEncoder(
            protected_attributes=info["protected_attributes"], combine="and"
        )
        cand_X = encoder_and.transform(orig_X)
        for i in orig_X.index:
            orig_row = orig_X.loc[i]
            csep_row = csep_X.loc[i]
            cand_row = cand_X.loc[i]
            cand_name = list(cand_X.columns)[0]
            self.assertEqual(
                1
                if orig_row["personal_status"].startswith("male")
                else 0
                if orig_row["personal_status"].startswith("female")
                else 0.5,
                csep_row["personal_status"],
                f"personal_status {orig_row['personal_status']}",
            )
            self.assertEqual(
                1
                if 26 <= orig_row["age"] <= 1000
                else 0
                if 1 <= orig_row["age"] <= 23
                else 0.5,
                csep_row["age"],
                f"age {orig_row['age']}",
            )
            self.assertEqual(
                cand_row[cand_name],
                min(csep_row["personal_status"], csep_row["age"]),
                f"age {orig_row['age']}, personal_status {orig_row['personal_status']}",
            )

    def test_column_for_stratification(self):
        fairness_info = self.creditg_pd_cat["fairness_info"]
        train_X = self.creditg_pd_cat["splits"][0]["train_X"]
        train_y = self.creditg_pd_cat["splits"][0]["train_y"]
        stratify = lale.lib.aif360.util._column_for_stratification(
            train_X, train_y, **fairness_info, unfavorable_labels=None
        )
        for i in train_X.index:
            male = train_X.loc[i]["personal_status"].startswith("male")
            old = train_X.loc[i]["age"] >= 26
            favorable = train_y.loc[i] == "good"
            strat = stratify.loc[i]
            self.assertEqual(male, strat[0] == "T")
            self.assertEqual(old, strat[1] == "T")
            self.assertEqual(favorable, strat[2] == "T")

    def test_fair_stratified_train_test_split(self):
        X, y, fairness_info = lale.lib.aif360.fetch_creditg_df(preprocess=False)
        z = range(X.shape[0])
        (
            train_X,
            test_X,
            train_y,
            test_y,
            train_z,
            test_z,
        ) = fair_stratified_train_test_split(X, y, z, **fairness_info)
        self.assertEqual(train_X.shape[0], train_y.shape[0])
        self.assertEqual(train_X.shape[0], len(train_z))
        self.assertEqual(test_X.shape[0], test_y.shape[0])
        self.assertEqual(test_X.shape[0], len(test_z))

    def _attempt_scorers(self, fairness_info, estimator, test_X, test_y):
        fi = fairness_info
        disparate_impact_scorer = lale.lib.aif360.disparate_impact(**fi)
        impact = disparate_impact_scorer(estimator, test_X, test_y)
        self.assertLess(impact, 0.9)
        if estimator.is_classifier():
            blended_scorer = lale.lib.aif360.accuracy_and_disparate_impact(**fi)
            blended = blended_scorer(estimator, test_X, test_y)
            self.assertLess(0.0, blended)
            self.assertLess(blended, 1.0)
        else:
            blended_scorer = lale.lib.aif360.r2_and_disparate_impact(**fi)
            blended = blended_scorer(estimator, test_X, test_y)
            self.assertLess(0.0, blended)
            self.assertLess(blended, 1.0)
        parity_scorer = lale.lib.aif360.statistical_parity_difference(**fi)
        parity = parity_scorer(estimator, test_X, test_y)
        self.assertLess(parity, 0.0)
        eo_diff_scorer = lale.lib.aif360.equal_opportunity_difference(**fi)
        eo_diff = eo_diff_scorer(estimator, test_X, test_y)
        self.assertLess(eo_diff, 0.0)
        ao_diff_scorer = lale.lib.aif360.average_odds_difference(**fi)
        ao_diff = ao_diff_scorer(estimator, test_X, test_y)
        self.assertLess(ao_diff, 0.1)
        theil_index_scorer = lale.lib.aif360.theil_index(**fi)
        theil_index = theil_index_scorer(estimator, test_X, test_y)
        self.assertGreater(theil_index, 0.1)
        symm_di_scorer = lale.lib.aif360.symmetric_disparate_impact(**fi)
        symm_di = symm_di_scorer(estimator, test_X, test_y)
        self.assertLess(symm_di, 0.9)

    def _attempt_scorers_batched(self, fairness_info, estimator, test_X, test_y):
        batched_scorer_factories = [
            lale.lib.aif360.statistical_parity_difference,
            lale.lib.aif360.disparate_impact,
            lale.lib.aif360.equal_opportunity_difference,
            lale.lib.aif360.average_odds_difference,
            lale.lib.aif360.symmetric_disparate_impact,
            lale.lib.aif360.accuracy_and_disparate_impact,
            lale.lib.aif360.balanced_accuracy_and_disparate_impact,
            lale.lib.aif360.f1_and_disparate_impact,
        ]  # not including r2_and_disparate_impact, because it's for regression
        for factory in batched_scorer_factories:
            scorer = factory(**fairness_info)
            score_orig = scorer(estimator, test_X, test_y)
            for n_batches in [1, 3]:
                batches = mockup_data_loader(test_X, test_y, n_batches, "pandas")
                score_batched = scorer.score_estimator_batched(estimator, batches)
                self.assertEqual(score_orig, score_batched, (type(scorer), n_batches))

    def test_scorers_pd_cat(self):
        fairness_info = self.creditg_pd_cat["fairness_info"]
        trainable = self.prep_pd_cat >> LogisticRegression(max_iter=1000)
        train_X = self.creditg_pd_cat["splits"][0]["train_X"]
        train_y = self.creditg_pd_cat["splits"][0]["train_y"]
        trained = trainable.fit(train_X, train_y)
        test_X = self.creditg_pd_cat["splits"][0]["test_X"]
        test_y = self.creditg_pd_cat["splits"][0]["test_y"]
        self._attempt_scorers(fairness_info, trained, test_X, test_y)
        test_y_frame = pd.DataFrame({test_y.name: test_y})
        self._attempt_scorers(fairness_info, trained, test_X, test_y_frame)
        self._attempt_scorers_batched(fairness_info, trained, test_X, test_y)

    def test_scorers_np_cat(self):
        fairness_info = self.creditg_np_cat["fairness_info"]
        train_X = self.creditg_np_cat["train_X"]
        train_y = self.creditg_np_cat["train_y"]
        cat_columns, num_columns = [], []
        for i in range(train_X.shape[1]):
            try:
                _ = train_X[:, i].astype(np.float64)
                num_columns.append(i)
            except ValueError:
                cat_columns.append(i)
        trainable = (
            (
                (Project(columns=cat_columns) >> OneHotEncoder(handle_unknown="ignore"))
                & (
                    Project(columns=num_columns)
                    >> FunctionTransformer(func=lambda x: x.astype(np.float64))
                )
            )
            >> ConcatFeatures
            >> LogisticRegression(max_iter=1000)
        )
        trained = trainable.fit(train_X, train_y)
        test_X = self.creditg_np_cat["test_X"]
        test_y = self.creditg_np_cat["test_y"]
        self._attempt_scorers(fairness_info, trained, test_X, test_y)

    def test_scorers_pd_ternary(self):
        fairness_info = self.creditg_pd_ternary["fairness_info"]
        trainable = self.prep_pd_cat >> LogisticRegression(max_iter=1000)
        train_X = self.creditg_pd_ternary["splits"][0]["train_X"]
        train_y = self.creditg_pd_ternary["splits"][0]["train_y"]
        trained = trainable.fit(train_X, train_y)
        test_X = self.creditg_pd_ternary["splits"][0]["test_X"]
        test_y = self.creditg_pd_ternary["splits"][0]["test_y"]
        self._attempt_scorers(fairness_info, trained, test_X, test_y)
        self._attempt_scorers_batched(fairness_info, trained, test_X, test_y)

    def test_scorers_warn(self):
        fairness_info = {
            "favorable_labels": ["good"],
            "protected_attributes": [{"feature": "age", "reference_group": [1]}],
        }
        trainable = self.prep_pd_cat >> LogisticRegression(max_iter=1000)
        train_X = self.creditg_pd_cat["splits"][0]["train_X"]
        train_y = self.creditg_pd_cat["splits"][0]["train_y"]
        trained = trainable.fit(train_X, train_y)
        test_X = self.creditg_pd_cat["splits"][0]["test_X"]
        test_y = self.creditg_pd_cat["splits"][0]["test_y"]
        disparate_impact_scorer = lale.lib.aif360.disparate_impact(**fairness_info)
        with self.assertLogs(lale.lib.aif360.util.logger) as log_context_manager:
            impact = disparate_impact_scorer(trained, test_X, test_y)
        self.assertRegex(log_context_manager.output[-1], "is ill-defined")
        self.assertTrue(np.isnan(impact))

    def test_scorers_warn2(self):
        fairness_info = {
            "favorable_labels": ["good"],
            "unfavorable_labels": ["good"],
            "protected_attributes": [
                {"feature": "age", "reference_group": [[26, 1000]]}
            ],
        }
        with self.assertLogs(lale.lib.aif360.util.logger) as log_context_manager:
            _ = lale.lib.aif360.disparate_impact(**fairness_info)
        self.assertRegex(
            log_context_manager.output[-1],
            "overlap between favorable labels and unfavorable labels on 'good' and 'good'",
        )

    def test_scorers_warn3(self):
        fairness_info = {
            "favorable_labels": ["good"],
            "protected_attributes": [
                {"feature": "age", "reference_group": [[1, 2, 3]]}
            ],
        }
        with self.assertRaises(jsonschema.ValidationError):
            _ = lale.lib.aif360.disparate_impact(**fairness_info)

    def test_scorers_warn4(self):
        fairness_info = {
            "favorable_labels": ["good"],
            "protected_attributes": [
                {
                    "feature": "age",
                    "reference_group": [[20, 40]],
                    "monitored_group": [30],
                }
            ],
        }
        with self.assertLogs(lale.lib.aif360.util.logger) as log_context_manager:
            _ = lale.lib.aif360.disparate_impact(**fairness_info)
        self.assertRegex(
            log_context_manager.output[-1],
            "overlap between reference group and monitored group of feature 'age'",
        )

    def test_scorers_ternary_nonexhaustive(self):
        X, y, fairness_info = lale.lib.aif360.fetch_nursery_df(preprocess=False)
        self.assertEqual(
            set(y), {"not_recom", "recommend", "very_recom", "priority", "spec_prior"}
        )
        fairness_info = {**fairness_info, "unfavorable_labels": ["not_recom"]}
        self.assertEqual(
            set(
                fairness_info["favorable_labels"] + fairness_info["unfavorable_labels"]
            ),
            {"spec_prior", "not_recom"},
        )
        di_scorer = lale.lib.aif360.disparate_impact(**fairness_info)
        di_measured = di_scorer.score_data(X=X, y_pred=y)
        self.assertAlmostEqual(di_measured, 0.461, places=3)
        sp_scorer = lale.lib.aif360.statistical_parity_difference(**fairness_info)
        sp_measured = sp_scorer.score_data(X=X, y_pred=y)
        self.assertAlmostEqual(sp_measured, -0.205, places=3)
        sdi_scorer = lale.lib.aif360.symmetric_disparate_impact(**fairness_info)
        sdi_measured = sdi_scorer.score_data(X=X, y_pred=y)
        self.assertAlmostEqual(sdi_measured, 0.461, places=3)
        adi_scorer = lale.lib.aif360.accuracy_and_disparate_impact(**fairness_info)
        adi_measured = adi_scorer.score_data(X=X, y_pred=y, y_true=y)
        self.assertAlmostEqual(adi_measured, 0.731, places=3)
        ao_scorer = lale.lib.aif360.average_odds_difference(**fairness_info)
        with self.assertRaisesRegex(ValueError, "unexpected labels"):
            _ = ao_scorer.score_data(X=X, y_pred=y)

    def _attempt_remi_creditg_pd_cat(
        self, fairness_info, trainable_remi, min_di, max_di
    ):
        splits = self.creditg_pd_cat["splits"]
        disparate_impact_scorer = lale.lib.aif360.disparate_impact(**fairness_info)
        di_list = []
        for split in splits:
            if tensorflow_installed:  # for AdversarialDebiasing
                tf.compat.v1.reset_default_graph()
            train_X = split["train_X"]
            train_y = split["train_y"]
            trained_remi = trainable_remi.fit(train_X, train_y)
            test_X = split["test_X"]
            test_y = split["test_y"]
            di_list.append(disparate_impact_scorer(trained_remi, test_X, test_y))
        di = pd.Series(di_list)
        _, _, function_name, _ = traceback.extract_stack()[-2]
        print(f"disparate impact {di.mean():.3f} +- {di.std():.3f} {function_name}")
        self.assertTrue(
            min_di <= di.mean() <= max_di,
            f"{min_di} <= {di.mean()} <= {max_di}",
        )

    def test_adversarial_debiasing_pd_cat(self):
        if tensorflow_installed:
            fairness_info = self.creditg_pd_cat["fairness_info"]
            trainable_remi = AdversarialDebiasing(
                **fairness_info, preparation=self.prep_pd_cat
            )
            self._attempt_remi_creditg_pd_cat(fairness_info, trainable_remi, 0.0, 1.5)

    def test_calibrated_eq_odds_postprocessing_pd_cat(self):
        fairness_info = self.creditg_pd_cat["fairness_info"]
        estim = self.prep_pd_cat >> LogisticRegression(max_iter=1000)
        trainable_remi = CalibratedEqOddsPostprocessing(
            **fairness_info, estimator=estim
        )
        self._attempt_remi_creditg_pd_cat(fairness_info, trainable_remi, 0.65, 0.85)

    def test_disparate_impact_remover_pd_cat(self):
        fairness_info = self.creditg_pd_cat["fairness_info"]
        trainable_remi = DisparateImpactRemover(
            **fairness_info, preparation=self.prep_pd_cat
        ) >> LogisticRegression(max_iter=1000)
        self._attempt_remi_creditg_pd_cat(fairness_info, trainable_remi, 0.72, 0.92)

    def test_disparate_impact_remover_pd_cat_no_redact(self):
        fairness_info = self.creditg_pd_cat["fairness_info"]
        trainable_remi = DisparateImpactRemover(
            **fairness_info, redact=False, preparation=self.prep_pd_cat
        ) >> LogisticRegression(max_iter=1000)
        self._attempt_remi_creditg_pd_cat(fairness_info, trainable_remi, 0.65, 0.75)

    def test_disparate_impact_remover_pd_cat_bool(self):
        X, y, fairness_info = lale.lib.aif360.fetch_ricci_df(preprocess=False)
        y = y == "Promotion"
        self.assertIs(y.dtype, np.dtype("bool"))
        fairness_info = {**fairness_info, "favorable_labels": [True]}
        trainable_remi = DisparateImpactRemover(
            **fairness_info, preparation=self.prep_pd_cat
        ) >> LogisticRegression(max_iter=1000)
        trained_remi = trainable_remi.fit(X, y)
        _ = trained_remi.predict(X)

    def test_eq_odds_postprocessing_pd_cat(self):
        fairness_info = self.creditg_pd_cat["fairness_info"]
        estim = self.prep_pd_cat >> LogisticRegression(max_iter=1000)
        trainable_remi = EqOddsPostprocessing(**fairness_info, estimator=estim)
        self._attempt_remi_creditg_pd_cat(fairness_info, trainable_remi, 0.82, 1.02)

    def test_gerry_fair_classifier_pd_cat(self):
        fairness_info = self.creditg_pd_cat["fairness_info"]
        trainable_remi = GerryFairClassifier(
            **fairness_info, preparation=self.prep_pd_cat
        )
        self._attempt_remi_creditg_pd_cat(fairness_info, trainable_remi, 0.677, 0.678)

    def test_lfr_pd_cat(self):
        if numba_installed:
            fairness_info = self.creditg_pd_cat["fairness_info"]
            trainable_remi = LFR(
                **fairness_info, preparation=self.prep_pd_cat
            ) >> LogisticRegression(max_iter=1000)
            self._attempt_remi_creditg_pd_cat(fairness_info, trainable_remi, 0.95, 1.05)

    def test_meta_fair_classifier_pd_cat(self):
        if aif360.__version__ >= "4.0.0":
            fairness_info = self.creditg_pd_cat["fairness_info"]
            trainable_remi = MetaFairClassifier(
                **fairness_info, preparation=self.prep_pd_cat
            )
            self._attempt_remi_creditg_pd_cat(fairness_info, trainable_remi, 0.62, 0.87)

    def test_optim_preproc_pd_cat(self):
        # TODO: set the optimizer options as shown in the example https://github.com/Trusted-AI/AIF360/blob/master/examples/demo_optim_data_preproc.ipynb
        if cvxpy_installed:
            fairness_info = self.creditg_pd_cat["fairness_info"]
            _ = OptimPreproc(**fairness_info, optim_options={}) >> LogisticRegression(
                max_iter=1000
            )
            # TODO: this test does not yet call fit or predict

    def test_orbis_pd_cat(self):
        fairness_info = self.creditg_pd_cat["fairness_info"]
        estim = self.prep_pd_cat >> LogisticRegression(max_iter=1000)
        trainable_remi = Orbis(estimator=estim, **fairness_info)
        self._attempt_remi_creditg_pd_cat(fairness_info, trainable_remi, 0.7, 0.92)

    def test_prejudice_remover_pd_cat(self):
        fairness_info = self.creditg_pd_cat["fairness_info"]
        trainable_remi = PrejudiceRemover(**fairness_info, preparation=self.prep_pd_cat)
        self._attempt_remi_creditg_pd_cat(fairness_info, trainable_remi, 0.70, 0.80)

    def test_redacting_pd_cat(self):
        fairness_info = self.creditg_pd_cat["fairness_info"]
        estim = self.prep_pd_cat >> LogisticRegression(max_iter=1000)
        trainable_remi = Redacting(**fairness_info) >> estim
        self._attempt_remi_creditg_pd_cat(fairness_info, trainable_remi, 0.78, 0.94)

    def test_reject_option_classification_pd_cat(self):
        fairness_info = self.creditg_pd_cat["fairness_info"]
        estim = self.prep_pd_cat >> LogisticRegression(max_iter=1000)
        trainable_remi = RejectOptionClassification(**fairness_info, estimator=estim)
        self._attempt_remi_creditg_pd_cat(fairness_info, trainable_remi, 0.88, 0.98)

    def test_sans_mitigation_pd_cat(self):
        fairness_info = self.creditg_pd_cat["fairness_info"]
        trainable_remi = self.prep_pd_cat >> LogisticRegression(max_iter=1000)
        self._attempt_remi_creditg_pd_cat(fairness_info, trainable_remi, 0.66, 0.76)

    def test_reweighing_pd_cat(self):
        fairness_info = self.creditg_pd_cat["fairness_info"]
        estim = self.prep_pd_cat >> LogisticRegression(max_iter=1000)
        trainable_remi = Reweighing(estimator=estim, **fairness_info)
        self._attempt_remi_creditg_pd_cat(fairness_info, trainable_remi, 0.85, 1.00)

    def test_urbis_pd_cat(self):
        fairness_info = self.creditg_pd_cat["fairness_info"]
        estim = self.prep_pd_cat >> LogisticRegression(max_iter=1000)
        trainable_remi = Urbis(estimator=estim, **fairness_info)
        self._attempt_remi_creditg_pd_cat(fairness_info, trainable_remi, 0.7, 1.05)

    def test_pd_cat_y_not_series(self):
        fairness_info = self.creditg_pd_cat["fairness_info"]
        trainable_remi = DisparateImpactRemover(
            **fairness_info, preparation=self.prep_pd_cat
        ) >> LogisticRegression(max_iter=1000)
        train_X = self.creditg_pd_cat["splits"][0]["train_X"]
        train_y = self.creditg_pd_cat["splits"][0]["train_y"].to_frame()
        trained_remi = trainable_remi.fit(train_X, train_y)
        test_X = self.creditg_pd_cat["splits"][0]["test_X"]
        test_y = self.creditg_pd_cat["splits"][0]["test_y"].to_frame()
        di_scorer = lale.lib.aif360.disparate_impact(**fairness_info)
        di = di_scorer(trained_remi, test_X, test_y)
        self.assertLessEqual(0.8, di)
        self.assertLessEqual(di, 1.0)

    def test_count_fairness_groups(self):
        fairness_info = self.creditg_pd_cat["fairness_info"]
        train_X = self.creditg_pd_cat["splits"][0]["train_X"]
        train_y = self.creditg_pd_cat["splits"][0]["train_y"]
        cfg = count_fairness_groups(train_X, train_y, **fairness_info)
        self.assertEqual(cfg.at[(0, 0, 0), "count"], 31)
        self.assertEqual(cfg.at[(1, 1, 1), "count"], 298)


class TestAIF360Imports(unittest.TestCase):
    def test_import_split(self):
        # pylint:disable=reimported

        # for backward compatibility, need to support import from `...util`
        from lale.lib.aif360 import fair_stratified_train_test_split as s_init
        from lale.lib.aif360.util import fair_stratified_train_test_split as s_util

        self.assertIs(s_init, s_util)

    def test_import_disparate_impact(self):
        # for backward compatibility, need to support import from `...util`
        from lale.lib.aif360 import disparate_impact as di_init
        from lale.lib.aif360.util import disparate_impact as di_util

        self.assertIs(di_init, di_util)<|MERGE_RESOLUTION|>--- conflicted
+++ resolved
@@ -67,10 +67,7 @@
     count_fairness_groups,
     fair_stratified_train_test_split,
 )
-<<<<<<< HEAD
 from lale.lib.aif360.orbis import _pick_sizes as orbis_pick_sizes
-=======
->>>>>>> eca0509d
 from lale.lib.aif360.urbis import _pick_sizes as urbis_pick_sizes
 from lale.lib.lale import ConcatFeatures, Project
 from lale.lib.rasl import mockup_data_loader
@@ -716,19 +713,6 @@
             nsizes,
             {
                 "000": 570,
-<<<<<<< HEAD
-                "001": 670,
-                "002": 743,
-                "010": 870,
-                "011": 970,
-                "012": 1061,
-                "100": 7070,
-                "101": 7170,
-                "102": 7136,
-                "110": 7370,
-                "111": 7471,
-                "112": 7408,
-=======
                 "001": 627,
                 "002": 761,
                 "010": 870,
@@ -740,7 +724,6 @@
                 "110": 7370,
                 "111": 7381,
                 "112": 7414,
->>>>>>> eca0509d
             },
         )
 
@@ -769,17 +752,6 @@
             nsizes,
             {
                 "112": 100,
-<<<<<<< HEAD
-                "111": 26,
-                "110": 300,
-                "102": 259,
-                "101": 500,
-                "100": 600,
-                "012": 700,
-                "011": 11,
-                "010": 900,
-                "002": 1942,
-=======
                 "111": 100,
                 "110": 100,
                 "102": 400,
@@ -789,14 +761,12 @@
                 "011": 655,
                 "010": 748,
                 "002": 1150,
->>>>>>> eca0509d
                 "001": 1100,
                 "000": 1200,
             },
         )
 
 
-<<<<<<< HEAD
 class TestAIF360OrbisPickSizes(unittest.TestCase):
     def setUp(self):
         from mystic.tools import random_seed
@@ -902,8 +872,6 @@
         )
 
 
-=======
->>>>>>> eca0509d
 class TestAIF360Cat(unittest.TestCase):
     @classmethod
     def _prep_pd_cat(cls):
