--- conflicted
+++ resolved
@@ -746,19 +746,24 @@
         accuracy = accuracy_score(self.y_test, predictions, sample_weight=iris_weights)
         self.assertEqual(score, accuracy)
 
-
-<<<<<<< HEAD
-class TestFitPlannedOp(unittest.TestCase):
-=======
 class TestEmptyY(unittest.TestCase):
->>>>>>> 0db3df1e
     def setUp(self):
         from sklearn.datasets import load_iris
 
         data = load_iris()
         self.X, self.y = data.data, data.target
 
-<<<<<<< HEAD
+    def test_PCA(self):
+        op = PCA()
+        op.fit(self.X, [])
+
+class TestFitPlannedOp(unittest.TestCase):
+    def setUp(self):
+        from sklearn.datasets import load_iris
+
+        data = load_iris()
+        self.X, self.y = data.data, data.target
+
     def test_planned_individual_op(self):
         planned = LogisticRegression
         try:
@@ -821,9 +826,4 @@
 
 Fix [B]: Alternatively, you could use `auto_configure(X, y, Hyperopt, max_evals=5)` on the pipeline
 to use Hyperopt for `max_evals` iterations for hyperparameter tuning. `Hyperopt` can be imported as `from lale.lib.lale import Hyperopt`.""",
-            )
-=======
-    def test_PCA(self):
-        op = PCA()
-        op.fit(self.X, [])
->>>>>>> 0db3df1e
+            )