--- conflicted
+++ resolved
@@ -66,11 +66,7 @@
         - test/test_interoperability.py
         - test/test_optimizers.py
         - test/test_pipeline.py
-<<<<<<< HEAD
-        #- test/test_autoai_output_consumption.py
-=======
 #        - test/test_autoai_output_consumption.py
->>>>>>> f407e377
         - test/test_autogen_lib.py
         - test/test_snapml.py
         - test/test_relational.py
@@ -132,17 +128,10 @@
       run: pip install --upgrade --upgrade-strategy eager ${{matrix.setup-target}}
     # - name: Install deps for test_autoai_output_consumption
     #   if: ${{ matrix.test-case == 'test/test_autoai_output_consumption.py' }}
-<<<<<<< HEAD
-    #   run: pip install 'scikit-learn==0.23.1' 'lightgbm==3.3.0'
-    # - name: Install deps for test_lale_lib_versions
-    #   if: ${{ matrix.test-case == 'test/test_lale_lib_versions.py' }}
-    #   run: pip install 'scikit-learn==0.20.3' 'xgboost==0.90'
-=======
     #   run: pip install 'numpy==1.21.6' 'scikit-learn==0.23.1' 'lightgbm==3.3.0'
-    - name: Install deps for test_lale_lib_versions
-      if: ${{ matrix.test-case == 'test/test_lale_lib_versions.py' }}
-      run: pip install 'scikit-learn==0.20.3' 'xgboost==0.90'
->>>>>>> f407e377
+#    - name: Install deps for test_lale_lib_versions
+#      if: ${{ matrix.test-case == 'test/test_lale_lib_versions.py' }}
+#      run: pip install 'scikit-learn==0.20.3' 'xgboost==0.90'
     - name: Install autoai-libs from regular pypi for Python 3.7 and 3.8
       if: ${{ matrix.python-version == 3.7 || matrix.python-version == 3.8 }}
       run: pip install autoai-libs>=1.12.6
@@ -184,11 +173,7 @@
         - test/test_interoperability.py
         - test/test_optimizers.py
         - test/test_pipeline.py
-<<<<<<< HEAD
-        #- test/test_autoai_output_consumption.py
-=======
-#        - test/test_autoai_output_consumption.py
->>>>>>> f407e377
+        - test/test_autoai_output_consumption.py
         - test/test_autogen_lib.py
         - test/test_relational.py
         python-version: [3.7, 3.8, 3.9]
@@ -243,17 +228,10 @@
       run: pip install --upgrade --upgrade-strategy eager ${{matrix.setup-target}}
     # - name: Install deps for test_autoai_output_consumption
     #   if: ${{ matrix.test-case == 'test/test_autoai_output_consumption.py' }}
-<<<<<<< HEAD
-    #   run: pip install 'scikit-learn==0.23.1' 'lightgbm==3.3.0'
-    # - name: Install deps for test_lale_lib_versions
-    #   if: ${{ matrix.test-case == 'test/test_lale_lib_versions.py' }}
-    #   run: pip install 'scikit-learn==0.20.3' 'xgboost==0.90'
-=======
     #   run: pip install 'numpy==1.21.6' 'scikit-learn==0.23.1' 'lightgbm==3.3.0'
-    - name: Install deps for test_lale_lib_versions
-      if: ${{ matrix.test-case == 'test/test_lale_lib_versions.py' }}
-      run: pip install 'scikit-learn==0.20.3' 'xgboost==0.90'
->>>>>>> f407e377
+#    - name: Install deps for test_lale_lib_versions
+#      if: ${{ matrix.test-case == 'test/test_lale_lib_versions.py' }}
+#      run: pip install 'scikit-learn==0.20.3' 'xgboost==0.90'
     - name: Install autoai-libs from regular pypi for Python 3.7 and 3.8
       if: ${{ matrix.python-version == 3.7 || matrix.python-version == 3.8 }}
       run: pip install autoai-libs>=1.12.6
