--- conflicted
+++ resolved
@@ -14,21 +14,13 @@
 
 import sys
 
-<<<<<<< HEAD
-__version__ = '0.3.11'
-=======
 __version__ = '0.3.12'
->>>>>>> a4fe8abf
 
 try:
     # This variable is injected in the __builtins__ by the build
     # process. It is used to not try to import rest of the lale packages when 
     # it is being installed.
-<<<<<<< HEAD
-    __LALE_SETUP__
-=======
     __LALE_SETUP__ # type: ignore
->>>>>>> a4fe8abf
 except NameError:
     __LALE_SETUP__ = False
 
