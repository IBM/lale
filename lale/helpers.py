# Copyright 2019 IBM Corporation
#
# Licensed under the Apache License, Version 2.0 (the "License");
# you may not use this file except in compliance with the License.
# You may obtain a copy of the License at
#
# http://www.apache.org/licenses/LICENSE-2.0
#
# Unless required by applicable law or agreed to in writing, software
# distributed under the License is distributed on an "AS IS" BASIS,
# WITHOUT WARRANTIES OR CONDITIONS OF ANY KIND, either express or implied.
# See the License for the specific language governing permissions and
# limitations under the License.

import ast
import contextlib
import json
import jsonschema
import jsonsubschema
import numpy as np
import pandas as pd
import os
import re
import sys
import time
import traceback
import urllib
import warnings
import yaml
import scipy.sparse
import importlib
import graphviz
from sklearn.model_selection import StratifiedKFold
from sklearn.metrics import accuracy_score, log_loss
from sklearn.utils.metaestimators import _safe_split
import copy
import logging
import importlib
import inspect
import pkgutil
logging.basicConfig(level=logging.WARNING)
logger = logging.getLogger(__name__)

class assert_raises:
    def __init__(self, expected_exc_type):
        self.__expected_exc_type = expected_exc_type

    def __enter__(self):
        pass

    def __exit__(self, exc_type, exc_value, traceback):
        assert exc_type is self.__expected_exc_type
        print_yaml('error', str(exc_value), file=sys.stderr)
        return True

class assert_warns:
    def __init__(self, expected_exc_type):
        self.__expected_exc_type = expected_exc_type

    def __enter__(self):
        warnings.filterwarnings("error", category=self.__expected_exc_type)

    def __exit__(self, exc_type, exc_value, traceback):
        warnings.resetwarnings()
        assert exc_type is self.__expected_exc_type
        print_yaml('error', str(exc_value), file=sys.stderr)
        return True

def assignee_name(level=1):
    tb = traceback.extract_stack()
    file_name, line_number, function_name, text = tb[-(level+2)]
    tree = ast.parse(text, file_name)
    assert isinstance(tree, ast.Module)
    if len(tree.body) == 1 and isinstance(tree.body[0], ast.Assign):
        lhs = tree.body[0].targets
        if len(lhs) == 1 and isinstance(lhs[0], ast.Name):
            return lhs[0].id
    return None

def data_to_json(data, subsample_array = True):
    if type(data) is tuple:
        # convert to list
        return [data_to_json(elem, subsample_array) for elem in data]
    if type(data) is list:
        return [data_to_json(elem, subsample_array) for elem in data]
    elif type(data) is dict:
        return {key: data_to_json(data[key], subsample_array) for key in data}
    elif isinstance(data, np.ndarray):
        return ndarray_to_json(data, subsample_array)
    elif type(data) is scipy.sparse.csr_matrix:
        return ndarray_to_json(data.toarray(), subsample_array)
    elif isinstance(data, pd.DataFrame) or isinstance(data, pd.Series):
        np_array = data.values
        return ndarray_to_json(np_array, subsample_array)
    else:
        return data

def dict_without(orig_dict, key):
    return {k: orig_dict[k] for k in orig_dict if k != key}

def load_yaml(dir_name, file_name, meta_dir=True):
    current_dir = os.path.dirname(__file__)
    parent_dir = os.path.dirname(current_dir)
    if meta_dir:
        op_dir = os.path.join(parent_dir, 'meta_data', dir_name)
    else:
        op_dir = os.path.join(parent_dir, dir_name)
    schema_file = os.path.join(op_dir, file_name)
    with open(schema_file, 'r') as f:
        result = yaml.load(f)
    return result

def ndarray_to_json(arr, subsample_array=True):
    #sample 10 rows and no limit on columns
    if subsample_array:
        num_subsamples = [10, np.iinfo(np.int).max, np.iinfo(np.int).max]
    else:
        num_subsamples = [np.iinfo(np.int).max, np.iinfo(np.int).max, np.iinfo(np.int).max]
    def subarray_to_json(indices):
        if len(indices) == len(arr.shape):
            if isinstance(arr[indices], float) or isinstance(arr[indices], int)\
                or isinstance(arr[indices], str):
                return arr[indices]
            elif arr.dtype == np.float64 or arr.dtype == np.float32:
                return float(arr[indices])
            elif arr.dtype == np.int64:
                return int(arr[indices])
            elif arr.dtype == np.bool:
                return bool(arr[indices])
            elif arr.dtype.kind == 'U':
                return str(arr[indices])
            elif arr.dtype.kind == 'O':
                return str(arr[indices])
            else:
                raise ValueError(f'Unexpected dtype {arr.dtype}, '
                                 f'kind {arr.dtype.kind}, '
                                 f'type {type(arr[indices])}.')
        else:
            assert len(indices) < len(arr.shape)
            return [subarray_to_json(indices + (i,))
                    for i in range(min(num_subsamples[len(indices)], arr.shape[len(indices)]))]
    return subarray_to_json(())

def print_yaml(what, doc, file=sys.stdout):
    print(yaml.dump({what: doc}).strip(), file=file)

def validate_schema(value, schema, subsample_array=True):
    json_value = data_to_json(value, subsample_array)
    jsonschema.validate(json_value, schema)

JSON_META_SCHEMA_URL = 'http://json-schema.org/draft-04/schema#'
JSON_META_SCHEMA = None

def validate_is_schema(value):
    if '$schema' in value:
        assert value['$schema'] == JSON_META_SCHEMA_URL
    global JSON_META_SCHEMA
    if JSON_META_SCHEMA is None:
        url = JSON_META_SCHEMA_URL
        with contextlib.closing(urllib.request.urlopen(url)) as f:
            JSON_META_SCHEMA = json.load(f)
    jsonschema.validate(value, JSON_META_SCHEMA)

def is_schema(value):
    if isinstance(value, dict):
        try:
            jsonschema.validate(value, JSON_META_SCHEMA)
        except:
            return False
        return True
    return False

class SubschemaError(Exception):
    def __init__(self, sub, sup, sub_name='sub', sup_name='super'):
        self.sub = sub
        self.sup = sup
        self.sub_name = sub_name
        self.sup_name = sup_name

    def __str__(self):
        summary = f'expected {self.sub_name} <: {self.sup_name}'
        import pprint
        sub = pprint.pformat(self.sub, width=70, compact=True)
        sup = pprint.pformat(self.sup, width=70, compact=True)
        details = f'\n{self.sub_name} = \\\n{sub}\n{self.sup_name} = \\\n{sup}'
        return summary + details

def validate_subschema(sub, sup, sub_name='sub', sup_name='super'):
    if not jsonsubschema.isSubschema(sub, sup):
        raise SubschemaError(sub, sup, sub_name, sup_name)

def cross_val_score_track_trials(estimator, X, y=None, scoring=accuracy_score, cv=5):
    """
    Use the given estimator to perform fit and predict for splits defined by 'cv' and compute the given score on 
    each of the splits.

    :param estimator: A valid sklearn_wrapper estimator
    :param X, y: Valid data and target values that work with the estimator
    :param scoring: a scorer object from sklearn.metrics (https://scikit-learn.org/stable/modules/classes.html#module-sklearn.metrics)
             Default value is accuracy_score.
    :param cv: an integer or an object that has a split function as a generator yielding (train, test) splits as arrays of indices.
        Integer value is used as number of folds in sklearn.model_selection.StratifiedKFold, default is 5.
        Note that any of the iterators from https://scikit-learn.org/stable/modules/cross_validation.html#cross-validation-iterators can be used here.

    :return: cv_results: a list of scores corresponding to each cross validation fold
    """
    if isinstance(cv, int):
        cv = StratifiedKFold(cv)
    
    cv_results = []
    log_loss_results = []
    time_results = []
    for train, test in cv.split(X, y):
        X_train, y_train = _safe_split(estimator, X, y, train)
        X_test, y_test = _safe_split(estimator, X, y, test, train)
        start = time.time()
        trained_estimator = estimator.fit(X_train, y_train)
        predicted_values = trained_estimator.predict(X_test)
        execution_time = time.time() - start
        # not all estimators have predict probability
        try:
            y_pred_proba = trained_estimator.predict_proba(X_test)
            logloss = log_loss(y_true=y_test, y_pred=y_pred_proba)
            log_loss_results.append(logloss)
        except BaseException:
            logger.debug("Warning, log loss cannot be computed")
        cv_results.append(scoring(y_test, predicted_values))
        time_results.append(execution_time)

    return np.array(cv_results).mean(), np.array(log_loss_results).mean(), np.array(execution_time).mean()


def cross_val_score(estimator, X, y=None, scoring=accuracy_score, cv=5):
    """
    Use the given estimator to perform fit and predict for splits defined by 'cv' and compute the given score on
    each of the splits.
    :param estimator: A valid sklearn_wrapper estimator
    :param X, y: Valid data and target values that work with the estimator
    :param scoring: a scorer object from sklearn.metrics (https://scikit-learn.org/stable/modules/classes.html#module-sklearn.metrics)
             Default value is accuracy_score.
    :param cv: an integer or an object that has a split function as a generator yielding (train, test) splits as arrays of indices.
        Integer value is used as number of folds in sklearn.model_selection.StratifiedKFold, default is 5.
        Note that any of the iterators from https://scikit-learn.org/stable/modules/cross_validation.html#cross-validation-iterators can be used here.
    :return: cv_results: a list of scores corresponding to each cross validation fold
    """
    if isinstance(cv, int):
        cv = StratifiedKFold(cv)

    cv_results = []
    for train, test in cv.split(X, y):
        X_train, y_train = _safe_split(estimator, X, y, train)
        X_test, y_test = _safe_split(estimator, X, y, test, train)
        trained_estimator = estimator.fit(X_train, y_train)
        predicted_values = trained_estimator.predict(X_test)
        cv_results.append(scoring(y_test, predicted_values))

    return cv_results

def create_operator_using_reflection(class_name, operator_name, param_dict):
    instance = None
    if class_name is not None:
        class_name_parts = class_name.split(".")
        assert(len(class_name_parts)) >1, "The class name needs to be fully qualified, i.e. module name + class name"
        module_name = ".".join(class_name_parts[0:-1])
        class_name = class_name_parts[-1]

        module = importlib.import_module(module_name)

        class_ = getattr(module, class_name)
        
        if param_dict is None:
            instance = class_.create(name=operator_name)
        else:
            instance = class_.create(name=operator_name, kwargs = param_dict)
    return instance

def create_individual_op_using_reflection(class_name, operator_name, param_dict):
    instance = None
    if class_name is not None:
        class_name_parts = class_name.split(".")
        assert(len(class_name_parts)) >1, "The class name needs to be fully qualified, i.e. module name + class name"
        module_name = ".".join(class_name_parts[0:-1])
        class_name = class_name_parts[-1]

        module = importlib.import_module(module_name)
        class_ = getattr(module, class_name)
        
        if param_dict is None:
            instance = class_()
        else:
            instance = class_(**param_dict)
    return instance

def to_graphviz(lale_operator):
    from lale.operators import Operator, Pipeline
    from lale.pretty_print import hyperparams_to_string
    if not isinstance(lale_operator, Operator):
        raise ValueError("The input to to_graphviz needs to be a valid LALE operator.")
    jsn = lale_operator.to_json()
    dot = graphviz.Digraph()
    dot.attr('graph', rankdir='LR')
    dot.attr('node', fontsize='11', margin='0.06,0.03')
    if isinstance(lale_operator, Pipeline):
        nodes = jsn['steps']
    else:
        nodes = [jsn]
    #figure out what things were called in the caller
    cls2sym, name2cls = {}, {}
    import inspect
    symtab = inspect.stack()[1][0].f_globals
    for sym, val in symtab.items():
        if isinstance(val, Operator):
            cls = val.class_name()
            cls2sym[cls] = '?' if (cls in cls2sym) else sym
    cls2sym = {cls: cls2sym[cls] for cls in cls2sym if cls2sym[cls] != '?'}
    for node in nodes:
        name, cls = node['operator'], node['class']
        if '|' in name:
            for step in node['steps']:
                name2cls[step['operator']] = step['class']
        else:
            name2cls[name] = cls
    def name2sym(name):
        if '|' in name:
            step_syms = [name2sym(n.strip()) for n in name.split(sep='|')]
            return ' | '.join(step_syms)
        if name in name2cls:
            cls = name2cls[name]
            if cls in cls2sym:
                return cls2sym[cls]
        return name
    def name2label(name):
        sym = name2sym(name)
        if sym.find('|') == -1:
            l1 = re.sub('(.)([A-Z][a-z]+)', r'\1-\n\2', sym)
            l2 = re.sub('([a-z0-9])([A-Z])', r'\1-\n\2', l1)
<<<<<<< HEAD
            label = re.sub('([^_\n-]_)([^_\n-])', r'\1-\n\2', l2)
=======
            label = re.sub(r'([^_\n-]_)([^_\n-])', r'\1-\n\2', l2)
>>>>>>> a28c5c7a
        else:
            label = sym
        return label
    #do the actual visualizations
    try:
        edges = jsn['edges']
    except KeyError:
        edges = []
    def make_tooltip(node):
        sym = name2sym(node['operator'])
        if 'hyperparams' in node:
            hps = node['hyperparams']
            if hps:
                result = f'{sym}({hyperparams_to_string(hps)})'
                if len(result) > 255: #too long for graphviz
                    result = result[:252] + '...'
                return result
        return sym
    for i, node in enumerate(nodes):
        state2color = {
            'trained': 'white',
            'trainable': 'lightskyblue1',
            'planned': 'skyblue2'}
        attrs = {
            'style' :'filled',
            'fillcolor': state2color[node['state']],
            'tooltip': make_tooltip(node)}
        if 'documentation_url' in node:
            attrs = {**attrs, 'URL': node['documentation_url']}
        dot.node(str(i), name2label(node['operator']), **attrs)
    for edge in edges:
        dot.edge(str(edge[0]), str(edge[1]))
    return dot

def println_pos(message, out_file=sys.stdout):
    tb = traceback.extract_stack()[-2]
    match = re.search(r'<ipython-input-([0-9]+)-', tb[0])
    if match:
        pos = 'notebook cell [{}] line {}'.format(match[1], tb[1])
    else:
        pos = '{}:{}'.format(tb[0], tb[1])
    strtime = time.strftime('%Y-%m-%d_%H-%M-%S')
    to_log = '{}: {} {}'.format(pos, strtime, message)
    print(to_log, file=out_file)
    if match:
        os.system('echo {}'.format(to_log))

def create_instance_from_hyperopt_search_space(lale_object, hyperparams):
    '''
    Hyperparams is a n-tuple of dictionaries of hyper-parameters, each
    dictionary corresponds to an operator in the pipeline
    '''
    #lale_object can either be an individual operator, a pipeline or an operatorchoice
    #Validate that the number of elements in the n-tuple is the same
    #as the number of steps in the current pipeline

    from lale.operators import IndividualOp
    from lale.operators import Pipeline
    from lale.operators import TrainablePipeline
    from lale.operators import OperatorChoice
    if isinstance(lale_object, IndividualOp):
        if hyperparams:
            hyperparams.pop('name', None)
        return lale_object(**hyperparams)
    elif isinstance(lale_object, Pipeline):
        if len(hyperparams) != len(lale_object.steps()):
            raise ValueError('The number of steps in the hyper-parameter space does not match the number of steps in the pipeline.')
        op_instances = []
        edges = lale_object.edges()
        #op_map:Dict[PlannedOpType, TrainableOperator] = {}
        op_map = {}
        for op_index in range(len(hyperparams)):
            state_params = hyperparams[op_index]
            #TODO: Should ideally check if the class_name is the same as the class name of the op from self.operators() at op_index
            op_instance = create_instance_from_hyperopt_search_space(lale_object.steps()[op_index], state_params)
            op_instances.append(op_instance)
            orig_op = lale_object._steps[op_index]
            op_map[orig_op] = op_instance

        #trainable_edges:List[Tuple[TrainableOperator, TrainableOperator]]
        try:
            trainable_edges = [(op_map[x], op_map[y]) for (x, y) in edges]
        except KeyError as e:
            raise ValueError("An edge was found with an endpoint that is not a step (" + str(e) + ")")

        return TrainablePipeline(op_instances, trainable_edges, ordered=True)
    elif isinstance(lale_object, OperatorChoice):
        #Hyperopt search space for an OperatorChoice is generated as a dictionary with a single element
        #corresponding to the choice made, the only key is the index of the step and the value is 
        #the params corresponding to that step.
        step_index, hyperparams = hyperparams.popitem()
        step_object = lale_object.steps()[step_index]
        return create_instance_from_hyperopt_search_space(step_object, hyperparams)
        
def import_from_sklearn_pipeline(sklearn_pipeline):
    #For all pipeline steps, identify equivalent lale wrappers if present,
    #if not, call make operator on sklearn classes and create a lale pipeline.

    def get_equivalent_lale_op(sklearn_obj):
        module_name = "lale.lib.sklearn"
        from sklearn.base import clone
        from lale.operators import make_operator

        class_name = sklearn_obj.__class__.__name__
        module = importlib.import_module(module_name)
        try:
            class_ = getattr(module, class_name)
        except AttributeError:
            class_ = make_operator(sklearn_obj, name=class_name)
        class_ = class_(**sklearn_obj.get_params())
        class_._impl._sklearn_model =  copy.deepcopy(sklearn_obj)
        return class_         

    from sklearn.pipeline import FeatureUnion, Pipeline
    from sklearn.base import BaseEstimator
    from lale.operators import make_pipeline, make_union
    
    if isinstance(sklearn_pipeline, Pipeline):
        nested_pipeline_steps = sklearn_pipeline.named_steps.values()
        nested_pipeline_lale_objects = [import_from_sklearn_pipeline(nested_pipeline_step) for nested_pipeline_step in nested_pipeline_steps]
        lale_op_obj = make_pipeline(*nested_pipeline_lale_objects)
    elif isinstance(sklearn_pipeline, FeatureUnion):
        transformer_list = sklearn_pipeline.transformer_list
        concat_predecessors = [import_from_sklearn_pipeline(transformer[1]) for transformer in transformer_list]
        lale_op_obj = make_union(*concat_predecessors)
    else:
        lale_op_obj = get_equivalent_lale_op(sklearn_pipeline)
    return lale_op_obj
        
def get_hyperparam_names(op):
    import inspect
    if op._impl.__module__.startswith('lale'):
        hp_schema = op.hyperparam_schema()
        params = next(iter(hp_schema.get('allOf', []))).get('properties', {})
        return list(params.keys())
    else:
        return inspect.getargspec(op._impl.__class__.__init__).args
                
def validate_method(op, m):
    if op._impl.__module__.startswith('lale'):
        assert (m in op._schemas['properties'].keys())
    else:
        a = ''
        if m.startswith('input_'):
            a = m[len('input_'):]
        elif m.startswith('output_'):
            a = m[len('output_'):]
        if a:
            assert (hasattr(op._impl, a))

def caml_to_snake(name):
    s1 = re.sub('(.)([A-Z][a-z]+)', r'\1_\2', name)
    return re.sub('([a-z0-9])([A-Z])', r'\1_\2', s1).lower()

def get_lib_schema(impl):
    module_name = impl.__module__.split('.')[0]
    class_name = caml_to_snake(impl.__class__.__name__)
    try:
        lib_name = '.'.join(['lale.lib', module_name, class_name])
        m = importlib.import_module(lib_name)
        return m._combined_schemas
    except (ModuleNotFoundError, AttributeError):
        try:
            lib_name = '.'.join(['lale.lib.autogen', class_name])
            m = importlib.import_module(lib_name)
            return m._combined_schemas
        except:
            return None

def signature_to_schema(sig):
    sig_schema = {'type': 'object', 'properties': {}}
    for name, param in sig.parameters.items():
        ignored_kinds = [inspect.Parameter.VAR_POSITIONAL,
                         inspect.Parameter.VAR_KEYWORD]
        if param.kind not in ignored_kinds:
            param_schema = {}
            if param.default != inspect.Parameter.empty:
                param_schema['default'] = param.default
            sig_schema['properties'][name] = param_schema
    return sig_schema

def get_default_schema(impl):
    if hasattr(impl, '__init__'):
        sig = inspect.signature(impl.__init__)
        arg_schemas = signature_to_schema(sig)
    else:
        arg_schemas = {'type': 'object', 'properties': {}}
    return {
        '$schema': 'http://json-schema.org/draft-04/schema#',
        'description':
        'Combined schema for expected data and hyperparameters.',
        'type': 'object',
        'properties': {
            'input_fit': {},
            'input_predict': {},
            'output': {},
            'hyperparams': {
                'allOf': [arg_schemas]}}}
    
logger = logging.getLogger(__name__)

def wrap_imported_operators():
    import lale.lib
    from lale.operators import Operator, make_operator
    calling_frame = inspect.stack()[1][0]
    symtab = calling_frame.f_globals
    lib_modules = [p.name for p in pkgutil.iter_modules(lale.lib.__path__)]
    for name, impl in symtab.items():
        if inspect.isclass(impl) and not isinstance(impl, Operator):
            module = impl.__module__.split('.')[0]
            looks_like_op = hasattr(impl, 'fit') and (
                hasattr(impl, 'predict') or hasattr(impl, 'transform'))
            if module in lib_modules or looks_like_op:
                logger.info(f'Lale:Wrapped operator:{name}')
                symtab[name] = make_operator(impl=impl, name=name)

class val_wrapper():
    """This is used to wrap values that cause problems for hyper-optimizer backends
    lale will unwrap these when given them as the value of a hyper-parameter"""

    def __init__(self, base):
        self._base = base

    def unwrap_self(self):
        return self._base

    @classmethod
    def unwrap(cls, obj):
        if isinstance(obj, cls):
            return cls.unwrap(obj.unwrap_self())
        else:
            return obj<|MERGE_RESOLUTION|>--- conflicted
+++ resolved
@@ -334,11 +334,7 @@
         if sym.find('|') == -1:
             l1 = re.sub('(.)([A-Z][a-z]+)', r'\1-\n\2', sym)
             l2 = re.sub('([a-z0-9])([A-Z])', r'\1-\n\2', l1)
-<<<<<<< HEAD
-            label = re.sub('([^_\n-]_)([^_\n-])', r'\1-\n\2', l2)
-=======
             label = re.sub(r'([^_\n-]_)([^_\n-])', r'\1-\n\2', l2)
->>>>>>> a28c5c7a
         else:
             label = sym
         return label
