# Copyright 2019, 2020, 2021 IBM Corporation
#
# Licensed under the Apache License, Version 2.0 (the "License");
# you may not use this file except in compliance with the License.
# You may obtain a copy of the License at
#
# http://www.apache.org/licenses/LICENSE-2.0
#
# Unless required by applicable law or agreed to in writing, software
# distributed under the License is distributed on an "AS IS" BASIS,
# WITHOUT WARRANTIES OR CONDITIONS OF ANY KIND, either express or implied.
# See the License for the specific language governing permissions and
# limitations under the License.

import inspect
import logging
from typing import Set

from lale.operators import Operator, clone_op, get_op_from_lale_lib

logger = logging.getLogger(__name__)


def _wrap_operators_in_symtab(symtab, exclude_classes=None, wrapper_modules=None):
    for name, impl in symtab.items():
        if (
            inspect.isclass(impl)
            and not issubclass(impl, Operator)
            and (hasattr(impl, "predict") or hasattr(impl, "transform"))
        ):
            if exclude_classes is not None:
                if name in exclude_classes:
                    continue
            operator = get_op_from_lale_lib(impl, wrapper_modules)
            if operator is None:
                # symtab[name] = make_operator(impl=impl, name=name)
                logger.info(f"Lale:Not wrapping unknown operator:{name}")
            else:
                symtab[name] = clone_op(operator, name)
                if operator.class_name().startswith("lale.lib.autogen"):
                    logger.info(f"Lale:Wrapped autogen operator:{name}")
                else:
                    logger.info(f"Lale:Wrapped known operator:{name}")


def wrap_imported_operators(exclude_classes=None, wrapper_modules=None):
    """Wrap the currently imported operators from the symbol table
    to their lale wrappers.

        Parameters
        ----------
        exclude_classes : [str], optional
            List of class names to exclude from wrapping,
            alias names if they are used while importing.
            by default None
    """
<<<<<<< HEAD
    calling_frame = inspect.currentframe().f_back  # type: ignore
    _wrap_operators_in_symtab(calling_frame.f_globals, exclude_classes)  # type: ignore
    if calling_frame.f_code.co_name == "<module>":  # type: ignore # for testing with exec()
        _wrap_operators_in_symtab(calling_frame.f_locals, exclude_classes)  # type: ignore
=======
    calling_frame = inspect.stack()[1][0]
    if wrapper_modules is not None:
        wrapper_modules.extend(get_lale_wrapper_modules())
    else:
        wrapper_modules = get_lale_wrapper_modules()
    _wrap_operators_in_symtab(
        calling_frame.f_globals, exclude_classes, wrapper_modules=wrapper_modules
    )
    if calling_frame.f_code.co_name == "<module>":  # for testing with exec()
        _wrap_operators_in_symtab(
            calling_frame.f_locals, exclude_classes, wrapper_modules=wrapper_modules
        )
>>>>>>> 69d890e8


_lale_wrapper_modules: Set[str] = set()


def register_lale_wrapper_modules(m: str) -> None:
    """Register a module with lale's import system
    so that :meth:`lale.helpers.import_from_sklearn_pipeline` will look for replacement classes in that module.

        Example: (in `__init__.py` file for the module):

    .. code-block:: python

        from lale import register_lale_wrapper_modules

        register_lale_wrapper_modules(__name__)

    Parameters
    ----------
    m : [str]
        The module name
    """
    _lale_wrapper_modules.add(m)


def get_lale_wrapper_modules() -> Set[str]:
    return _lale_wrapper_modules


try:
    import autoai_ts_libs.lale  # type: ignore  # noqa:F401
except ImportError:
    pass

for m in [
    "lale.lib.sklearn",
    "lale.lib.autoai_libs",
    "lale.lib.xgboost",
    "lale.lib.lightgbm",
    "lale.lib.snapml",
]:
    register_lale_wrapper_modules(m)<|MERGE_RESOLUTION|>--- conflicted
+++ resolved
@@ -54,12 +54,6 @@
             alias names if they are used while importing.
             by default None
     """
-<<<<<<< HEAD
-    calling_frame = inspect.currentframe().f_back  # type: ignore
-    _wrap_operators_in_symtab(calling_frame.f_globals, exclude_classes)  # type: ignore
-    if calling_frame.f_code.co_name == "<module>":  # type: ignore # for testing with exec()
-        _wrap_operators_in_symtab(calling_frame.f_locals, exclude_classes)  # type: ignore
-=======
     calling_frame = inspect.stack()[1][0]
     if wrapper_modules is not None:
         wrapper_modules.extend(get_lale_wrapper_modules())
@@ -72,7 +66,6 @@
         _wrap_operators_in_symtab(
             calling_frame.f_locals, exclude_classes, wrapper_modules=wrapper_modules
         )
->>>>>>> 69d890e8
 
 
 _lale_wrapper_modules: Set[str] = set()
