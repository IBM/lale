# Copyright 2019 IBM Corporation
#
# Licensed under the Apache License, Version 2.0 (the "License");
# you may not use this file except in compliance with the License.
# You may obtain a copy of the License at
#
# http://www.apache.org/licenses/LICENSE-2.0
#
# Unless required by applicable law or agreed to in writing, software
# distributed under the License is distributed on an "AS IS" BASIS,
# WITHOUT WARRANTIES OR CONDITIONS OF ANY KIND, either express or implied.
# See the License for the specific language governing permissions and
# limitations under the License.
import warnings
from typing import Any

# This method (and the to_lale() method on the returned value)
# are the only ones intended to be exported

# This entire file is deprecated, and will be removed soon.
# Please remove all calls to make_sklearn_compat from your code
# as they are no longer needed


def make_sklearn_compat(op):
    """This is a deprecated method for backward compatibility and will be removed soon"""
    warnings.warn(
        "sklearn_compat.make_sklearn_compat exists for backwards compatibility and will be removed soon",
        DeprecationWarning,
    )
    return op


def sklearn_compat_clone(impl: Any) -> Any:
    """This is a deprecated method for backward compatibility and will be removed soon.
       call lale.operators.clone (or scikit-learn clone) instead"""
    warnings.warn(
        "sklearn_compat.sklearn_compat_clone exists for backwards compatibility and will be removed soon",
        DeprecationWarning,
    )
    if impl is None:
        return None

    from sklearn.base import clone

    cp = clone(impl, safe=False)
<<<<<<< HEAD
    return cp


def clone_lale(op: Ops.Operator) -> Ops.Operator:
    return op._lale_clone(sklearn_compat_clone)


class WithoutGetParams(object):
    """ This wrapper forwards everything except "get_attr" to what it is wrapping
    """

    def __init__(self, base):
        self._base = base
        assert self._base != self

    def __getattr__(self, name):
        # This is needed because in python copy skips calling the __init__ method
        if name == "_base":
            raise AttributeError
        if name == "get_params":
            raise AttributeError
        if name in ["__getstate__", "__setstate__", "__repr__"]:
            raise AttributeError
        else:
            return getattr(self._base, name)

    @classmethod
    def clone_wgp(cls, obj: "WithoutGetParams") -> "WithoutGetParams":
        while isinstance(obj, WithoutGetParams):
            obj = obj._base
        assert isinstance(obj, Ops.Operator)
        return WithoutGetParams(clone_lale(obj))

    def __str__(self):
        b = getattr(self, "_base", None)
        s: str
        if b is None:
            s = ""
        else:
            s = str(b)
        return f"WGP<{s}>"


def partition_sklearn_params(
    d: Dict[str, Any]
) -> Tuple[Dict[str, Any], Dict[str, Dict[str, Any]]]:
    sub_parts: Dict[str, Dict[str, Any]] = {}
    main_parts: Dict[str, Any] = {}

    for k, v in d.items():
        ks = k.split("__", 1)
        if len(ks) == 1:
            assert k not in main_parts
            main_parts[k] = v
        else:
            assert len(ks) == 2
            bucket: Dict[str, Any] = {}
            group: str = ks[0]
            param: str = ks[1]
            if group in sub_parts:
                bucket = sub_parts[group]
            else:
                sub_parts[group] = bucket
            assert param not in bucket
            bucket[param] = v
    return (main_parts, sub_parts)


def partition_sklearn_choice_params(d: Dict[str, Any]) -> Tuple[int, Dict[str, Any]]:
    discriminant_value: int = -1
    choice_parts: Dict[str, Any] = {}

    for k, v in d.items():
        if k == discriminant_name:
            assert discriminant_value == -1
            discriminant_value = int(v)
        else:
            k_rest = unnest_choice(k)
            choice_parts[k_rest] = v
    assert discriminant_value != -1
    return (discriminant_value, choice_parts)


DUMMY_SEARCH_SPACE_GRID_PARAM_NAME: str = "$"
discriminant_name: str = "?"
choice_prefix: str = "?"
structure_type_name: str = "#"
structure_type_list: str = "list"
structure_type_tuple: str = "tuple"
structure_type_dict: str = "dict"


def get_name_and_index(name: str) -> Tuple[str, int]:
    """ given a name of the form "name@i", returns (name, i)
        if given a name of the form "name", returns (name, 0)
    """
    splits = name.split("@", 1)
    if len(splits) == 1:
        return splits[0], 0
    else:
        return splits[0], int(splits[1])


def make_degen_indexed_name(name, index):
    return f"{name}@{index}"


def make_indexed_name(name, index):
    if index == 0:
        return name
    else:
        return f"{name}@{index}"


def make_array_index_name(index, is_tuple: bool = False):
    sep = "##" if is_tuple else "#"
    return f"{sep}{str(index)}"


def is_numeric_structure(structure_type: str):

    if structure_type == "list" or structure_type == "tuple":
        return True
    elif structure_type == "dict":
        return False
    else:
        assert False, f"Unknown structure type {structure_type} found"


def set_structured_params(k, params: Dict[str, Any], hyper_parent):
    # need to handle the different encoding schemes used
    if params is None:
        return None
    if structure_type_name in params:
        # this is a structured type
        structure_type = params[structure_type_name]
        type_params, sub_params = partition_sklearn_params(params)

        hyper = None
        if isinstance(hyper_parent, dict):
            hyper = hyper_parent.get(k, None)
        elif isinstance(hyper_parent, list) and k < len(hyper_parent):
            hyper = hyper_parent[k]
        if hyper is None:
            hyper = {}
        elif isinstance(hyper, tuple):
            # to make it mutable
            hyper = list(hyper)

        del type_params[structure_type_name]
        actual_key: Union[str, int]
        for elem_key, elem_value in type_params.items():
            if elem_value is not None:
                if not isinstance(hyper, dict):
                    assert is_numeric_structure(structure_type)
                    actual_key = int(elem_key)
                    hyper[actual_key] = elem_value
                else:
                    actual_key = elem_key
                    hyper[actual_key] = elem_value

        for elem_key, elem_params in sub_params.items():
            if not isinstance(hyper, dict):
                assert is_numeric_structure(structure_type)
                actual_key = int(elem_key)
            else:
                actual_key = elem_key
            set_structured_params(actual_key, elem_params, hyper)
        if isinstance(hyper, dict) and is_numeric_structure(structure_type):
            max_key = max(map(int, hyper.keys()))
            hyper = [hyper.get(str(x), None) for x in range(max_key)]
        if structure_type == "tuple":
            hyper = tuple(hyper)
        hyper_parent[k] = hyper
    else:
        # if it is not a structured parameter
        # then it must be a nested higher order operator
        sub_op = hyper_parent[k]
        if isinstance(sub_op, list):
            if len(sub_op) == 1:
                sub_op = sub_op[0]
            else:
                (disc, chosen_params) = partition_sklearn_choice_params(params)
                assert 0 <= disc and disc < len(sub_op)
                sub_op = sub_op[disc]
                params = chosen_params
        trainable_sub_op = set_operator_params(sub_op, **params)
        hyper_parent[k] = trainable_sub_op


def set_operator_params(op: Ops.Operator, **impl_params) -> Ops.TrainableOperator:
    """May return a new operator, in which case the old one should be overwritten
    """
    if isinstance(op, Ops.PlannedIndividualOp):
        main_params, partitioned_sub_params = partition_sklearn_params(impl_params)
        hyper = op._hyperparams
        if hyper is None:
            hyper = {}
        # we set the sub params first
        for sub_key, sub_params in partitioned_sub_params.items():
            set_structured_params(sub_key, sub_params, hyper)

        # we have now updated any nested operators
        # (if this is a higher order operator)
        # and can work on the main operator
        all_params = {**main_params, **hyper}
        return op.set_params(**all_params)
    elif isinstance(op, Ops.BasePipeline):
        steps = op.steps()
        main_params, partitioned_sub_params = partition_sklearn_params(impl_params)
        assert not main_params, f"Unexpected non-nested arguments {main_params}"
        found_names: Dict[str, int] = {}
        step_map: Dict[Ops.Operator, Ops.Operator] = {}
        for s in steps:
            name = s.name()
            name_index = 0
            params: Dict[str, Any] = {}
            if name in found_names:
                name_index = found_names[name] + 1
                found_names[name] = name_index
                uname = make_indexed_name(name, name_index)
                if uname in partitioned_sub_params:
                    params = partitioned_sub_params[uname]
            else:
                found_names[name] = 0
                uname = make_degen_indexed_name(name, 0)
                if uname in partitioned_sub_params:
                    params = partitioned_sub_params[uname]
                    assert name not in partitioned_sub_params
                elif name in partitioned_sub_params:
                    params = partitioned_sub_params[name]
            new_s = set_operator_params(s, **params)
            if s != new_s:
                step_map[s] = new_s
        # make sure that no parameters were passed in for operations
        # that are not actually part of this pipeline
        for k in partitioned_sub_params.keys():
            n, i = get_name_and_index(k)
            assert n in found_names and i <= found_names[n]
        if step_map:
            op._subst_steps(step_map)
            if not isinstance(op, Ops.TrainablePipeline):
                # As a result of choices made, we may now be a TrainableIndividualOp
                ret = Ops.make_pipeline_graph(op.steps(), op.edges(), ordered=True)
                if not isinstance(ret, Ops.TrainableOperator):
                    assert False
                return ret
            else:
                return op
        else:
            assert isinstance(op, Ops.TrainableOperator)
            return op
    elif isinstance(op, Ops.OperatorChoice):
        choices = op.steps()
        choice_index: int
        choice_params: Dict[str, Any]
        if len(choices) == 1:
            choice_index = 0
            chosen_params = impl_params
        else:
            (choice_index, chosen_params) = partition_sklearn_choice_params(impl_params)

        assert 0 <= choice_index and choice_index < len(choices)
        choice: Ops.Operator = choices[choice_index]

        new_step = set_operator_params(choice, **chosen_params)
        # we remove the OperatorChoice, replacing it with the branch that was taken
        return new_step
    else:
        assert False, f"Not yet supported operation of type: {op.__class__.__name__}"


class SKlearnCompatWrapper(object):
    _base: WithoutGetParams
    # This is used to trick clone into leaving us alone
    _old_params_for_clone: Optional[Dict[str, Any]]

    @classmethod
    def make_wrapper(cls, base: Ops.Operator):
        b: Any = base
        if isinstance(base, SKlearnCompatWrapper):
            return base
        elif not isinstance(base, WithoutGetParams):
            b = WithoutGetParams(base)
        return cls(__lale_wrapper_init_base=b)

    def __init__(self, **kwargs):
        if "__lale_wrapper_init_base" in kwargs:
            # if we are being called by make_wrapper
            # then we don't need to make a copy
            self._base = kwargs["__lale_wrapper_init_base"]
            self._old_params_for_clone = None

        else:
            # otherwise, we are part of a get_params/init clone
            # and we need to make a copy
            self.init_params_internal(**kwargs)
        assert self._base != self

    def init_params_internal(self, **kwargs):
        op = kwargs["__lale_wrapper_base"]
        self._base = WithoutGetParams.clone_wgp(op)
        self._old_params_for_clone = kwargs

    def get_params_internal(self, out: Dict[str, Any]):
        out["__lale_wrapper_base"] = self._base

    def set_params_internal(self, **impl_params):
        self._base = impl_params["__lale_wrapper_base"]
        assert self._base != self

    def fixup_params_internal(self, **params):
        return params

    def to_lale(self) -> Ops.Operator:
        cur: Any = self
        assert cur is not None
        assert cur._base is not None
        cur = cur._base
        while isinstance(cur, WithoutGetParams):
            cur = cur._base
        assert isinstance(cur, Ops.Operator)
        return cur

    # sklearn calls __repr__ instead of __str__
    def __repr__(self):
        op = self.to_lale()
        if isinstance(op, Ops.TrainableIndividualOp):
            name = op.name()
            hyps = ""
            hps = op.hyperparams()
            if hps is not None:
                hyps = hyperparams_to_string(hps)
            return name + "(" + hyps + ")"
        else:
            return super().__repr__()

    def __getattribute__(self, name):
        """ Try proxying unknown attributes to the underlying operator
            getattribute is used instead of getattr to ensure that the
            correct underlying error is thrown in case
            a property (such as classes_) throws an AttributeError
        """

        # This is needed because in python copy skips calling the __init__ method
        try:
            return super(SKlearnCompatWrapper, self).__getattribute__(name)
        except AttributeError as e:
            if name == "_base":
                raise AttributeError
            try:
                return getattr(self._base, name)
            except AttributeError:
                raise e

    def get_params(self, deep: bool = True) -> Dict[str, Any]:
        # TODO: We currently ignore deep
        out: Dict[str, Any] = {}
        if self._old_params_for_clone is not None:
            # lie to clone to make it happy
            params = self._old_params_for_clone
            self._old_params_for_clone = None
            return params
        else:
            self.get_params_internal(out)
        return out

    def fit(self, X, y=None, **fit_params):
        if hasattr(self._base, "fit"):
            filtered_params = remove_defaults_dict(fit_params)
            return self._base.fit(X, y=y, **filtered_params)
        else:
            pass

    def set_params(self, **impl_params):

        if "__lale_wrapper_base" in impl_params:
            self.set_params_internal(**impl_params)
        else:
            cur: Union[WithoutGetParams, Ops.Operator] = self._base
            assert self != cur
            assert cur is not None
            prev: WithoutGetParams = cur  # Note that this assignment is spurious, since the loop will always run at least once
            while isinstance(cur, WithoutGetParams):
                assert cur != cur._base
                prev = cur
                cur = cur._base
            assert isinstance(cur, Ops.Operator)
            fixed_params = self.fixup_params_internal(**impl_params)
            new_s = set_operator_params(cur, **fixed_params)
            if not isinstance(new_s, Ops.TrainableOperator):
                assert False
            if new_s != cur:
                prev._base = new_s
        return self

    def get_defaults(self) -> Dict[str, Any]:
        return DefaultsVisitor.run(self.to_lale())

    def _final_individual_op(self) -> Optional[Ops.IndividualOp]:
        op: Optional[Ops.Operator] = self.to_lale()
        while op is not None and isinstance(op, Ops.BasePipeline):
            op = op.get_last()
        if op is not None and not isinstance(op, Ops.IndividualOp):
            op = None
        return op

    @property
    def _final_estimator(self) -> Any:
        op: Optional[Ops.IndividualOp] = self._final_individual_op()
        model = None
        if op is not None:
            # if fit was called, we want to use trained result
            # even if the code uses the original operrator
            # since sklearn assumes that fit mutates the operator
            if hasattr(op, "_trained"):
                tr_op: Any = op._trained
                assert isinstance(tr_op, Ops.TrainedIndividualOp)
                op = tr_op
            if hasattr(op, "_impl"):
                impl = op._impl_instance()
                if hasattr(impl, "_wrapped_model"):
                    model = impl._wrapped_model
                elif isinstance(impl, sklearn.base.BaseEstimator):
                    model = impl
        return "passthrough" if model is None else model

    @property
    def classes_(self):
        return self._final_estimator.classes_

    @property
    def n_classes_(self):
        return self._final_estimator.n_classes_

    @property
    def _estimator_type(self):
        return self._final_estimator._estimator_type

    @property
    def _get_tags(self):
        return self._final_estimator._get_tags

    @property
    def coef_(self):
        return self._final_estimator.coef_

    @property
    def feature_importances_(self):
        return self._final_estimator.feature_importances_

    def get_param_ranges(self) -> Tuple[Dict[str, Any], Dict[str, Any]]:
        """Returns two dictionaries, ranges and cat_idx, for hyperparameters.

        The ranges dictionary has two kinds of entries. Entries for
        numeric and Boolean hyperparameters are tuples of the form
        (min, max, default). Entries for categorical hyperparameters
        are lists of their values.

        The cat_idx dictionary has (min, max, default) entries of indices
        into the corresponding list of values.

        Warning: ignores side constraints and unions."""
        op: Optional[Ops.IndividualOp] = self._final_individual_op()
        if op is None:
            raise ValueError("This pipeline does not end with an individual operator")
        else:
            return op.get_param_ranges()

    def get_param_dist(self, size=10) -> Dict[str, List[Any]]:
        """Returns a dictionary for discretized hyperparameters.

        Each entry is a list of values. For continuous hyperparameters,
        it returns up to `size` uniformly distributed values.

        Warning: ignores side constraints, unions, and distributions."""
        op: Optional[Ops.IndividualOp] = self._final_individual_op()
        if op is None:
            raise ValueError("This pipeline does not end with an individual operator")
        else:
            return op.get_param_dist(size=size)

    # sklearn compatibility
    # @property
    # def _final_estimator(self):
    #     lale_op = self.to_lale()
    #     if lale_op is _

    #     estimator = self.steps[-1][1]
    #     return 'passthrough' if estimator is None else estimator


class DefaultsVisitor(Visitor):
    @classmethod
    def run(cls, op: Ops.Operator) -> Dict[str, Any]:
        visitor = cls()
        return accept(op, visitor)

    def __init__(self):
        super(DefaultsVisitor, self).__init__()

    def visitIndividualOp(self, op: Ops.IndividualOp) -> Dict[str, Any]:
        return op.get_defaults()

    visitPlannedIndividualOp = visitIndividualOp
    visitTrainableIndividualOp = visitIndividualOp
    visitTrainedIndividualOp = visitIndividualOp

    def visitPipeline(self, op: Ops.PlannedPipeline) -> Dict[str, Any]:

        defaults_list: Iterable[Dict[str, Any]] = (
            nest_HPparams(s.name(), accept(s, self)) for s in op.steps()
        )

        defaults: Dict[str, Any] = {}
        for d in defaults_list:
            defaults.update(d)

        return defaults

    visitPlannedPipeline = visitPipeline
    visitTrainablePipeline = visitPipeline
    visitTrainedPipeline = visitPipeline

    def visitOperatorChoice(self, op: Ops.OperatorChoice) -> Dict[str, Any]:

        defaults_list: Iterable[Dict[str, Any]] = (accept(s, self) for s in op.steps())

        defaults: Dict[str, Any] = {}
        for d in defaults_list:
            defaults.update(d)

        return defaults


# Auxiliary functions
V = TypeVar("V")


def nest_HPparam(name: str, key: str):
    if key == DUMMY_SEARCH_SPACE_GRID_PARAM_NAME:
        # we can get rid of the dummy now, since we have a name for it
        return name
    return name + "__" + key


def nest_HPparams(name: str, grid: Dict[str, V]) -> Dict[str, V]:
    return {(nest_HPparam(name, k)): v for k, v in grid.items()}


def nest_all_HPparams(name: str, grids: List[Dict[str, V]]) -> List[Dict[str, V]]:
    """ Given the name of an operator in a pipeline, this transforms every key(parameter name) in the grids
        to use the operator name as a prefix (separated by __).  This is the convention in scikit-learn pipelines.
    """
    return [nest_HPparams(name, grid) for grid in grids]


def nest_choice_HPparam(key: str):
    return choice_prefix + key


def nest_choice_HPparams(grid: Dict[str, V]) -> Dict[str, V]:
    return {(nest_choice_HPparam(k)): v for k, v in grid.items()}


def nest_choice_all_HPparams(grids: List[Dict[str, V]]) -> List[Dict[str, V]]:
    """ this transforms every key(parameter name) in the grids
        to be nested under a choice, using a ? as a prefix (separated by __).  This is the convention in scikit-learn pipelines.
    """
    return [nest_choice_HPparams(grid) for grid in grids]


def unnest_choice(k: str) -> str:
    assert k.startswith(choice_prefix)
    return k[len(choice_prefix) :]


def unnest_HPparams(k: str) -> List[str]:
    return k.split("__")


OpType = TypeVar("OpType", bound=Ops.Operator)


def clone_op(op: OpType, name: str = None) -> OpType:
    """ Clone any operator.
    """
    from sklearn.base import clone

    nop = clone(make_sklearn_compat(op)).to_lale()
    if name:
        nop._set_name(name)
    return nop
=======
    return cp
>>>>>>> 138bfbd1
<|MERGE_RESOLUTION|>--- conflicted
+++ resolved
@@ -44,600 +44,4 @@
     from sklearn.base import clone
 
     cp = clone(impl, safe=False)
-<<<<<<< HEAD
-    return cp
-
-
-def clone_lale(op: Ops.Operator) -> Ops.Operator:
-    return op._lale_clone(sklearn_compat_clone)
-
-
-class WithoutGetParams(object):
-    """ This wrapper forwards everything except "get_attr" to what it is wrapping
-    """
-
-    def __init__(self, base):
-        self._base = base
-        assert self._base != self
-
-    def __getattr__(self, name):
-        # This is needed because in python copy skips calling the __init__ method
-        if name == "_base":
-            raise AttributeError
-        if name == "get_params":
-            raise AttributeError
-        if name in ["__getstate__", "__setstate__", "__repr__"]:
-            raise AttributeError
-        else:
-            return getattr(self._base, name)
-
-    @classmethod
-    def clone_wgp(cls, obj: "WithoutGetParams") -> "WithoutGetParams":
-        while isinstance(obj, WithoutGetParams):
-            obj = obj._base
-        assert isinstance(obj, Ops.Operator)
-        return WithoutGetParams(clone_lale(obj))
-
-    def __str__(self):
-        b = getattr(self, "_base", None)
-        s: str
-        if b is None:
-            s = ""
-        else:
-            s = str(b)
-        return f"WGP<{s}>"
-
-
-def partition_sklearn_params(
-    d: Dict[str, Any]
-) -> Tuple[Dict[str, Any], Dict[str, Dict[str, Any]]]:
-    sub_parts: Dict[str, Dict[str, Any]] = {}
-    main_parts: Dict[str, Any] = {}
-
-    for k, v in d.items():
-        ks = k.split("__", 1)
-        if len(ks) == 1:
-            assert k not in main_parts
-            main_parts[k] = v
-        else:
-            assert len(ks) == 2
-            bucket: Dict[str, Any] = {}
-            group: str = ks[0]
-            param: str = ks[1]
-            if group in sub_parts:
-                bucket = sub_parts[group]
-            else:
-                sub_parts[group] = bucket
-            assert param not in bucket
-            bucket[param] = v
-    return (main_parts, sub_parts)
-
-
-def partition_sklearn_choice_params(d: Dict[str, Any]) -> Tuple[int, Dict[str, Any]]:
-    discriminant_value: int = -1
-    choice_parts: Dict[str, Any] = {}
-
-    for k, v in d.items():
-        if k == discriminant_name:
-            assert discriminant_value == -1
-            discriminant_value = int(v)
-        else:
-            k_rest = unnest_choice(k)
-            choice_parts[k_rest] = v
-    assert discriminant_value != -1
-    return (discriminant_value, choice_parts)
-
-
-DUMMY_SEARCH_SPACE_GRID_PARAM_NAME: str = "$"
-discriminant_name: str = "?"
-choice_prefix: str = "?"
-structure_type_name: str = "#"
-structure_type_list: str = "list"
-structure_type_tuple: str = "tuple"
-structure_type_dict: str = "dict"
-
-
-def get_name_and_index(name: str) -> Tuple[str, int]:
-    """ given a name of the form "name@i", returns (name, i)
-        if given a name of the form "name", returns (name, 0)
-    """
-    splits = name.split("@", 1)
-    if len(splits) == 1:
-        return splits[0], 0
-    else:
-        return splits[0], int(splits[1])
-
-
-def make_degen_indexed_name(name, index):
-    return f"{name}@{index}"
-
-
-def make_indexed_name(name, index):
-    if index == 0:
-        return name
-    else:
-        return f"{name}@{index}"
-
-
-def make_array_index_name(index, is_tuple: bool = False):
-    sep = "##" if is_tuple else "#"
-    return f"{sep}{str(index)}"
-
-
-def is_numeric_structure(structure_type: str):
-
-    if structure_type == "list" or structure_type == "tuple":
-        return True
-    elif structure_type == "dict":
-        return False
-    else:
-        assert False, f"Unknown structure type {structure_type} found"
-
-
-def set_structured_params(k, params: Dict[str, Any], hyper_parent):
-    # need to handle the different encoding schemes used
-    if params is None:
-        return None
-    if structure_type_name in params:
-        # this is a structured type
-        structure_type = params[structure_type_name]
-        type_params, sub_params = partition_sklearn_params(params)
-
-        hyper = None
-        if isinstance(hyper_parent, dict):
-            hyper = hyper_parent.get(k, None)
-        elif isinstance(hyper_parent, list) and k < len(hyper_parent):
-            hyper = hyper_parent[k]
-        if hyper is None:
-            hyper = {}
-        elif isinstance(hyper, tuple):
-            # to make it mutable
-            hyper = list(hyper)
-
-        del type_params[structure_type_name]
-        actual_key: Union[str, int]
-        for elem_key, elem_value in type_params.items():
-            if elem_value is not None:
-                if not isinstance(hyper, dict):
-                    assert is_numeric_structure(structure_type)
-                    actual_key = int(elem_key)
-                    hyper[actual_key] = elem_value
-                else:
-                    actual_key = elem_key
-                    hyper[actual_key] = elem_value
-
-        for elem_key, elem_params in sub_params.items():
-            if not isinstance(hyper, dict):
-                assert is_numeric_structure(structure_type)
-                actual_key = int(elem_key)
-            else:
-                actual_key = elem_key
-            set_structured_params(actual_key, elem_params, hyper)
-        if isinstance(hyper, dict) and is_numeric_structure(structure_type):
-            max_key = max(map(int, hyper.keys()))
-            hyper = [hyper.get(str(x), None) for x in range(max_key)]
-        if structure_type == "tuple":
-            hyper = tuple(hyper)
-        hyper_parent[k] = hyper
-    else:
-        # if it is not a structured parameter
-        # then it must be a nested higher order operator
-        sub_op = hyper_parent[k]
-        if isinstance(sub_op, list):
-            if len(sub_op) == 1:
-                sub_op = sub_op[0]
-            else:
-                (disc, chosen_params) = partition_sklearn_choice_params(params)
-                assert 0 <= disc and disc < len(sub_op)
-                sub_op = sub_op[disc]
-                params = chosen_params
-        trainable_sub_op = set_operator_params(sub_op, **params)
-        hyper_parent[k] = trainable_sub_op
-
-
-def set_operator_params(op: Ops.Operator, **impl_params) -> Ops.TrainableOperator:
-    """May return a new operator, in which case the old one should be overwritten
-    """
-    if isinstance(op, Ops.PlannedIndividualOp):
-        main_params, partitioned_sub_params = partition_sklearn_params(impl_params)
-        hyper = op._hyperparams
-        if hyper is None:
-            hyper = {}
-        # we set the sub params first
-        for sub_key, sub_params in partitioned_sub_params.items():
-            set_structured_params(sub_key, sub_params, hyper)
-
-        # we have now updated any nested operators
-        # (if this is a higher order operator)
-        # and can work on the main operator
-        all_params = {**main_params, **hyper}
-        return op.set_params(**all_params)
-    elif isinstance(op, Ops.BasePipeline):
-        steps = op.steps()
-        main_params, partitioned_sub_params = partition_sklearn_params(impl_params)
-        assert not main_params, f"Unexpected non-nested arguments {main_params}"
-        found_names: Dict[str, int] = {}
-        step_map: Dict[Ops.Operator, Ops.Operator] = {}
-        for s in steps:
-            name = s.name()
-            name_index = 0
-            params: Dict[str, Any] = {}
-            if name in found_names:
-                name_index = found_names[name] + 1
-                found_names[name] = name_index
-                uname = make_indexed_name(name, name_index)
-                if uname in partitioned_sub_params:
-                    params = partitioned_sub_params[uname]
-            else:
-                found_names[name] = 0
-                uname = make_degen_indexed_name(name, 0)
-                if uname in partitioned_sub_params:
-                    params = partitioned_sub_params[uname]
-                    assert name not in partitioned_sub_params
-                elif name in partitioned_sub_params:
-                    params = partitioned_sub_params[name]
-            new_s = set_operator_params(s, **params)
-            if s != new_s:
-                step_map[s] = new_s
-        # make sure that no parameters were passed in for operations
-        # that are not actually part of this pipeline
-        for k in partitioned_sub_params.keys():
-            n, i = get_name_and_index(k)
-            assert n in found_names and i <= found_names[n]
-        if step_map:
-            op._subst_steps(step_map)
-            if not isinstance(op, Ops.TrainablePipeline):
-                # As a result of choices made, we may now be a TrainableIndividualOp
-                ret = Ops.make_pipeline_graph(op.steps(), op.edges(), ordered=True)
-                if not isinstance(ret, Ops.TrainableOperator):
-                    assert False
-                return ret
-            else:
-                return op
-        else:
-            assert isinstance(op, Ops.TrainableOperator)
-            return op
-    elif isinstance(op, Ops.OperatorChoice):
-        choices = op.steps()
-        choice_index: int
-        choice_params: Dict[str, Any]
-        if len(choices) == 1:
-            choice_index = 0
-            chosen_params = impl_params
-        else:
-            (choice_index, chosen_params) = partition_sklearn_choice_params(impl_params)
-
-        assert 0 <= choice_index and choice_index < len(choices)
-        choice: Ops.Operator = choices[choice_index]
-
-        new_step = set_operator_params(choice, **chosen_params)
-        # we remove the OperatorChoice, replacing it with the branch that was taken
-        return new_step
-    else:
-        assert False, f"Not yet supported operation of type: {op.__class__.__name__}"
-
-
-class SKlearnCompatWrapper(object):
-    _base: WithoutGetParams
-    # This is used to trick clone into leaving us alone
-    _old_params_for_clone: Optional[Dict[str, Any]]
-
-    @classmethod
-    def make_wrapper(cls, base: Ops.Operator):
-        b: Any = base
-        if isinstance(base, SKlearnCompatWrapper):
-            return base
-        elif not isinstance(base, WithoutGetParams):
-            b = WithoutGetParams(base)
-        return cls(__lale_wrapper_init_base=b)
-
-    def __init__(self, **kwargs):
-        if "__lale_wrapper_init_base" in kwargs:
-            # if we are being called by make_wrapper
-            # then we don't need to make a copy
-            self._base = kwargs["__lale_wrapper_init_base"]
-            self._old_params_for_clone = None
-
-        else:
-            # otherwise, we are part of a get_params/init clone
-            # and we need to make a copy
-            self.init_params_internal(**kwargs)
-        assert self._base != self
-
-    def init_params_internal(self, **kwargs):
-        op = kwargs["__lale_wrapper_base"]
-        self._base = WithoutGetParams.clone_wgp(op)
-        self._old_params_for_clone = kwargs
-
-    def get_params_internal(self, out: Dict[str, Any]):
-        out["__lale_wrapper_base"] = self._base
-
-    def set_params_internal(self, **impl_params):
-        self._base = impl_params["__lale_wrapper_base"]
-        assert self._base != self
-
-    def fixup_params_internal(self, **params):
-        return params
-
-    def to_lale(self) -> Ops.Operator:
-        cur: Any = self
-        assert cur is not None
-        assert cur._base is not None
-        cur = cur._base
-        while isinstance(cur, WithoutGetParams):
-            cur = cur._base
-        assert isinstance(cur, Ops.Operator)
-        return cur
-
-    # sklearn calls __repr__ instead of __str__
-    def __repr__(self):
-        op = self.to_lale()
-        if isinstance(op, Ops.TrainableIndividualOp):
-            name = op.name()
-            hyps = ""
-            hps = op.hyperparams()
-            if hps is not None:
-                hyps = hyperparams_to_string(hps)
-            return name + "(" + hyps + ")"
-        else:
-            return super().__repr__()
-
-    def __getattribute__(self, name):
-        """ Try proxying unknown attributes to the underlying operator
-            getattribute is used instead of getattr to ensure that the
-            correct underlying error is thrown in case
-            a property (such as classes_) throws an AttributeError
-        """
-
-        # This is needed because in python copy skips calling the __init__ method
-        try:
-            return super(SKlearnCompatWrapper, self).__getattribute__(name)
-        except AttributeError as e:
-            if name == "_base":
-                raise AttributeError
-            try:
-                return getattr(self._base, name)
-            except AttributeError:
-                raise e
-
-    def get_params(self, deep: bool = True) -> Dict[str, Any]:
-        # TODO: We currently ignore deep
-        out: Dict[str, Any] = {}
-        if self._old_params_for_clone is not None:
-            # lie to clone to make it happy
-            params = self._old_params_for_clone
-            self._old_params_for_clone = None
-            return params
-        else:
-            self.get_params_internal(out)
-        return out
-
-    def fit(self, X, y=None, **fit_params):
-        if hasattr(self._base, "fit"):
-            filtered_params = remove_defaults_dict(fit_params)
-            return self._base.fit(X, y=y, **filtered_params)
-        else:
-            pass
-
-    def set_params(self, **impl_params):
-
-        if "__lale_wrapper_base" in impl_params:
-            self.set_params_internal(**impl_params)
-        else:
-            cur: Union[WithoutGetParams, Ops.Operator] = self._base
-            assert self != cur
-            assert cur is not None
-            prev: WithoutGetParams = cur  # Note that this assignment is spurious, since the loop will always run at least once
-            while isinstance(cur, WithoutGetParams):
-                assert cur != cur._base
-                prev = cur
-                cur = cur._base
-            assert isinstance(cur, Ops.Operator)
-            fixed_params = self.fixup_params_internal(**impl_params)
-            new_s = set_operator_params(cur, **fixed_params)
-            if not isinstance(new_s, Ops.TrainableOperator):
-                assert False
-            if new_s != cur:
-                prev._base = new_s
-        return self
-
-    def get_defaults(self) -> Dict[str, Any]:
-        return DefaultsVisitor.run(self.to_lale())
-
-    def _final_individual_op(self) -> Optional[Ops.IndividualOp]:
-        op: Optional[Ops.Operator] = self.to_lale()
-        while op is not None and isinstance(op, Ops.BasePipeline):
-            op = op.get_last()
-        if op is not None and not isinstance(op, Ops.IndividualOp):
-            op = None
-        return op
-
-    @property
-    def _final_estimator(self) -> Any:
-        op: Optional[Ops.IndividualOp] = self._final_individual_op()
-        model = None
-        if op is not None:
-            # if fit was called, we want to use trained result
-            # even if the code uses the original operrator
-            # since sklearn assumes that fit mutates the operator
-            if hasattr(op, "_trained"):
-                tr_op: Any = op._trained
-                assert isinstance(tr_op, Ops.TrainedIndividualOp)
-                op = tr_op
-            if hasattr(op, "_impl"):
-                impl = op._impl_instance()
-                if hasattr(impl, "_wrapped_model"):
-                    model = impl._wrapped_model
-                elif isinstance(impl, sklearn.base.BaseEstimator):
-                    model = impl
-        return "passthrough" if model is None else model
-
-    @property
-    def classes_(self):
-        return self._final_estimator.classes_
-
-    @property
-    def n_classes_(self):
-        return self._final_estimator.n_classes_
-
-    @property
-    def _estimator_type(self):
-        return self._final_estimator._estimator_type
-
-    @property
-    def _get_tags(self):
-        return self._final_estimator._get_tags
-
-    @property
-    def coef_(self):
-        return self._final_estimator.coef_
-
-    @property
-    def feature_importances_(self):
-        return self._final_estimator.feature_importances_
-
-    def get_param_ranges(self) -> Tuple[Dict[str, Any], Dict[str, Any]]:
-        """Returns two dictionaries, ranges and cat_idx, for hyperparameters.
-
-        The ranges dictionary has two kinds of entries. Entries for
-        numeric and Boolean hyperparameters are tuples of the form
-        (min, max, default). Entries for categorical hyperparameters
-        are lists of their values.
-
-        The cat_idx dictionary has (min, max, default) entries of indices
-        into the corresponding list of values.
-
-        Warning: ignores side constraints and unions."""
-        op: Optional[Ops.IndividualOp] = self._final_individual_op()
-        if op is None:
-            raise ValueError("This pipeline does not end with an individual operator")
-        else:
-            return op.get_param_ranges()
-
-    def get_param_dist(self, size=10) -> Dict[str, List[Any]]:
-        """Returns a dictionary for discretized hyperparameters.
-
-        Each entry is a list of values. For continuous hyperparameters,
-        it returns up to `size` uniformly distributed values.
-
-        Warning: ignores side constraints, unions, and distributions."""
-        op: Optional[Ops.IndividualOp] = self._final_individual_op()
-        if op is None:
-            raise ValueError("This pipeline does not end with an individual operator")
-        else:
-            return op.get_param_dist(size=size)
-
-    # sklearn compatibility
-    # @property
-    # def _final_estimator(self):
-    #     lale_op = self.to_lale()
-    #     if lale_op is _
-
-    #     estimator = self.steps[-1][1]
-    #     return 'passthrough' if estimator is None else estimator
-
-
-class DefaultsVisitor(Visitor):
-    @classmethod
-    def run(cls, op: Ops.Operator) -> Dict[str, Any]:
-        visitor = cls()
-        return accept(op, visitor)
-
-    def __init__(self):
-        super(DefaultsVisitor, self).__init__()
-
-    def visitIndividualOp(self, op: Ops.IndividualOp) -> Dict[str, Any]:
-        return op.get_defaults()
-
-    visitPlannedIndividualOp = visitIndividualOp
-    visitTrainableIndividualOp = visitIndividualOp
-    visitTrainedIndividualOp = visitIndividualOp
-
-    def visitPipeline(self, op: Ops.PlannedPipeline) -> Dict[str, Any]:
-
-        defaults_list: Iterable[Dict[str, Any]] = (
-            nest_HPparams(s.name(), accept(s, self)) for s in op.steps()
-        )
-
-        defaults: Dict[str, Any] = {}
-        for d in defaults_list:
-            defaults.update(d)
-
-        return defaults
-
-    visitPlannedPipeline = visitPipeline
-    visitTrainablePipeline = visitPipeline
-    visitTrainedPipeline = visitPipeline
-
-    def visitOperatorChoice(self, op: Ops.OperatorChoice) -> Dict[str, Any]:
-
-        defaults_list: Iterable[Dict[str, Any]] = (accept(s, self) for s in op.steps())
-
-        defaults: Dict[str, Any] = {}
-        for d in defaults_list:
-            defaults.update(d)
-
-        return defaults
-
-
-# Auxiliary functions
-V = TypeVar("V")
-
-
-def nest_HPparam(name: str, key: str):
-    if key == DUMMY_SEARCH_SPACE_GRID_PARAM_NAME:
-        # we can get rid of the dummy now, since we have a name for it
-        return name
-    return name + "__" + key
-
-
-def nest_HPparams(name: str, grid: Dict[str, V]) -> Dict[str, V]:
-    return {(nest_HPparam(name, k)): v for k, v in grid.items()}
-
-
-def nest_all_HPparams(name: str, grids: List[Dict[str, V]]) -> List[Dict[str, V]]:
-    """ Given the name of an operator in a pipeline, this transforms every key(parameter name) in the grids
-        to use the operator name as a prefix (separated by __).  This is the convention in scikit-learn pipelines.
-    """
-    return [nest_HPparams(name, grid) for grid in grids]
-
-
-def nest_choice_HPparam(key: str):
-    return choice_prefix + key
-
-
-def nest_choice_HPparams(grid: Dict[str, V]) -> Dict[str, V]:
-    return {(nest_choice_HPparam(k)): v for k, v in grid.items()}
-
-
-def nest_choice_all_HPparams(grids: List[Dict[str, V]]) -> List[Dict[str, V]]:
-    """ this transforms every key(parameter name) in the grids
-        to be nested under a choice, using a ? as a prefix (separated by __).  This is the convention in scikit-learn pipelines.
-    """
-    return [nest_choice_HPparams(grid) for grid in grids]
-
-
-def unnest_choice(k: str) -> str:
-    assert k.startswith(choice_prefix)
-    return k[len(choice_prefix) :]
-
-
-def unnest_HPparams(k: str) -> List[str]:
-    return k.split("__")
-
-
-OpType = TypeVar("OpType", bound=Ops.Operator)
-
-
-def clone_op(op: OpType, name: str = None) -> OpType:
-    """ Clone any operator.
-    """
-    from sklearn.base import clone
-
-    nop = clone(make_sklearn_compat(op)).to_lale()
-    if name:
-        nop._set_name(name)
-    return nop
-=======
-    return cp
->>>>>>> 138bfbd1
+    return cp