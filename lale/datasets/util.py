# Copyright 2021 IBM Corporation
#
# Licensed under the Apache License, Version 2.0 (the "License");
# you may not use this file except in compliance with the License.
# You may obtain a copy of the License at
#
# http://www.apache.org/licenses/LICENSE-2.0
#
# Unless required by applicable law or agreed to in writing, software
# distributed under the License is distributed on an "AS IS" BASIS,
# WITHOUT WARRANTIES OR CONDITIONS OF ANY KIND, either express or implied.
# See the License for the specific language governing permissions and
# limitations under the License.

import pandas as pd

from lale.datasets.data_schemas import add_table_name, get_table_name

try:
    import pyspark.sql
    from pyspark import SparkConf, SparkContext

    from lale.datasets.data_schemas import SparkDataFrameWithIndex

    spark_installed = True
except ImportError:
    spark_installed = False


def pandas2spark(pandas_df, add_index=False, index_name=None):
    assert spark_installed
    spark_conf = (
        SparkConf().setMaster("local[2]").set("spark.driver.bindAddress", "127.0.0.1")
    )
    spark_context = SparkContext.getOrCreate(conf=spark_conf)
    spark_sql_context = pyspark.sql.SQLContext(spark_context)
    name = get_table_name(pandas_df)
    if isinstance(pandas_df, pd.Series):
        pandas_df = pandas_df.to_frame()
    if add_index:
        if index_name is None:
            if pandas_df.index.name is None:
                index_name = "index"
            else:
<<<<<<< HEAD
                index_name = pandas_dataframe.index.name
        pandas_dataframe = pandas_dataframe.copy(deep=False)
        pandas_dataframe[index_name] = pandas_dataframe.index

    spark_dataframe = spark_sql_context.createDataFrame(pandas_dataframe)
=======
                index_name = pandas_df.index.name
        index_col = pd.DataFrame(
            pandas_df.index, index=pandas_df.index, columns=[index_name]
        )
        pandas_df = pd.concat([pandas_df, index_col], axis=1)
    spark_dataframe = spark_sql_context.createDataFrame(pandas_df)
>>>>>>> ebcc8eb0
    if index_name is not None:
        spark_dataframe = SparkDataFrameWithIndex(spark_dataframe, index_name)
    return add_table_name(spark_dataframe, name)<|MERGE_RESOLUTION|>--- conflicted
+++ resolved
@@ -42,20 +42,12 @@
             if pandas_df.index.name is None:
                 index_name = "index"
             else:
-<<<<<<< HEAD
-                index_name = pandas_dataframe.index.name
-        pandas_dataframe = pandas_dataframe.copy(deep=False)
-        pandas_dataframe[index_name] = pandas_dataframe.index
-
-    spark_dataframe = spark_sql_context.createDataFrame(pandas_dataframe)
-=======
                 index_name = pandas_df.index.name
         index_col = pd.DataFrame(
             pandas_df.index, index=pandas_df.index, columns=[index_name]
         )
         pandas_df = pd.concat([pandas_df, index_col], axis=1)
     spark_dataframe = spark_sql_context.createDataFrame(pandas_df)
->>>>>>> ebcc8eb0
     if index_name is not None:
         spark_dataframe = SparkDataFrameWithIndex(spark_dataframe, index_name)
     return add_table_name(spark_dataframe, name)