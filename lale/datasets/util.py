# Copyright 2021 IBM Corporation
#
# Licensed under the Apache License, Version 2.0 (the "License");
# you may not use this file except in compliance with the License.
# You may obtain a copy of the License at
#
# http://www.apache.org/licenses/LICENSE-2.0
#
# Unless required by applicable law or agreed to in writing, software
# distributed under the License is distributed on an "AS IS" BASIS,
# WITHOUT WARRANTIES OR CONDITIONS OF ANY KIND, either express or implied.
# See the License for the specific language governing permissions and
# limitations under the License.

<<<<<<< HEAD
import pandas as pd

from lale.datasets.data_schemas import set_index_name
=======
from lale.datasets.data_schemas import SparkDataFrameWithIndex
>>>>>>> 24d560fe

try:
    import pyspark.sql
    from pyspark import SparkConf, SparkContext

    spark_installed = True
except ImportError:
    spark_installed = False


def pandas2spark(pandas_dataframe, add_index=False, index_name=None):
    assert spark_installed
    spark_conf = (
        SparkConf().setMaster("local[2]").set("spark.driver.bindAddress", "127.0.0.1")
    )
    spark_context = SparkContext.getOrCreate(conf=spark_conf)
    spark_sql_context = pyspark.sql.SQLContext(spark_context)
    if isinstance(pandas_dataframe, pd.Series):
        pandas_dataframe = pandas_dataframe.to_frame()
    if add_index:
        if index_name is None:
            if pandas_dataframe.index.name is None:
                index_name = "index"
            else:
                index_name = pandas_dataframe.index.name
        pandas_dataframe = pandas_dataframe.copy(deep=False)
        pandas_dataframe[index_name] = pandas_dataframe.index

    spark_dataframe = spark_sql_context.createDataFrame(pandas_dataframe)
    if index_name is not None:
        spark_dataframe = SparkDataFrameWithIndex(spark_dataframe)
    return spark_dataframe<|MERGE_RESOLUTION|>--- conflicted
+++ resolved
@@ -12,13 +12,9 @@
 # See the License for the specific language governing permissions and
 # limitations under the License.
 
-<<<<<<< HEAD
 import pandas as pd
 
-from lale.datasets.data_schemas import set_index_name
-=======
 from lale.datasets.data_schemas import SparkDataFrameWithIndex
->>>>>>> 24d560fe
 
 try:
     import pyspark.sql
