# Copyright 2021 IBM Corporation
#
# Licensed under the Apache License, Version 2.0 (the "License");
# you may not use this file except in compliance with the License.
# You may obtain a copy of the License at
#
# http://www.apache.org/licenses/LICENSE-2.0
#
# Unless required by applicable law or agreed to in writing, software
# distributed under the License is distributed on an "AS IS" BASIS,
# WITHOUT WARRANTIES OR CONDITIONS OF ANY KIND, either express or implied.
# See the License for the specific language governing permissions and
# limitations under the License.

<<<<<<< HEAD
import pandas as pd

from lale.datasets.data_schemas import SparkDataFrameWithIndex
=======
>>>>>>> b433baea

try:
    import pyspark.sql
    from pyspark import SparkConf, SparkContext

    from lale.datasets.data_schemas import SparkDataFrameWithIndex

    spark_installed = True
except ImportError:
    spark_installed = False


def pandas2spark(pandas_dataframe, add_index=False, index_name=None):
    assert spark_installed
    spark_conf = (
        SparkConf().setMaster("local[2]").set("spark.driver.bindAddress", "127.0.0.1")
    )
    spark_context = SparkContext.getOrCreate(conf=spark_conf)
    spark_sql_context = pyspark.sql.SQLContext(spark_context)
    if isinstance(pandas_dataframe, pd.Series):
        pandas_dataframe = pandas_dataframe.to_frame()
    if add_index:
        if index_name is None:
            if pandas_dataframe.index.name is None:
                index_name = "index"
            else:
                index_name = pandas_dataframe.index.name
        pandas_dataframe = pandas_dataframe.copy(deep=False)
        pandas_dataframe[index_name] = pandas_dataframe.index

    spark_dataframe = spark_sql_context.createDataFrame(pandas_dataframe)
    if index_name is not None:
        spark_dataframe = SparkDataFrameWithIndex(spark_dataframe)
    return spark_dataframe<|MERGE_RESOLUTION|>--- conflicted
+++ resolved
@@ -12,12 +12,7 @@
 # See the License for the specific language governing permissions and
 # limitations under the License.
 
-<<<<<<< HEAD
 import pandas as pd
-
-from lale.datasets.data_schemas import SparkDataFrameWithIndex
-=======
->>>>>>> b433baea
 
 try:
     import pyspark.sql
