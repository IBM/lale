--- conflicted
+++ resolved
@@ -424,15 +424,4 @@
     return _make_call_expr("desc", column)
 
 
-<<<<<<< HEAD
-def ratio(num: Expr, denom: Expr):
-    return num / denom
-
-
-def subtract(op1: Expr, op2: Expr):
-    return op1 - op2
-
-
-=======
->>>>>>> fe442cfd
 it = Expr(ast.Name(id="it"))