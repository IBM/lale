--- conflicted
+++ resolved
@@ -109,7 +109,6 @@
 }
 
 _hyperparams_schema = {
-<<<<<<< HEAD
   'description': 'Hyperparameter schema.',
   'allOf': [
     { 'description':
@@ -127,45 +126,6 @@
       'properties': {
         'solver': {
           'description': """Algorithm for optimization problem.
-=======
-    "description": "Hyperparameter schema.",
-    "allOf": [
-        {
-            "description": "This first sub-object lists all constructor arguments with their "
-            "types, one at a time, omitting cross-argument constraints.",
-            "type": "object",
-            "additionalProperties": False,
-            "required": [
-                "penalty",
-                "dual",
-                "tol",
-                "C",
-                "fit_intercept",
-                "intercept_scaling",
-                "class_weight",
-                "random_state",
-                "solver",
-                "max_iter",
-                "multi_class",
-                "verbose",
-                "warm_start",
-                "n_jobs",
-            ],
-            "relevantToOptimizer": [
-                "penalty",
-                "dual",
-                "tol",
-                "C",
-                "fit_intercept",
-                "class_weight",
-                "solver",
-                "multi_class",
-            ],
-            "properties": {
-                "solver": {
-                    "description": """Algorithm for optimization problem.
->>>>>>> 211293ac
-
 - For small datasets, 'liblinear' is a good choice, whereas 'sag' and
   'saga' are faster for large ones.
 - For multiclass problems, only 'newton-cg', 'sag', 'saga' and 'lbfgs'
@@ -186,7 +146,6 @@
 The 'newton-cg', 'sag' and 'lbfgs' solvers support only l2 penalties. 'elasticnet' is
 only supported by the 'saga' solver. If 'none' (not supported by the
 liblinear solver), no regularization is applied.""",
-<<<<<<< HEAD
           'anyOf':[
             {'enum': ['l2']},
             {'enum': ['l1'], 'forOptimizer': False}],
@@ -224,46 +183,6 @@
           'default': True},
         'intercept_scaling': {
           'description':"""Useful only when the solver 'liblinear' is used
-=======
-                    "enum": ["l1", "l2"],
-                    "default": "l2",
-                },
-                "dual": {
-                    "description": """Dual or primal formulation. 
-Dual formulation is only implemented for l2 penalty with liblinear solver. Prefer dual=False when n_samples > n_features.""",
-                    "type": "boolean",
-                    "default": False,
-                },
-                "C": {
-                    "description": "Inverse regularization strength. Smaller values specify "
-                    "stronger regularization.",
-                    "type": "number",
-                    "distribution": "loguniform",
-                    "minimum": 0.0,
-                    "exclusiveMinimum": True,
-                    "default": 1.0,
-                    "minimumForOptimizer": 0.03125,
-                    "maximumForOptimizer": 32768,
-                },
-                "tol": {
-                    "description": "Tolerance for stopping criteria.",
-                    "type": "number",
-                    "distribution": "loguniform",
-                    "minimum": 0.0,
-                    "exclusiveMinimum": True,
-                    "default": 0.0001,
-                    "minimumForOptimizer": 1e-05,
-                    "maximumForOptimizer": 0.1,
-                },
-                "fit_intercept": {
-                    "description": "Specifies whether a constant (bias or intercept) should be "
-                    "added to the decision function.",
-                    "type": "boolean",
-                    "default": True,
-                },
-                "intercept_scaling": {
-                    "description": """Useful only when the solver 'liblinear' is used
->>>>>>> 211293ac
 and self.fit_intercept is set to True. In this case, X becomes
 [X, self.intercept_scaling],
 i.e. a "synthetic" feature with constant value equal to
@@ -273,7 +192,6 @@
 as all other features.
 To lessen the effect of regularization on synthetic feature weight
 (and therefore on the intercept) intercept_scaling has to be increased.""",
-<<<<<<< HEAD
           'type': 'number',
           'distribution': 'uniform',
           'minimum': 0.0,
@@ -314,58 +232,6 @@
           'default': 100},
         'multi_class': {
           'description':"""Approach for handling a multi-class problem.
-=======
-                    "type": "number",
-                    "distribution": "uniform",
-                    "minimum": 0.0,
-                    "exclusiveMinimum": True,
-                    "default": 1.0,
-                },
-                "class_weight": {
-                    "anyOf": [
-                        {
-                            "description": "By default, all classes have weight 1.",
-                            "enum": [None],
-                        },
-                        {
-                            "description": """Uses the values of y to automatically adjust weights inversely 
-proportional to class frequencies in the input data as "n_samples / (n_classes * np.bincount(y))".""",
-                            "enum": ["balanced"],
-                        },
-                        {
-                            "description": 'Weights associated with classes in the form "{class_label: weight}".',
-                            "type": "object",
-                            "additionalProperties": {"type": "number"},
-                            "forOptimizer": False,
-                        },
-                    ],
-                    "default": None,
-                },
-                "random_state": {
-                    "description": "Seed of pseudo-random number generator for shuffling data when solver == ‘sag’, ‘saga’ or ‘liblinear’.",
-                    "anyOf": [
-                        {
-                            "description": "RandomState used by np.random",
-                            "enum": [None],
-                        },
-                        {
-                            "description": "Use the provided random state, only affecting other users of that same random state instance.",
-                            "laleType": "numpy.random.RandomState",
-                        },
-                        {"description": "Explicit seed.", "type": "integer"},
-                    ],
-                    "default": None,
-                },
-                "max_iter": {
-                    "description": "Maximum number of iterations for solvers to converge.",
-                    "type": "integer",
-                    "distribution": "uniform",
-                    "minimum": 1,
-                    "default": 100,
-                },
-                "multi_class": {
-                    "description": """Approach for handling a multi-class problem.
->>>>>>> 211293ac
 If the option chosen is 'ovr', then a binary problem is fit for each
 label. For 'multinomial' the loss minimised is the multinomial loss fit
 across the entire probability distribution, *even when the data is
