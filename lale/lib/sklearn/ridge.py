--- conflicted
+++ resolved
@@ -50,7 +50,6 @@
 
 
 _hyperparams_schema = {
-<<<<<<< HEAD
     'description': 'Linear least squares with l2 regularization.',
     'allOf': [{
         'type': 'object',
@@ -115,109 +114,6 @@
                 'default': None,
                 'description': 'The seed of the pseudo random number generator to use when shuffling'},
         }}]}
-=======
-    "description": "Linear least squares with l2 regularization.",
-    "allOf": [
-        {
-            "type": "object",
-            "required": ["alpha", "fit_intercept", "solver"],
-            "relevantToOptimizer": [
-                "alpha",
-                "fit_intercept",
-                "normalize",
-                "copy_X",
-                "max_iter",
-                "tol",
-                "solver",
-            ],
-            "additionalProperties": False,
-            "properties": {
-                "alpha": {
-                    "description": "Regularization strength; larger values specify stronger regularization.",
-                    "anyOf": [
-                        {
-                            "type": "number",
-                            "minimum": 0.0,
-                            "exclusiveMinimum": True,
-                            "minimumForOptimizer": 1e-05,
-                            "maximumForOptimizer": 10.0,
-                            "distribution": "loguniform",
-                        },
-                        {
-                            "type": "array",
-                            "description": "Penalties specific to the targets.",
-                            "items": {
-                                "type": "number",
-                                "minimum": 0.0,
-                                "exclusiveMinimum": True,
-                            },
-                            "forOptimizer": False,
-                        },
-                    ],
-                    "default": 1.0,
-                },
-                "fit_intercept": {
-                    "type": "boolean",
-                    "default": True,
-                    "description": "Whether to calculate the intercept for this model.",
-                },
-                "normalize": {
-                    "type": "boolean",
-                    "default": False,
-                    "description": "This parameter is ignored when ``fit_intercept`` is set to False.",
-                },
-                "copy_X": {
-                    "type": "boolean",
-                    "default": True,
-                    "description": "If True, X will be copied; else, it may be overwritten.",
-                },
-                "max_iter": {
-                    "anyOf": [
-                        {
-                            "type": "integer",
-                            "minimumForOptimizer": 10,
-                            "maximumForOptimizer": 1000,
-                        },
-                        {"enum": [None]},
-                    ],
-                    "default": None,
-                    "description": "Maximum number of iterations for conjugate gradient solver.",
-                },
-                "tol": {
-                    "type": "number",
-                    "minimumForOptimizer": 1e-08,
-                    "maximumForOptimizer": 0.01,
-                    "distribution": "loguniform",
-                    "default": 0.001,
-                    "description": "Precision of the solution.",
-                },
-                "solver": {
-                    "enum": [
-                        "auto",
-                        "svd",
-                        "cholesky",
-                        "lsqr",
-                        "sparse_cg",
-                        "sag",
-                        "saga",
-                    ],
-                    "default": "auto",
-                    "description": "Solver to use in the computational routines.",
-                },
-                "random_state": {
-                    "anyOf": [
-                        {"type": "integer"},
-                        {"laleType": "numpy.random.RandomState"},
-                        {"enum": [None]},
-                    ],
-                    "default": None,
-                    "description": "The seed of the pseudo random number generator to use when shuffling",
-                },
-            },
-        }
-    ],
-}
->>>>>>> 211293ac
 
 _input_fit_schema = {
     "description": "Fit Ridge regression model",
