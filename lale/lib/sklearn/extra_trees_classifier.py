--- conflicted
+++ resolved
@@ -35,7 +35,6 @@
 
 
 _hyperparams_schema = {
-<<<<<<< HEAD
     'description': 'An extra-trees classifier.',
     'allOf': [{
         'type': 'object',
@@ -155,165 +154,8 @@
                     {'enum': ['balanced', 'balanced_subsample', None]}],
                 'description': 'Weights associated with classes in the form ``{class_label: weight}``.',
                 'default': None},
-        }}]
-=======
-    "description": "An extra-trees classifier.",
-    "allOf": [
-        {
-            "type": "object",
-            "required": ["class_weight"],
-            "relevantToOptimizer": [
-                "n_estimators",
-                "criterion",
-                "max_depth",
-                "min_samples_split",
-                "min_samples_leaf",
-                "max_features",
-                "bootstrap",
-            ],
-            "additionalProperties": False,
-            "properties": {
-                "n_estimators": {
-                    "type": "integer",
-                    "minimumForOptimizer": 10,
-                    "maximumForOptimizer": 100,
-                    "default": 10,
-                    "description": "The number of trees in the forest.",
-                },
-                "criterion": {
-                    "enum": ["gini", "entropy"],
-                    "default": "gini",
-                    "description": "The function to measure the quality of a split. Supported criteria are",
-                },
-                "max_depth": {
-                    "anyOf": [
-                        {
-                            "type": "integer",
-                            "minimumForOptimizer": 3,
-                            "maximumForOptimizer": 5,
-                        },
-                        {"enum": [None]},
-                    ],
-                    "default": None,
-                    "description": "The maximum depth of the tree. If None, then nodes are expanded until",
-                },
-                "min_samples_split": {
-                    "anyOf": [
-                        {
-                            "type": "integer",
-                            "minimumForOptimizer": 2,
-                            "maximumForOptimizer": 20,
-                            "distribution": "uniform",
-                        },
-                        {
-                            "type": "number",
-                            "minimumForOptimizer": 0.01,
-                            "maximumForOptimizer": 0.5,
-                        },
-                    ],
-                    "default": 2,
-                    "description": "The minimum number of samples required to split an internal node:",
-                },
-                "min_samples_leaf": {
-                    "anyOf": [
-                        {
-                            "type": "integer",
-                            "minimumForOptimizer": 1,
-                            "maximumForOptimizer": 20,
-                            "distribution": "uniform",
-                        },
-                        {
-                            "type": "number",
-                            "minimumForOptimizer": 0.01,
-                            "maximumForOptimizer": 0.5,
-                        },
-                    ],
-                    "default": 1,
-                    "description": "The minimum number of samples required to be at a leaf node.",
-                },
-                "min_weight_fraction_leaf": {
-                    "type": "number",
-                    "default": 0.0,
-                    "description": "The minimum weighted fraction of the sum total of weights (of all",
-                },
-                "max_features": {
-                    "anyOf": [
-                        {"type": "integer", "forOptimizer": False},
-                        {
-                            "type": "number",
-                            "minimum": 0.0,
-                            "exclusiveMinimum": True,
-                            "minimumForOptimizer": 0.0,
-                            "maximumForOptimizer": 1.0,
-                            "distribution": "uniform",
-                        },
-                        {"enum": ["auto", "sqrt", "log2", None]},
-                    ],
-                    "default": "auto",
-                    "description": "The number of features to consider when looking for the best split:",
-                },
-                "max_leaf_nodes": {
-                    "anyOf": [{"type": "integer"}, {"enum": [None]}],
-                    "default": None,
-                    "description": "Grow trees with ``max_leaf_nodes`` in best-first fashion.",
-                },
-                "min_impurity_decrease": {
-                    "type": "number",
-                    "default": 0.0,
-                    "description": "A node will be split if this split induces a decrease of the impurity",
-                },
-                "min_impurity_split": {
-                    "anyOf": [{"type": "number"}, {"enum": [None]}],
-                    "default": None,
-                    "description": "Threshold for early stopping in tree growth. A node will split",
-                },
-                "bootstrap": {
-                    "type": "boolean",
-                    "default": False,
-                    "description": "Whether bootstrap samples are used when building trees. If False, the",
-                },
-                "oob_score": {
-                    "type": "boolean",
-                    "default": False,
-                    "description": "Whether to use out-of-bag samples to estimate",
-                },
-                "n_jobs": {
-                    "anyOf": [{"type": "integer"}, {"enum": [None]}],
-                    "default": None,
-                    "description": "The number of jobs to run in parallel for both `fit` and `predict`.",
-                },
-                "random_state": {
-                    "anyOf": [
-                        {"type": "integer"},
-                        {"laleType": "numpy.random.RandomState"},
-                        {"enum": [None]},
-                    ],
-                    "default": None,
-                    "description": "If int, random_state is the seed used by the random number generator;",
-                },
-                "verbose": {
-                    "type": "integer",
-                    "default": 0,
-                    "description": "Controls the verbosity when fitting and predicting.",
-                },
-                "warm_start": {
-                    "type": "boolean",
-                    "default": False,
-                    "description": "When set to ``True``, reuse the solution of the previous call to fit",
-                },
-                "class_weight": {
-                    "anyOf": [
-                        {"type": "object"},  # dict, list of dicts,
-                        {"enum": ["balanced", "balanced_subsample", None]},
-                    ],
-                    "description": "Weights associated with classes in the form ``{class_label: weight}``.",
-                    "default": None,
-                },
-            },
-        }
-    ],
->>>>>>> 211293ac
-}
+        }}]}
+
 _input_fit_schema = {
     "description": "Build a forest of trees from the training set (X, y).",
     "type": "object",
