# Copyright 2020 IBM Corporation
#
# Licensed under the Apache License, Version 2.0 (the "License");
# you may not use this file except in compliance with the License.
# You may obtain a copy of the License at
#
# http://www.apache.org/licenses/LICENSE-2.0
#
# Unless required by applicable law or agreed to in writing, software
# distributed under the License is distributed on an "AS IS" BASIS,
# WITHOUT WARRANTIES OR CONDITIONS OF ANY KIND, either express or implied.
# See the License for the specific language governing permissions and
# limitations under the License.

import importlib

import pandas as pd

import lale.datasets.data_schemas
import lale.docstrings
import lale.operators

try:
    import pyspark.sql

    spark_installed = True

except ImportError:
    spark_installed = False

from lale.helpers import _is_ast_attribute, _is_ast_subscript


class _AggregateImpl:
    def __init__(self, columns, group_by=[]):
        self.columns = columns
        self.group_by = group_by

    # Commented the validation for now to pass the OBM test cases.
    # We can uncomment this when OBM starts supporting the new format of Aggregate operator.
    # @classmethod
    # def validate_hyperparams(cls, group_by=None, **hyperparams):
    #     if group_by is not None:
    #         raise ValueError(
    #             "The use of group_by in Aggregate is deprecated. Please use the GroupBy operator instead."
    #         )

    def transform(self, X):
        if not isinstance(self.columns, dict):
            raise ValueError(
                "Aggregate 'columns' parameter should be of dictionary type."
            )

        agg_info = []
        for new_col_name, expr in self.columns.items():
            agg_func_name = expr._expr.func.id
            expr_to_parse = expr._expr.args[0]
            if _is_ast_subscript(expr_to_parse):
                old_col_name = expr_to_parse.slice.value.s  # type: ignore
            elif _is_ast_attribute(expr_to_parse):
                old_col_name = expr_to_parse.attr
            else:
                raise ValueError(
                    "Aggregate 'columns' parameter only supports subscript or dot notation for the key columns. For example, it.col_name or it['col_name']."
                )
<<<<<<< HEAD
            agg_info[new_col_name] = (agg_col, agg_func)
        agg_info_sorted = {
            k: v for k, v in sorted(agg_info.items(), key=lambda item: item[1])
        }

        if _is_pandas_grouped_df(X):
            for agg_col_func in agg_info_sorted.values():
                if agg_col_func[0] in agg_expr:
                    agg_expr[agg_col_func[0]].append(agg_col_func[1])
                else:
                    agg_expr[agg_col_func[0]] = [agg_col_func[1]]
            try:
                aggregated_df = X.agg(agg_expr)
                # aggregated_df.columns = agg_info_sorted.keys()
            except KeyError as e:
                raise KeyError(e)
        elif _is_spark_grouped_df(X):
            agg_expr = [
                create_spark_agg_expr(new_col_name, agg_col_func)
                for new_col_name, agg_col_func in agg_info_sorted.items()
            ]
            try:
                aggregated_df = X.agg(*agg_expr)
            except Exception as e:
                raise Exception(e)
=======
            agg_info.append((new_col_name, old_col_name, agg_func_name))
        if isinstance(X, (pd.DataFrame, pd.core.groupby.generic.DataFrameGroupBy)):
            aggregated_df = self._transform_pandas(X, agg_info)
        elif isinstance(X, (pyspark.sql.DataFrame, pyspark.sql.GroupedData)):  # type: ignore
            aggregated_df = self._transform_spark(X, agg_info)
>>>>>>> 6d952a81
        else:
            raise ValueError(f"Unsupported type(X) {type(X)} for Aggregate.")
        named_aggregated_df = lale.datasets.data_schemas.add_table_name(
            aggregated_df, lale.datasets.data_schemas.get_table_name(X)
        )
        return named_aggregated_df

    def _transform_pandas(self, X, agg_info):
        is_grouped = isinstance(X, pd.core.groupby.generic.DataFrameGroupBy)
        if is_grouped:
            _, first_group = next(X.__iter__())  # TODO: what if zero groups?
            value_columns = first_group.columns
        else:
            value_columns = X.columns

        def eval_agg_pandas(old_col_name, agg_func_name):
            if is_grouped and old_col_name not in value_columns:
                idx = X.count().index
                if old_col_name not in idx.names:
                    raise KeyError(old_col_name, value_columns, idx.names)
                if agg_func_name != "first":
                    raise ValueError(
                        "Expected aggregation using 'first' for group-by column '{old_col_name}', found '{agg_func_name}'"
                    )
                return idx.get_level_values(old_col_name)
            return X[old_col_name].agg(agg_func_name)

        aggregated_columns = {
            new_col_name: eval_agg_pandas(old_col_name, agg_func_name)
            for new_col_name, old_col_name, agg_func_name in agg_info
        }
        if is_grouped:
            aggregated_df = pd.DataFrame(aggregated_columns)
        else:
            aggregated_df = pd.DataFrame.from_records([aggregated_columns])
        return aggregated_df

    def _transform_spark(self, X, agg_info):
        functions_module = importlib.import_module("lale.lib.lale.functions")

        def create_spark_agg_expr(new_col_name, old_col_name, agg_func_name):
            func1 = getattr(functions_module, "grouped_" + agg_func_name)
            func2 = func1()  # type: ignore
            result = func2(old_col_name).alias(new_col_name)
            return result

        agg_expr = [
            create_spark_agg_expr(new_col_name, old_col_name, agg_func_name)
            for new_col_name, old_col_name, agg_func_name in agg_info
        ]
        aggregated_df = X.agg(*agg_expr)
        keep_columns = [new_col_name for new_col_name, _, _ in agg_info]
        drop_columns = list(set(aggregated_df.columns) - set(keep_columns))
        aggregated_df = aggregated_df.drop(*drop_columns)
        return aggregated_df


_hyperparams_schema = {
    "allOf": [
        {
            "description": "This first sub-object lists all constructor arguments with their types, one at a time, omitting cross-argument constraints, if any.",
            "type": "object",
            "additionalProperties": False,
            "relevantToOptimizer": [],
            "properties": {
                "columns": {
                    "description": "Aggregations for producing output columns.",
                    "anyOf": [
                        {
                            "description": "Dictionary of output column names and aggregation expressions.",
                            "type": "object",
                            "additionalProperties": {"laleType": "expression"},
                        },
                        {
                            "description": "List of aggregation expressions. The output column name is determined by a heuristic based on the input column name and the transformation function.",
                            "type": "array",
                            "items": {"laleType": "expression"},
                        },
                    ],
                    "default": [],
                },
                "group_by": {
                    "description": "Group by columns for aggregates.",
                    "anyOf": [
                        {
                            "description": "Expressions for columns name if there is a single column.",
                            "laleType": "expression",
                        },
                        {
                            "description": "List of expressions for columns.",
                            "type": "array",
                            "items": {"laleType": "expression"},
                        },
                    ],
                    "default": [],
                },
            },
        }
    ]
}

_input_transform_schema = {
    "type": "object",
    "required": ["X"],
    "additionalProperties": False,
    "properties": {
        "X": {
            "description": "Output of the group by operator - Pandas / Pyspark grouped dataframe",
            "type": "array",
            "items": {"type": "array", "items": {"laleType": "Any"}},
            "minItems": 1,
        }
    },
}

_output_transform_schema = {
    "description": "The outer array is over rows.",
    "type": "array",
    "items": {
        "description": "The inner array is over columns.",
        "type": "array",
        "items": {"laleType": "Any"},
    },
}

_combined_schemas = {
    "$schema": "http://json-schema.org/draft-04/schema#",
    "description": "Relational algebra aggregate operator.",
    "documentation_url": "https://lale.readthedocs.io/en/latest/modules/lale.lib.lale.aggregate.html",
    "type": "object",
    "tags": {"pre": [], "op": ["transformer"], "post": []},
    "properties": {
        "hyperparams": _hyperparams_schema,
        "input_transform": _input_transform_schema,
        "output_transform": _output_transform_schema,
    },
}


Aggregate = lale.operators.make_operator(_AggregateImpl, _combined_schemas)

lale.docstrings.set_docstrings(Aggregate)<|MERGE_RESOLUTION|>--- conflicted
+++ resolved
@@ -63,39 +63,11 @@
                 raise ValueError(
                     "Aggregate 'columns' parameter only supports subscript or dot notation for the key columns. For example, it.col_name or it['col_name']."
                 )
-<<<<<<< HEAD
-            agg_info[new_col_name] = (agg_col, agg_func)
-        agg_info_sorted = {
-            k: v for k, v in sorted(agg_info.items(), key=lambda item: item[1])
-        }
-
-        if _is_pandas_grouped_df(X):
-            for agg_col_func in agg_info_sorted.values():
-                if agg_col_func[0] in agg_expr:
-                    agg_expr[agg_col_func[0]].append(agg_col_func[1])
-                else:
-                    agg_expr[agg_col_func[0]] = [agg_col_func[1]]
-            try:
-                aggregated_df = X.agg(agg_expr)
-                # aggregated_df.columns = agg_info_sorted.keys()
-            except KeyError as e:
-                raise KeyError(e)
-        elif _is_spark_grouped_df(X):
-            agg_expr = [
-                create_spark_agg_expr(new_col_name, agg_col_func)
-                for new_col_name, agg_col_func in agg_info_sorted.items()
-            ]
-            try:
-                aggregated_df = X.agg(*agg_expr)
-            except Exception as e:
-                raise Exception(e)
-=======
             agg_info.append((new_col_name, old_col_name, agg_func_name))
         if isinstance(X, (pd.DataFrame, pd.core.groupby.generic.DataFrameGroupBy)):
             aggregated_df = self._transform_pandas(X, agg_info)
         elif isinstance(X, (pyspark.sql.DataFrame, pyspark.sql.GroupedData)):  # type: ignore
             aggregated_df = self._transform_spark(X, agg_info)
->>>>>>> 6d952a81
         else:
             raise ValueError(f"Unsupported type(X) {type(X)} for Aggregate.")
         named_aggregated_df = lale.datasets.data_schemas.add_table_name(
