# Copyright 2019 IBM Corporation
#
# Licensed under the Apache License, Version 2.0 (the "License");
# you may not use this file except in compliance with the License.
# You may obtain a copy of the License at
#
# http://www.apache.org/licenses/LICENSE-2.0
#
# Unless required by applicable law or agreed to in writing, software
# distributed under the License is distributed on an "AS IS" BASIS,
# WITHOUT WARRANTIES OR CONDITIONS OF ANY KIND, either express or implied.
# See the License for the specific language governing permissions and
# limitations under the License.

import hyperopt
from hyperopt.exceptions import AllTrialsFailed
import lale.helpers
from lale.helpers import cross_val_score_track_trials, create_instance_from_hyperopt_search_space
from lale.search.op2hp import hyperopt_search_space
from lale.search.PGO import PGO
from sklearn.model_selection import train_test_split
from sklearn.model_selection._split import check_cv
from sklearn.metrics import log_loss
from sklearn.metrics.scorer import check_scoring
import warnings
import numpy as np
import pandas as pd
import traceback

import time
import logging
from typing import Any, Dict, Optional
import copy
import sys
import lale.docstrings
import lale.operators
from lale.lib.sklearn import LogisticRegression
import multiprocessing

SEED=42
logger = logging.getLogger(__name__)
logger.setLevel(logging.ERROR)

class HyperoptImpl:

    def __init__(self, estimator=None, max_evals=50, frac_evals_with_defaults = 0.1, algo='tpe',
                 cv=5, handle_cv_failure=False,
                 scoring='accuracy', best_score=0.0,
                 max_opt_time=None, max_eval_time=None, pgo:Optional[PGO]=None,
                 show_progressbar=True, args_to_scorer=None, verbose=False):
        self.max_evals = max_evals
        if estimator is None:
            self.estimator = LogisticRegression()
        else:
            self.estimator = estimator
<<<<<<< HEAD
        self.search_space = hyperopt.hp.choice('meta_model', [hyperopt_search_space(self.estimator, pgo=pgo)])
        #Create a search space with default hyperparameters for all trainable parts of the pipeline. 
        #This search space is used for `frac_evals_with_defaults` fraction of the total trials. 
        self.search_space_with_defaults = hyperopt.hp.choice('meta_model', [hyperopt_search_space(self.estimator.freeze_trainable(), pgo=pgo)])
=======
>>>>>>> dad25f14
        self.algo = algo
        if frac_evals_with_defaults > 0:
            self.evals_with_defaults = int(frac_evals_with_defaults*max_evals)
        else:
            self.evals_with_defaults = 0
        self.scoring = scoring
        self.best_score = best_score
        self.handle_cv_failure = handle_cv_failure
        self.cv = cv
        self._trials = hyperopt.Trials()
        self._default_trials = hyperopt.Trials()        
        self.max_opt_time = max_opt_time
        self.max_eval_time = max_eval_time
        self.pgo = pgo
        self.show_progressbar = show_progressbar
        if args_to_scorer is not None:
            self.args_to_scorer = args_to_scorer
        else:
            self.args_to_scorer = {}
        self.verbose = verbose


    def fit(self, X_train, y_train):
        opt_start_time = time.time()
        self.cv = check_cv(self.cv, y = y_train, classifier=True) #TODO: Replace the classifier flag value by using tags?
        data_schema = lale.helpers.fold_schema(X_train, y_train, self.cv)
        self.search_space = hyperopt.hp.choice(
            'meta_model', [hyperopt_search_space(self.estimator, pgo=self.pgo,
                                                 data_schema=data_schema)])
        def hyperopt_train_test(params, X_train, y_train):
            warnings.filterwarnings("ignore")

            trainable = create_instance_from_hyperopt_search_space(self.estimator, params)
            try:
                cv_score, logloss, execution_time = cross_val_score_track_trials(trainable, X_train, y_train, cv=self.cv, scoring=self.scoring, args_to_scorer=self.args_to_scorer)
                logger.debug("Successful trial of hyperopt with hyperparameters:{}".format(params))
            except BaseException as e:
                #If there is any error in cross validation, use the score based on a random train-test split as the evaluation criterion
                if self.handle_cv_failure:
                    X_train_part, X_validation, y_train_part, y_validation = train_test_split(X_train, y_train, test_size=0.20)
                    start = time.time()
                    trained = trainable.fit(X_train_part, y_train_part)
                    scorer = check_scoring(trainable, scoring=self.scoring)
                    cv_score  = scorer(trained, X_validation, y_validation, **self.args_to_scorer)
                    execution_time = time.time() - start
                    y_pred_proba = trained.predict_proba(X_validation)
                    try:
                        logloss = log_loss(y_true=y_validation, y_pred=y_pred_proba)
                    except BaseException:
                        logloss = 0
                        logger.debug("Warning, log loss cannot be computed")
                else:
                    logger.debug(e)
                    logger.debug("Error {} with pipeline:{}".format(e, trainable.to_json()))
                    raise e
            return cv_score, logloss, execution_time
            
            
        def proc_train_test(params, X_train, y_train, return_dict):
            return_dict['params'] = copy.deepcopy(params)
            try:
                score, logloss, execution_time = hyperopt_train_test(params, X_train=X_train, y_train=y_train)
                return_dict['loss'] = self.best_score - score
                return_dict['time'] = execution_time
                return_dict['log_loss'] = logloss
                return_dict['status'] = hyperopt.STATUS_OK
            except BaseException as e:
                logger.warning(f"Exception caught in Hyperopt:{type(e)}, {traceback.format_exc()} with hyperparams: {params}, setting status to FAIL")
                return_dict['status'] = hyperopt.STATUS_FAIL
                return_dict['error_msg'] = f"Exception caught in Hyperopt:{type(e)}, {traceback.format_exc()} with hyperparams: {params}"
                if self.verbose:
                    print(return_dict['error_msg'])

        def get_final_trained_estimator(params, X_train, y_train):
            warnings.filterwarnings("ignore")
            trainable = create_instance_from_hyperopt_search_space(self.estimator, params)
            trained = trainable.fit(X_train, y_train)
            return trained

        def f(params):
            current_time = time.time()
            if (self.max_opt_time is not None) and ((current_time - opt_start_time) > self.max_opt_time) :
                # if max optimization time set, and we have crossed it, exit optimization completely
                sys.exit(0)
            if self.max_eval_time:
                # Run hyperopt in a subprocess that can be interupted
                manager = multiprocessing.Manager()
                proc_dict = manager.dict()
                p = multiprocessing.Process(
                    target=proc_train_test,
                    args=(params, X_train, y_train, proc_dict))
                p.start()
                p.join(self.max_eval_time)
                if p.is_alive():
                    p.terminate()
                    p.join()
                    logger.warning(f"Maximum alloted evaluation time exceeded. with hyperparams: {params}, setting status to FAIL")
                    proc_dict['status'] = hyperopt.STATUS_FAIL
                if 'status' not in proc_dict:
                    logger.warning(f"Corrupted results, setting status to FAIL")
                    proc_dict['status'] = hyperopt.STATUS_FAIL
            else:
                proc_dict = {}
                proc_train_test(params, X_train, y_train, proc_dict)
            return proc_dict

        algo = getattr(hyperopt, self.algo)
        #Search in the search space with defaults
        if self.evals_with_defaults > 0:
            try:
                hyperopt.fmin(f, self.search_space_with_defaults, algo=algo.suggest, max_evals=self.evals_with_defaults, trials=self._default_trials, rstate=np.random.RandomState(SEED),
                show_progressbar=self.show_progressbar)
            except SystemExit :
                logger.warning('Maximum alloted optimization time exceeded. Optimization exited prematurely')
            except AllTrialsFailed:
                self._best_estimator = None
                if hyperopt.STATUS_OK not in self._trials.statuses():
                    raise ValueError('Error from hyperopt, none of the trials succeeded.')
        
        try :
            hyperopt.fmin(f, self.search_space, algo=algo.suggest, max_evals=self.max_evals-self.evals_with_defaults, trials=self._trials, rstate=np.random.RandomState(SEED),
            show_progressbar=self.show_progressbar)
        except SystemExit :
            logger.warning('Maximum alloted optimization time exceeded. Optimization exited prematurely')
        except AllTrialsFailed:
            self._best_estimator = None
            if hyperopt.STATUS_OK not in self._trials.statuses():
                raise ValueError('Error from hyperopt, none of the trials succeeded.')

        self._trials = hyperopt.trials_from_docs(list(self._trials) + list(self._default_trials))
        try :
            best_trial = self._trials.best_trial
            val_loss = self._trials.best_trial['loss']
            if len(self._default_trials) > 0:
                default_val_loss = self._default_trials.best_trial['loss']
                if default_val_loss < val_loss:
                    best_trial = self._default_trials.best_trial
            best_params = best_trial['params']
            logger.info(
                'best score: {:.1%}\nbest hyperparams found using {} hyperopt trials: {}'.format(
                    self.best_score - self._trials.average_best_error(), self.max_evals, best_params
                )
            )
            trained = get_final_trained_estimator(best_params, X_train, y_train)
            self._best_estimator = trained
        except BaseException as e :
            logger.warning('Unable to extract the best parameters from optimization, the error: {}'.format(e))
            self._best_estimator = None

        return self

    def predict(self, X_eval):
        import warnings
        warnings.filterwarnings("ignore")
        if self._best_estimator is None:
            raise ValueError("Can not predict as the best estimator is None. Either an attempt to call `predict` "
        "before calling `fit` or all the trials during `fit` failed.")
        trained = self._best_estimator
        try:
            predictions = trained.predict(X_eval)
        except ValueError as e:
            logger.warning("ValueError in predicting using Hyperopt:{}, the error is:{}".format(trained, e))
            predictions = None

        return predictions

    def summary(self):
        """Table summarizing the trial results (ID, loss, time, log_loss, status).

Returns
-------
result : DataFrame"""
        def make_record(trial_dict):
            try:
                loss = trial_dict['result']['loss']
            except BaseException:
                loss = np.nan
            try:
                time = trial_dict['result']['time']
            except BaseException:
                time = '-'
            try:
                log_loss = trial_dict['result']['log_loss']
            except BaseException:
                log_loss = np.nan

            return {
                'name': f'p{trial_dict["tid"]}',
                'tid': trial_dict['tid'],
                'loss': trial_dict['result'].get('loss', float('nan')),
                'time': trial_dict['result'].get('time', float('nan')),
                'log_loss': trial_dict['result'].get('log_loss', float('nan')),
                'status': trial_dict['result']['status']}
        records = [make_record(td) for td in self._trials.trials]
        result = pd.DataFrame.from_records(records, index='name')
        return result

    def get_pipeline(self, pipeline_name=None, astype='lale'):
        """Retrieve one of the trials.

Parameters
----------
pipeline_name : union type, default None

    - string
        Key for table returned by summary(), return a trainable pipeline.

    - None
        When not specified, return the best trained pipeline found.

astype : 'lale' or 'sklearn', default 'lale'
    Type of resulting pipeline.

Returns
-------
result : Trained operator if best, trainable operator otherwise.
"""
        if pipeline_name is None:
            result = getattr(self, '_best_estimator', None)
        else:
            tid = int(pipeline_name[1:])
            params = self._trials.trials[tid]['result']['params']
            result = create_instance_from_hyperopt_search_space(
                self.estimator, params)
        if result is None or astype == 'lale':
            return result
        assert astype == 'sklearn', astype
        return result.export_to_sklearn_pipeline()

_hyperparams_schema = {
    'allOf': [
    {   'type': 'object',
        'required': [
            'estimator', 'max_evals', 'cv', 'handle_cv_failure',
            'max_opt_time', 'pgo', 'show_progressbar'],
        'relevantToOptimizer': ['estimator', 'max_evals', 'cv'],
        'additionalProperties': False,
        'properties': {
            'estimator': {
                'description': 'Planned Lale individual operator or pipeline,\nby default LogisticRegression.',
                'anyOf': [
                {   'laleType': 'operator',
                    'not': {'enum': [None]}},
                {   'enum': [None]}],
                'default': None},
            'algo': {
                'description': """Algorithm for searching the space.

Use 'rand' for random search,
'tpe' for tree of parzen estimators,
'atpe' for adaptive TPE,
'anneal' for variant on random search that takes some advantage of a smooth response surface.""",
                'enum': ['rand', 'tpe', 'atpe', 'anneal'],
                'default': 'tpe'},
            'max_evals': {
                'description': 'Number of trials of Hyperopt search.',
                'type': 'integer',
                'minimum': 1,
                'default': 50},
            'frac_evals_with_defaults':{
                'description': '''Sometimes, using default values of hyperparameters works quite well.
This value would allow a fraction of the trials to use default values. Hyperopt searches the entire search space
for (1-frac_evals_with_defaults) fraction of max_evals.''',
                'type':'number',
                'minimum':0.0,
                'default':0.1},
            'cv': {
                'description': """Cross-validation as integer or as object that has a split function.

The fit method performs cross validation on the input dataset for per
trial, and uses the mean cross validation performance for optimization.
This behavior is also impacted by handle_cv_failure flag.

If integer: number of folds in sklearn.model_selection.StratifiedKFold.

If object with split function: generator yielding (train, test) splits
as arrays of indices. Can use any of the iterators from
https://scikit-learn.org/stable/modules/cross_validation.html#cross-validation-iterators.""",
                'anyOf':[
                    {'type': 'integer'},
                    {'laleType':'Any', 'forOptimizer':False}],
                'minimum': 1,
                'default': 5},
            'handle_cv_failure': {
                'description': """How to deal with cross validation failure for a trial.

If True, continue the trial by doing a 80-20 percent train-validation
split of the dataset input to fit and report the score on the
validation part. If False, terminate the trial with FAIL status.""",
                'type': 'boolean',
                'default': False},
            'scoring': {
                'description': 'Scorer object, or known scorer named by string.',
                'anyOf': [
                {    'description': """Custom scorer object created with `make_scorer`_.

The argument to make_scorer can be one of scikit-learn's metrics_,
or it can be a user-written Python function to create a completely
custom scorer objects, following the `model_evaluation`_ example.
The metric has to return a scalar value. Note that scikit-learns's
scorer object always returns values such that higher score is
better. Since Hyperopt solves a minimization problem, we pass
(best_score - score) to Hyperopt.

.. _`make_scorer`: https://scikit-learn.org/stable/modules/generated/sklearn.metrics.make_scorer.html#sklearn.metrics.make_scorer.
.. _metrics: https://scikit-learn.org/stable/modules/classes.html#module-sklearn.metrics
.. _`model_evaluation`: https://scikit-learn.org/stable/modules/model_evaluation.html
""",
                     'not': {'type': 'string'}},
                {   'description': 'Known scorer for classification task.',
                    'enum': [
                        'accuracy', 'explained_variance', 'max_error',
                        'roc_auc', 'roc_auc_ovr', 'roc_auc_ovo',
                        'roc_auc_ovr_weighted', 'roc_auc_ovo_weighted',
                        'balanced_accuracy', 'average_precision',
                        'neg_log_loss', 'neg_brier_score']},
                {   'description': 'Known scorer for regression task.',
                    'enum': [
                        'r2', 'neg_mean_squared_error',
                        'neg_mean_absolute_error',
                        'neg_root_mean_squared_error',
                        'neg_mean_squared_log_error',
                        'neg_median_absolute_error']}],
                'default': 'accuracy'},
            'best_score': {
                'description': """The best score for the specified scorer.

This allows us to return a loss to hyperopt that is >=0,
where zero is the best loss.""",
                'type': 'number',
                'default': 0.0},
            'max_opt_time': {
                'description': 'Maximum amout of time in seconds for the optimization.',
                'anyOf': [
                {   'type': 'number',
                    'minimum': 0.0},
                {   'description': 'No runtime bound.',
                    'enum': [None]}],
                'default': None},
            'max_eval_time': {
                'description': 'Maximum amout of time in seconds for each evaluation.',
                'anyOf': [
                {   'type': 'number',
                    'minimum': 0.0},
                {   'description': 'No runtime bound.',
                    'enum': [None]}],
                'default': None},
            'pgo': {
                'anyOf': [
                {   'description': 'lale.search.PGO'},
                {   'enum': [None]}],
                'default': None},
            'show_progressbar': {
                'description': 'Display progress bar during optimization.',
                'type': 'boolean',
                'default': True},
            'args_to_scorer':{
                'anyOf':[
                    {'type':'object'},#Python dictionary
                    {'enum':[None]}],
                'description':"""A dictionary of additional keyword arguments to pass to the scorer. 
                Used for cases where the scorer has a signature such as ``scorer(estimator, X, y, **kwargs)``.
                """,
                'default':None},
            'verbose':{
                'description':"""Whether to print errors from each of the trials if any. 
This is also logged using logger.warning.""",
                'type':'boolean',
                'default':False}}}]}

_input_fit_schema = {
    'type': 'object',
    'required': ['X', 'y'],
    'properties': {
        'X': {},
        'y': {}}}
_input_predict_schema = {
    'type': 'object',
    'required': ['X'],
    'properties': {
        'X': {}}}

_output_predict_schema:Dict[str, Any] = {}

_combined_schemas = {
    'description': """Hyperopt_ is a popular open-source Bayesian optimizer.

.. _Hyperopt: https://github.com/hyperopt/hyperopt

Examples
--------
>>> from lale.lib.sklearn import LogisticRegression as LR
>>> clf = Hyperopt(estimator=LR, cv=3, max_evals=5)
>>> from sklearn import datasets
>>> diabetes = datasets.load_diabetes()
>>> X = diabetes.data[:150]
>>> y = diabetes.target[:150]
>>> trained = clf.fit(X, y)
>>> predictions = trained.predict(X)

Other scoring metrics:

>>> from sklearn.metrics import make_scorer, f1_score
>>> clf = Hyperopt(estimator=LR,
...    scoring=make_scorer(f1_score, average='macro'), cv=3, max_evals=5)
""",
    'documentation_url': 'https://lale.readthedocs.io/en/latest/modules/lale.lib.lale.hyperopt.html',
    'type': 'object',
    'tags': {
        'pre': [],
        'op': ['estimator'],
        'post': []},
    'properties': {
        'hyperparams': _hyperparams_schema,
        'input_fit': _input_fit_schema,
        'input_predict': _input_predict_schema,
        'output_predict': _output_predict_schema}}

lale.docstrings.set_docstrings(HyperoptImpl, _combined_schemas)

Hyperopt = lale.operators.make_operator(HyperoptImpl, _combined_schemas)<|MERGE_RESOLUTION|>--- conflicted
+++ resolved
@@ -53,13 +53,10 @@
             self.estimator = LogisticRegression()
         else:
             self.estimator = estimator
-<<<<<<< HEAD
         self.search_space = hyperopt.hp.choice('meta_model', [hyperopt_search_space(self.estimator, pgo=pgo)])
         #Create a search space with default hyperparameters for all trainable parts of the pipeline. 
         #This search space is used for `frac_evals_with_defaults` fraction of the total trials. 
         self.search_space_with_defaults = hyperopt.hp.choice('meta_model', [hyperopt_search_space(self.estimator.freeze_trainable(), pgo=pgo)])
-=======
->>>>>>> dad25f14
         self.algo = algo
         if frac_evals_with_defaults > 0:
             self.evals_with_defaults = int(frac_evals_with_defaults*max_evals)
