# Copyright 2019 IBM Corporation
#
# Licensed under the Apache License, Version 2.0 (the "License");
# you may not use this file except in compliance with the License.
# You may obtain a copy of the License at
#
# http://www.apache.org/licenses/LICENSE-2.0
#
# Unless required by applicable law or agreed to in writing, software
# distributed under the License is distributed on an "AS IS" BASIS,
# WITHOUT WARRANTIES OR CONDITIONS OF ANY KIND, either express or implied.
# See the License for the specific language governing permissions and
# limitations under the License.

from hyperopt import fmin, tpe, hp, STATUS_OK, STATUS_FAIL, Trials, space_eval
from lale.helpers import cross_val_score_track_trials, create_instance_from_hyperopt_search_space
from lale.search.op2hp import hyperopt_search_space
from lale.search.PGO import PGO
from sklearn.model_selection import train_test_split
from sklearn.model_selection._split import check_cv
from sklearn.metrics import log_loss
from sklearn.metrics.scorer import check_scoring
import warnings
import numpy as np
import pandas as pd
import traceback

import time
import logging
from typing import Any, Dict, Optional
import copy
import sys
import lale.docstrings
import lale.operators
from lale.lib.sklearn import LogisticRegression
import multiprocessing

SEED=42
logging.basicConfig(level=logging.WARNING)
logger = logging.getLogger(__name__)


class HyperoptImpl:

    def __init__(self, estimator=None, max_evals=50, cv=5, handle_cv_failure=False, scoring='accuracy', best_score=0.0, max_opt_time=None, max_eval_time=None, pgo:Optional[PGO]=None, args_to_scorer=None):
        self.max_evals = max_evals
        if estimator is None:
            self.estimator = LogisticRegression()
        else:
            self.estimator = estimator
        self.search_space = hp.choice('meta_model', [hyperopt_search_space(self.estimator, pgo=pgo)])
        self.scoring = scoring
        self.best_score = best_score
        self.handle_cv_failure = handle_cv_failure
        self.cv = cv
        self._trials = Trials()
        self.max_opt_time = max_opt_time
        self.max_eval_time = max_eval_time
        if args_to_scorer is not None:
            self.args_to_scorer = args_to_scorer
        else:
            self.args_to_scorer = {}


    def fit(self, X_train, y_train):
        opt_start_time = time.time()
        self.cv = check_cv(self.cv, y = y_train, classifier=True) #TODO: Replace the classifier flag value by using tags?
        def hyperopt_train_test(params, X_train, y_train):
            warnings.filterwarnings("ignore")

            trainable = create_instance_from_hyperopt_search_space(self.estimator, params)
            try:
                cv_score, logloss, execution_time = cross_val_score_track_trials(trainable, X_train, y_train, cv=self.cv, scoring=self.scoring, args_to_scorer=self.args_to_scorer)
                logger.debug("Successful trial of hyperopt with hyperparameters:{}".format(params))
            except BaseException as e:
                #If there is any error in cross validation, use the score based on a random train-test split as the evaluation criterion
                if self.handle_cv_failure:
                    X_train_part, X_validation, y_train_part, y_validation = train_test_split(X_train, y_train, test_size=0.20)
                    start = time.time()
                    trained = trainable.fit(X_train_part, y_train_part)
                    scorer = check_scoring(trainable, scoring=self.scoring)
                    cv_score  = scorer(trained, X_validation, y_validation, **self.args_to_scorer)
                    execution_time = time.time() - start
                    y_pred_proba = trained.predict_proba(X_validation)
                    try:
                        logloss = log_loss(y_true=y_validation, y_pred=y_pred_proba)
                    except BaseException:
                        logloss = 0
                        logger.debug("Warning, log loss cannot be computed")
                else:
                    logger.debug(e)
                    logger.debug("Error {} with pipeline:{}".format(e, trainable.to_json()))
                    raise e
            return cv_score, logloss, execution_time
            
            
        def proc_train_test(params, X_train, y_train, return_dict):
            return_dict['params'] = copy.deepcopy(params)
            try:
                score, logloss, execution_time = hyperopt_train_test(params, X_train=X_train, y_train=y_train)
                return_dict['loss'] = self.best_score - score
                return_dict['time'] = execution_time
                return_dict['log_loss'] = logloss
                return_dict['status'] = STATUS_OK
            except BaseException as e:
                logger.warning(f"Exception caught in Hyperopt:{type(e)}, {traceback.format_exc()} with hyperparams: {params}, setting status to FAIL")
                return_dict['status'] = STATUS_FAIL
                return_dict['error_msg'] = f"Exception caught in Hyperopt:{type(e)}, {traceback.format_exc()} with hyperparams: {params}"
            
        def get_final_trained_estimator(params, X_train, y_train):
            warnings.filterwarnings("ignore")
            trainable = create_instance_from_hyperopt_search_space(self.estimator, params)
            trained = trainable.fit(X_train, y_train)
            return trained

        def f(params):
            current_time = time.time()
            if (self.max_opt_time is not None) and ((current_time - opt_start_time) > self.max_opt_time) :
                # if max optimization time set, and we have crossed it, exit optimization completely
                sys.exit(0)
            if self.max_eval_time:
                # Run hyperopt in a subprocess that can be interupted
                manager = multiprocessing.Manager()
                proc_dict = manager.dict()
                p = multiprocessing.Process(
                    target=proc_train_test,
                    args=(params, X_train, y_train, proc_dict))
                p.start()
                p.join(self.max_eval_time)
                if p.is_alive():
                    p.terminate()
                    p.join()
                    logger.warning(f"Maximum alloted evaluation time exceeded. with hyperparams: {params}, setting status to FAIL")
                    proc_dict['status'] = STATUS_FAIL
                if 'status' not in proc_dict:
                    logger.warning(f"Corrupted results, setting status to FAIL")
                    proc_dict['status'] = STATUS_FAIL
            else:
                proc_dict = {}
                proc_train_test(params, X_train, y_train, proc_dict)    
            return proc_dict

        try :
            fmin(f, self.search_space, algo=tpe.suggest, max_evals=self.max_evals, trials=self._trials, rstate=np.random.RandomState(SEED))
        except SystemExit :
            logger.warning('Maximum alloted optimization time exceeded. Optimization exited prematurely')
        except ValueError:
            self._best_estimator = None
            if STATUS_OK not in self._trials.statuses():
                raise ValueError('ValueError from hyperopt, none of the trials succeeded.')

        try :
            best_params = space_eval(self.search_space, self._trials.argmin)
            logger.info(
                'best score: {:.1%}\nbest hyperparams found using {} hyperopt trials: {}'.format(
                    self.best_score - self._trials.average_best_error(), self.max_evals, best_params
                )
            )
            trained = get_final_trained_estimator(best_params, X_train, y_train)
            self._best_estimator = trained
        except BaseException as e :
            logger.warning('Unable to extract the best parameters from optimization, the error: {}'.format(e))
            self._best_estimator = None

        return self

    def predict(self, X_eval):
        import warnings
        warnings.filterwarnings("ignore")
        if self._best_estimator is None:
            raise ValueError("Can not predict as the best estimator is None. Either an attempt to call `predict` "
        "before calling `fit` or all the trials during `fit` failed.")
        trained = self._best_estimator
        try:
            predictions = trained.predict(X_eval)
        except ValueError as e:
            logger.warning("ValueError in predicting using Hyperopt:{}, the error is:{}".format(trained, e))
            predictions = None

        return predictions

    def summary(self):
        """Table summarizing the trial results (ID, loss, time, log_loss, status).

Returns
-------
result : DataFrame"""
        def make_record(trial_dict):
            try:
                loss = trial_dict['result']['loss']
            except BaseException:
                loss = np.nan
            try:
                time = trial_dict['result']['time']
            except BaseException:
                time = '-'
            try:
                log_loss = trial_dict['result']['log_loss']
            except BaseException:
                log_loss = np.nan

            return {
                'name': f'p{trial_dict["tid"]}',
                'tid': trial_dict['tid'],
<<<<<<< HEAD
                'loss': loss,
                'time': time,
                'log_loss': log_loss,
=======
                'loss': trial_dict['result'].get('loss', float('nan')),
                'time': trial_dict['result'].get('time', float('nan')),
                'log_loss': trial_dict['result'].get('log_loss', float('nan')),
>>>>>>> 0456c729
                'status': trial_dict['result']['status']}
        records = [make_record(td) for td in self._trials.trials]
        result = pd.DataFrame.from_records(records, index='name')
        return result

    def get_pipeline(self, pipeline_name=None, astype='lale'):
        """Retrieve one of the trials.

Parameters
----------
pipeline_name : union type, default None

    - string
        Key for table returned by summary(), return a trainable pipeline.

    - None
        When not specified, return the best trained pipeline found.

astype : 'lale' or 'sklearn', default 'lale'
    Type of resulting pipeline.

Returns
-------
result : Trained operator if best, trainable operator otherwise.
"""
        if pipeline_name is None:
            result = getattr(self, '_best_estimator', None)
        else:
            tid = int(pipeline_name[1:])
            params = self._trials.trials[tid]['result']['params']
            result = create_instance_from_hyperopt_search_space(
                self.estimator, params)
        if result is None or astype == 'lale':
            return result
        assert astype == 'sklearn', astype
        return result.export_to_sklearn_pipeline()

_hyperparams_schema = {
    'allOf': [
    {   'type': 'object',
        'required': [
            'estimator', 'max_evals', 'cv', 'handle_cv_failure',
            'max_opt_time', 'pgo'],
        'relevantToOptimizer': ['estimator'],
        'additionalProperties': False,
        'properties': {
            'estimator': {
                'description': 'Planned Lale individual operator or pipeline,\nby default LogisticRegression.',
                'anyOf': [
                {   'laleType': 'operator',
                    'not': {'enum': [None]}},
                {   'enum': [None]}],
                'default': None},
            'max_evals': {
                'description': 'Number of trials of Hyperopt search.',
                'type': 'integer',
                'minimum': 1,
                'default': 50},
            'cv': {
                'description': """Cross-validation as integer or as object that has a split function.

The fit method performs cross validation on the input dataset for per
trial, and uses the mean cross validation performance for optimization.
This behavior is also impacted by handle_cv_failure flag.

If integer: number of folds in sklearn.model_selection.StratifiedKFold.

If object with split function: generator yielding (train, test) splits
as arrays of indices. Can use any of the iterators from
https://scikit-learn.org/stable/modules/cross_validation.html#cross-validation-iterators.""",
                'type': 'integer',
                'minimum': 1,
                'default': 5},
            'handle_cv_failure': {
                'description': """How to deal with cross validation failure for a trial.

If True, continue the trial by doing a 80-20 percent train-validation
split of the dataset input to fit and report the score on the
validation part. If False, terminate the trial with FAIL status.""",
                'type': 'boolean',
                'default': False},
            'scoring': {
                'description': 'Scorer object, or known scorer named by string.',
                'anyOf': [
                {    'description': """Custom scorer object created with `make_scorer`_.

The argument to make_scorer can be one of scikit-learn's metrics_,
or it can be a user-written Python function to create a completely
custom scorer objects, following the `model_evaluation`_ example.
The metric has to return a scalar value. Note that scikit-learns's
scorer object always returns values such that higher score is
better. Since Hyperopt solves a minimization problem, we pass
(best_score - score) to Hyperopt.

.. _`make_scorer`: https://scikit-learn.org/stable/modules/generated/sklearn.metrics.make_scorer.html#sklearn.metrics.make_scorer.
.. _metrics: https://scikit-learn.org/stable/modules/classes.html#module-sklearn.metrics
.. _`model_evaluation`: https://scikit-learn.org/stable/modules/model_evaluation.html
""",
                     'not': {'type': 'string'}},
                {   'description': 'A string from sklearn.metrics.SCORERS.keys().',
                    'enum': [
                        'accuracy', 'explained_variance', 'max_error',
                        'roc_auc', 'roc_auc_ovr', 'roc_auc_ovo',
                        'roc_auc_ovr_weighted', 'roc_auc_ovo_weighted',
                        'balanced_accuracy', 'average_precision',
                        'neg_log_loss', 'neg_brier_score', 'r2', 'neg_mean_squared_error', 'neg_mean_absolute_error',
                         'neg_root_mean_squared_error', 'neg_mean_squared_log_error',
                         'neg_median_absolute_error']}],
                'default': 'accuracy'},
            'best_score': {
                'description': """The best score for the specified scorer.

This allows us to return a loss to hyperopt that is >=0,
where zero is the best loss.""",
                'type': 'number',
                'default': 0.0},
            'max_opt_time': {
                'description': 'Maximum amout of time in seconds for the optimization.',
                'anyOf': [
                {   'type': 'number',
                    'minimum': 0.0},
                {   'description': 'No runtime bound.',
                    'enum': [None]}],
                'default': None},
            'max_eval_time': {
                'description': 'Maximum amout of time in seconds for each evaluation.',
                'anyOf': [
                {   'type': 'number',
                    'minimum': 0.0},
                {   'description': 'No runtime bound.',
                    'enum': [None]}],
                'default': None},
            'pgo': {
                'anyOf': [
                {   'description': 'lale.search.PGO'},
                {   'enum': [None]}],
                'default': None},
            'args_to_scorer':{
                'anyOf':[
                    {'type':'object'},#Python dictionary
                    {'enum':[None]}],
                'description':"""A dictionary of additional keyword arguments to pass to the scorer. 
                Used for cases where the scorer has a signature such as ``scorer(estimator, X, y, **kwargs)``.
                """,
                'default':None}}}]}

_input_fit_schema = {
    'type': 'object',
    'required': ['X', 'y'],
    'properties': {
        'X': {},
        'y': {}}}
_input_predict_schema = {
    'type': 'object',
    'required': ['X'],
    'properties': {
        'X': {}}}

_output_predict_schema:Dict[str, Any] = {}

_combined_schemas = {
    'description': """Hyperopt_ is a popular open-source Bayesian optimizer.

.. _Hyperopt: https://github.com/hyperopt/hyperopt

Examples
--------
>>> from sklearn.metrics import make_scorer, f1_score, accuracy_score
>>> lr = LogisticRegression()
>>> clf = Hyperopt(estimator=lr, scoring='accuracy', cv=5, max_evals=2)
>>> from sklearn import datasets
>>> diabetes = datasets.load_diabetes()
>>> X = diabetes.data[:150]
>>> y = diabetes.target[:150]
>>> trained = clf.fit(X, y)
>>> predictions = trained.predict(X)

Other scoring metrics:

>>> clf = Hyperopt(estimator=lr,
...    scoring=make_scorer(f1_score, average='macro'), cv=3, max_evals=2)
""",
    'documentation_url': 'https://lale.readthedocs.io/en/latest/modules/lale.lib.lale.hyperopt_cv.html',
    'type': 'object',
    'tags': {
        'pre': [],
        'op': ['estimator'],
        'post': []},
    'properties': {
        'hyperparams': _hyperparams_schema,
        'input_fit': _input_fit_schema,
        'input_predict': _input_predict_schema,
        'output_predict': _output_predict_schema}}

lale.docstrings.set_docstrings(HyperoptImpl, _combined_schemas)

Hyperopt = lale.operators.make_operator(HyperoptImpl, _combined_schemas)

if __name__ == '__main__':
    from lale.lib.lale import ConcatFeatures
    from lale.lib.sklearn import Nystroem
    from lale.lib.sklearn import PCA
    pca = PCA(n_components=10)
    nys = Nystroem(n_components=10)
    concat = ConcatFeatures()
    lr = LogisticRegression(random_state=42, C=0.1)

    trainable = (pca & nys) >> concat >> lr

    import sklearn.datasets
    from lale.helpers import cross_val_score
    digits = sklearn.datasets.load_iris()
    X, y = sklearn.utils.shuffle(digits.data, digits.target, random_state=42)

    hp_n = Hyperopt(estimator=trainable, max_evals=2)

    hp_n_trained = hp_n.fit(X, y)
    predictions = hp_n_trained.predict(X)
    from sklearn.metrics import accuracy_score
    accuracy = accuracy_score(y, [round(pred) for pred in predictions])
    print(accuracy)<|MERGE_RESOLUTION|>--- conflicted
+++ resolved
@@ -202,15 +202,9 @@
             return {
                 'name': f'p{trial_dict["tid"]}',
                 'tid': trial_dict['tid'],
-<<<<<<< HEAD
-                'loss': loss,
-                'time': time,
-                'log_loss': log_loss,
-=======
                 'loss': trial_dict['result'].get('loss', float('nan')),
                 'time': trial_dict['result'].get('time', float('nan')),
                 'log_loss': trial_dict['result'].get('log_loss', float('nan')),
->>>>>>> 0456c729
                 'status': trial_dict['result']['status']}
         records = [make_record(td) for td in self._trials.trials]
         result = pd.DataFrame.from_records(records, index='name')
