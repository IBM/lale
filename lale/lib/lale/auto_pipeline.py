--- conflicted
+++ resolved
@@ -52,15 +52,11 @@
         result = (
             (Project(columns={'type': 'number'}, drop_columns=categorical())
              >> prep_num)
-            & (Project(columns=categorical()) >> prep_cat)
+          & (Project(columns=categorical()) >> prep_cat)
         ) >> ConcatFeatures
     return result
 
-<<<<<<< HEAD
 def auto_gbt(prediction_type):
-=======
-def auto_forest(prediction_type):
->>>>>>> c744657a
     if prediction_type == 'regression':
         if xgboost_installed:
             from lale.lib.xgboost import XGBRegressor
@@ -69,17 +65,10 @@
             from lale.lib.lightgbm import LGBMRegressor
             return LGBMRegressor
         else:
-<<<<<<< HEAD
             from lale.lib.sklearn import GradientBoostingRegressor
             return GradientBoostingRegressor
     else:
         assert prediction_type in ['binary', 'multiclass', 'classification']
-=======
-            from lale.lib.sklearn import RandomForestRegressor
-            return RandomForestRegressor
-    else:
-        assert prediction_type == 'classification'
->>>>>>> c744657a
         if xgboost_installed:
             from lale.lib.xgboost import XGBClassifier
             return XGBClassifier
@@ -87,13 +76,8 @@
             from lale.lib.lightgbm import LGBMClassifier
             return LGBMClassifier
         else:
-<<<<<<< HEAD
             from lale.lib.sklearn import GradientBoostingClassifier
             return GradientBoostingClassifier
-=======
-            from lale.lib.sklearn import RandomForestClassifier
-            return RandomForestClassifier
->>>>>>> c744657a
 
 class AutoPipelineImpl:
     def __init__(self, prediction_type='classification',
@@ -145,7 +129,6 @@
             trainable = BaselineClassifier()
         self._try_and_add('baseline', trainable, X, y)
 
-<<<<<<< HEAD
     def _fit_gbt_num(self, X, y):
         from lale.lib.lale import Project
         from lale.lib.sklearn import SimpleImputer
@@ -160,22 +143,6 @@
         gbt = auto_gbt(self.prediction_type)
         trainable = prep >> gbt()
         self._try_and_add('gbt_all', trainable, X, y)
-=======
-    def _fit_forest_num(self, X, y):
-        from lale.lib.lale import Project
-        from lale.lib.sklearn import SimpleImputer
-        forest = auto_forest(self.prediction_type)
-        trainable = (Project(columns={'type': 'number'})
-                     >> SimpleImputer(strategy='mean')
-                     >> forest())
-        self._try_and_add('forest_num', trainable, X, y)
-
-    def _fit_forest_all(self, X, y):
-        prep = auto_prep(X)
-        forest = auto_forest(self.prediction_type)
-        trainable = prep >> forest()
-        self._try_and_add('forest_all', trainable, X, y)
->>>>>>> c744657a
 
     def _fit_hyperopt(self, X, y):
         from lale.lib.lale import Hyperopt
@@ -184,7 +151,6 @@
         from lale.lib.sklearn import DecisionTreeRegressor
         from lale.lib.sklearn import KNeighborsClassifier
         from lale.lib.sklearn import KNeighborsRegressor
-<<<<<<< HEAD
         from lale.lib.sklearn import MinMaxScaler
         from lale.lib.sklearn import PCA
         from lale.lib.sklearn import RandomForestClassifier
@@ -207,25 +173,6 @@
         model_trees = reduce_dims >> estim_trees
         model_notree = scale >> reduce_dims >> estim_notree
         planned = prep >> (model_trees | model_notree)
-=======
-        from lale.lib.sklearn import LinearRegression
-        from lale.lib.sklearn import LogisticRegression
-        from lale.lib.sklearn import MinMaxScaler
-        from lale.lib.sklearn import PCA
-        from lale.lib.sklearn import RobustScaler
-        from lale.lib.sklearn import SelectKBest
-        prep = auto_prep(X)
-        scale = MinMaxScaler | RobustScaler | NoOp
-        fsel = PCA | SelectKBest | NoOp
-        forest = auto_forest(self.prediction_type)
-        if self.prediction_type == 'regression':
-            estimator = (forest | LinearRegression | KNeighborsRegressor
-                         | DecisionTreeRegressor)
-        else:
-            estimator = (forest | LogisticRegression | KNeighborsClassifier
-                         | DecisionTreeClassifier)
-        planned = prep >> scale >> fsel >> estimator
->>>>>>> c744657a
         trainable = Hyperopt(
             estimator=planned,
             max_evals=self.max_evals - self._summary.shape[0],
@@ -254,13 +201,8 @@
         self._summary = None
         self._pipelines = {}
         self._fit_baseline(X, y)
-<<<<<<< HEAD
         self._fit_gbt_num(X, y)
         self._fit_gbt_all(X, y)
-=======
-        self._fit_forest_num(X, y)
-        self._fit_forest_all(X, y)
->>>>>>> c744657a
         self._fit_hyperopt(X, y)
         return self
 
