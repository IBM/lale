--- conflicted
+++ resolved
@@ -862,26 +862,6 @@
             assert pred.batch is not None
             assert pred.batch.status == _BatchStatus.RESIDENT
 
-
-<<<<<<< HEAD
-def _to_suitable_format(
-    X: _DataFrame,
-    y: _Series,
-    operator: TrainableIndividualOp,
-) -> _RawBatch:
-    if lale.helpers.spark_installed:
-        if isinstance(X, SparkDataFrame):
-            can_handle_spark = operator.class_name().startswith(
-                "lale.lib.rasl."
-            )  # TODO: use tags instead?
-            if not can_handle_spark:
-                X = X.toPandas()
-                y = cast(pd.DataFrame, y.toPandas()).squeeze()
-    return X, y
-
-
-=======
->>>>>>> c39b2f8c
 def _run_tasks_inner(
     tasks: Dict[_MemoKey, _Task],
     pipeline: TrainablePipeline[TrainableIndividualOp],
