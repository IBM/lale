# Copyright 2021, 2022 IBM Corporation
#
# Licensed under the Apache License, Version 2.0 (the "License");
# you may not use this file except in compliance with the License.
# You may obtain a copy of the License at
#
# http://www.apache.org/licenses/LICENSE-2.0
#
# Unless required by applicable law or agreed to in writing, software
# distributed under the License is distributed on an "AS IS" BASIS,
# WITHOUT WARRANTIES OR CONDITIONS OF ANY KIND, either express or implied.
# See the License for the specific language governing permissions and
# limitations under the License.

import enum
import functools
import sys
from abc import ABC, abstractmethod
from typing import Any, Dict, Iterable, List, Optional, Tuple, Type, Union, cast

import graphviz
import pandas as pd
import sklearn.model_selection
import sklearn.tree

import lale.helpers
import lale.json_operator
from lale.operators import (
    TrainableIndividualOp,
    TrainablePipeline,
    TrainedIndividualOp,
    TrainedPipeline,
)

<<<<<<< HEAD
from ._metrics import MetricMonoid, MetricMonoidMaker
=======
from ._monoid import Monoid
>>>>>>> a9660aed

_TaskStatus = enum.Enum("_TaskStatus", "FRESH READY WAITING DONE")

_Operation = enum.Enum(
    "_Operation", "SCAN TRANSFORM PREDICT FIT PARTIAL_FIT TO_MONOID COMBINE"
)

_DUMMY_INPUT_STEP = -1

_DUMMY_SCORE_STEP = sys.maxsize


def is_pretrained(op: TrainableIndividualOp) -> bool:
    return isinstance(op, TrainedIndividualOp) and (
        op.is_frozen_trained() or not hasattr(op.impl, "fit")
    )


def is_incremental(op: TrainableIndividualOp) -> bool:
    return op.has_method("partial_fit") or is_pretrained(op)


def is_associative(op: TrainableIndividualOp) -> bool:
    return (
        op.has_method("_lift")
        and op.has_method("_combine")
        or is_pretrained(op)
        or op.has_method("_to_monoid")
        and op.has_method("_from_monoid")
    )


def _batch_id(fold: str, idx: int) -> str:
    return fold + str(idx)


def _get_fold(batch_id: str) -> str:
    return batch_id[0]


def _get_idx(batch_id: str) -> int:
    return int(batch_id[1:])


_MemoKey = Tuple[Type["_Task"], int, Tuple[str, ...], Optional[str]]


class _Task:
    preds: List["_Task"]
    succs: List["_Task"]
    seq_id: Optional[int]

    def __init__(
        self, step_id: int, batch_ids: Tuple[str, ...], held_out: Optional[str]
    ):
        self.step_id = step_id
        self.batch_ids = batch_ids
        self.held_out = held_out
        self.status = _TaskStatus.FRESH
        self.preds = []
        self.succs = []
        self.seq_id = None  # for verbose visualization
        self.deletable_output = True

    @abstractmethod
    def get_operation(
        self, pipeline: TrainablePipeline[TrainableIndividualOp]
    ) -> _Operation:
        pass

    def memo_key(self) -> _MemoKey:
        return type(self), self.step_id, self.batch_ids, self.held_out


class _TrainTask(_Task):
    lifted: Optional[Union[Tuple[Any, ...], Monoid]]
    trained: Optional[TrainedIndividualOp]

    def __init__(self, step_id: int, batch_ids: Tuple[str, ...], held_out: str):
        super(_TrainTask, self).__init__(step_id, batch_ids, held_out)
        self.lifted = None
        self.trained = None

    def get_operation(
        self, pipeline: TrainablePipeline[TrainableIndividualOp]
    ) -> _Operation:
        any_pred_train = any(isinstance(p, _TrainTask) for p in self.preds)
        any_succ_train = any(isinstance(s, _TrainTask) for s in self.succs)
        if not any_pred_train and not any_succ_train:
            return _Operation.FIT
        step = pipeline.steps_list()[self.step_id]
        if is_associative(step):
            if len(self.batch_ids) == 1:
                return _Operation.TO_MONOID
            return _Operation.COMBINE
        return _Operation.PARTIAL_FIT

    def get_trained(
        self, pipeline: TrainablePipeline[TrainableIndividualOp]
    ) -> TrainedIndividualOp:
        if self.trained is None:
            assert self.lifted is not None
            trainable = pipeline.steps_list()[self.step_id]
            self.trained = trainable.convert_to_trained()
            hyperparams = trainable.impl._hyperparams
            self.trained._impl = trainable._impl_class()(**hyperparams)
            if trainable.has_method("_set_fit_attributes"):
                self.trained._impl._set_fit_attributes(self.lifted)
            elif trainable.has_method("_from_monoid"):
                self.trained._impl._from_monoid(self.lifted)
            else:
                assert False, self.trained
        return self.trained


_Batch = Tuple[pd.DataFrame, pd.Series]


class _ApplyTask(_Task):
    batch: Optional[_Batch]

    def __init__(self, step_id: int, batch_ids: Tuple[str, ...], held_out: str):
        super(_ApplyTask, self).__init__(step_id, batch_ids, held_out)
        self.batch = None

    def get_operation(self, pipeline: TrainablePipeline) -> _Operation:
        if self.step_id == _DUMMY_INPUT_STEP:
            return _Operation.SCAN
        step = pipeline.steps_list()[self.step_id]
        return _Operation.TRANSFORM if step.is_transformer() else _Operation.PREDICT


class _MetricTask(_Task):
    score: Optional[MetricMonoid]

    def __init__(self, step_id: int, batch_ids: Tuple[str, ...], held_out: str):
        super(_MetricTask, self).__init__(step_id, batch_ids, held_out)
        self.score = None

    def get_operation(self, pipeline: TrainablePipeline) -> _Operation:
        if len(self.batch_ids) == 1:
            return _Operation.TO_MONOID
        return _Operation.COMBINE


class Prio(ABC):
    arity: int

    def bottom(self) -> Any:  # tuple of "inf" means all others are more important
        return self.arity * (float("inf"),)

    @abstractmethod
    def task_priority(self, task: _Task) -> Any:  # prefer to do first if lower
        pass


class PrioStep(Prio):
    arity = 5

    def task_priority(self, task: _Task) -> Any:
        result = (
            task.status.value,
            task.step_id,
            len(task.batch_ids),
            task.batch_ids,
            0 if isinstance(task, _TrainTask) else 1,
        )
        assert len(result) == self.arity
        return result


class PrioBatch(Prio):
    arity = 5

    def task_priority(self, task: _Task) -> Any:
        result = (
            task.status.value,
            len(task.batch_ids),
            task.batch_ids,
            task.step_id,
            0 if isinstance(task, _TrainTask) else 1,
        )
        assert len(result) == self.arity
        return result


def _step_id_to_string(
    step_id: int,
    pipeline: TrainablePipeline,
    cls2label: Dict[str, str] = {},
) -> str:
    if step_id == _DUMMY_INPUT_STEP:
        return "INP"
    if step_id == _DUMMY_SCORE_STEP:
        return "SCR"
    step = pipeline.steps_list()[step_id]
    cls = step.class_name()
    return cls2label[cls] if cls in cls2label else step.name()


def _task_to_string(
    task: _Task,
    pipeline: TrainablePipeline,
    cls2label: Dict[str, str] = {},
    sep: str = "\n",
) -> str:
    seq_id_s = "" if task.seq_id is None else f"{task.seq_id} "
    operation_s = task.get_operation(pipeline).name.lower()
    step_s = _step_id_to_string(task.step_id, pipeline, cls2label)
    batches_s = ",".join(task.batch_ids)
    held_out_s = "" if task.held_out is None else f"#~{task.held_out}"
    return f"{seq_id_s}{operation_s}{sep}{step_s}({batches_s}){held_out_s}"


def _visualize_tasks(
    tasks: Dict[_MemoKey, _Task],
    pipeline: TrainablePipeline[TrainableIndividualOp],
    prio: Prio,
    call_depth: int,
) -> None:
    cls2label = lale.json_operator._get_cls2label(call_depth + 1)
    dot = graphviz.Digraph()
    dot.attr("graph", rankdir="LR", nodesep="0.1")
    dot.attr("node", fontsize="11", margin="0.03,0.03", shape="box", height="0.1")
    next_task = min(tasks.values(), key=lambda t: prio.task_priority(t))
    for task in tasks.values():
        if task.status is _TaskStatus.FRESH:
            color = "white"
        elif task.status is _TaskStatus.READY:
            color = "lightgreen" if task is next_task else "yellow"
        elif task.status is _TaskStatus.WAITING:
            color = "coral"
        else:
            assert task.status is _TaskStatus.DONE
            color = "lightgray"
        # https://www.graphviz.org/doc/info/shapes.html
        if isinstance(task, _TrainTask):
            style = "filled,rounded"
        elif isinstance(task, _ApplyTask):
            style = "filled"
        elif isinstance(task, _MetricTask):
            style = "filled,diagonals"
        else:
            assert False, type(task)
        task_s = _task_to_string(task, pipeline, cls2label)
        dot.node(task_s, style=style, fillcolor=color)
    for task in tasks.values():
        task_s = _task_to_string(task, pipeline, cls2label)
        for succ in task.succs:
            succ_s = _task_to_string(succ, pipeline, cls2label)
            dot.edge(task_s, succ_s)

    import IPython.display

    IPython.display.display(dot)


class _TaskGraph:
    step_ids: Dict[TrainableIndividualOp, int]
    step_id_preds: Dict[int, List[int]]
    fresh_tasks: List[_Task]
    all_tasks: Dict[_MemoKey, _Task]

    def __init__(self, pipeline: TrainablePipeline[TrainableIndividualOp]):
        self.pipeline = pipeline
        self.step_ids = {step: i for i, step in enumerate(pipeline.steps_list())}
        self.step_id_preds = {
            self.step_ids[s]: (
                [_DUMMY_INPUT_STEP]
                if len(pipeline._preds[s]) == 0
                else [self.step_ids[p] for p in pipeline._preds[s]]
            )
            for s in pipeline.steps_list()
        }
        self.fresh_tasks = []
        self.all_tasks = {}

    def find_or_create(
        self,
        task_class: Type["_Task"],
        step_id: int,
        batch_ids: Tuple[str, ...],
        held_out: Optional[str],
    ) -> _Task:
        memo_key = task_class, step_id, batch_ids, held_out
        if memo_key not in self.all_tasks:
            task = task_class(step_id, batch_ids, held_out)
            self.all_tasks[memo_key] = task
            self.fresh_tasks.append(task)
        return self.all_tasks[memo_key]


def _create_tasks_batching(
    pipeline: TrainablePipeline[TrainableIndividualOp],
    all_batch_ids: Tuple[str, ...],
    incremental: bool,
) -> Dict[_MemoKey, _Task]:
    tg = _TaskGraph(pipeline)
    for step_id in range(len(pipeline.steps_list())):
        task = tg.find_or_create(_TrainTask, step_id, all_batch_ids, None)
        task.deletable_output = False
    while len(tg.fresh_tasks) > 0:
        task = tg.fresh_tasks.pop()
        if isinstance(task, _TrainTask):
            step = pipeline.steps_list()[task.step_id]
            if is_pretrained(step):
                pass
            elif len(task.batch_ids) == 1:
                for pred_step_id in tg.step_id_preds[task.step_id]:
                    task.preds.append(
                        tg.find_or_create(
                            _ApplyTask, pred_step_id, task.batch_ids, None
                        )
                    )
            else:
                if is_associative(step):
                    for batch_id in task.batch_ids:
                        task.preds.append(
                            tg.find_or_create(
                                _TrainTask, task.step_id, (batch_id,), None
                            )
                        )
                elif is_incremental(step):
                    task.preds.append(
                        tg.find_or_create(
                            _TrainTask, task.step_id, task.batch_ids[:-1], None
                        )
                    )
                    for pred_step_id in tg.step_id_preds[task.step_id]:
                        task.preds.append(
                            tg.find_or_create(
                                _ApplyTask, pred_step_id, task.batch_ids[-1:], None
                            )
                        )
                else:
                    for pred_step_id in tg.step_id_preds[task.step_id]:
                        for batch_id in task.batch_ids:
                            task.preds.append(
                                tg.find_or_create(
                                    _ApplyTask, pred_step_id, (batch_id,), None
                                )
                            )
        if isinstance(task, _ApplyTask) and task.step_id != _DUMMY_INPUT_STEP:
            if incremental:
                fit_upto = _get_idx(task.batch_ids[-1]) + 1
            else:
                fit_upto = len(all_batch_ids)
            fold = _get_fold(task.batch_ids[-1])
            task.preds.append(
                tg.find_or_create(
                    _TrainTask,
                    task.step_id,
                    tuple(_batch_id(fold, idx) for idx in range(fit_upto)),
                    None,
                )
            )
            for pred_step_id in tg.step_id_preds[task.step_id]:
                task.preds.append(
                    tg.find_or_create(_ApplyTask, pred_step_id, task.batch_ids, None)
                )
        for pred_task in task.preds:
            pred_task.succs.append(task)
    return tg.all_tasks


def _create_tasks_cross_val(
    pipeline: TrainablePipeline[TrainableIndividualOp],
    folds: List[str],
    n_batches_per_fold: int,
    same_fold: bool,
) -> Dict[_MemoKey, _Task]:
    tg = _TaskGraph(pipeline)
    held_out: Optional[str]
    for held_out in folds:
        task = tg.find_or_create(
            _MetricTask,
            _DUMMY_SCORE_STEP,
            tuple(_batch_id(held_out, idx) for idx in range(n_batches_per_fold)),
            held_out,
        )
        task.deletable_output = False
    while len(tg.fresh_tasks) > 0:
        task = tg.fresh_tasks.pop()
        if isinstance(task, _TrainTask):
            step = pipeline.steps_list()[task.step_id]
            if is_pretrained(step):
                pass
            elif len(task.batch_ids) == 1:
                for pred_step_id in tg.step_id_preds[task.step_id]:
                    if pred_step_id == _DUMMY_INPUT_STEP:
                        held_out = None
                    elif same_fold:
                        held_out = task.held_out
                    else:
                        held_out = _get_fold(task.batch_ids[0])
                    task.preds.append(
                        tg.find_or_create(
                            _ApplyTask, pred_step_id, task.batch_ids, held_out
                        )
                    )
            else:
                if tg.step_id_preds[task.step_id] == [_DUMMY_INPUT_STEP]:
                    held_out = None
                else:
                    if task.held_out is None:
                        hofs = set(folds) - set(_get_fold(b) for b in task.batch_ids)
                        assert len(hofs) == 1, hofs
                        held_out = next(iter(hofs))
                    else:
                        held_out = task.held_out
                if is_associative(step):
                    if not same_fold:
                        held_out = None
                    for batch_id in task.batch_ids:
                        task.preds.append(
                            tg.find_or_create(
                                _TrainTask, task.step_id, (batch_id,), held_out
                            )
                        )
                elif is_incremental(step):
                    task.preds.append(
                        tg.find_or_create(
                            _TrainTask, task.step_id, task.batch_ids[:-1], held_out
                        )
                    )
                    for pred_step_id in tg.step_id_preds[task.step_id]:
                        if pred_step_id != _DUMMY_INPUT_STEP and not same_fold:
                            held_out = _get_fold(task.batch_ids[0])
                        task.preds.append(
                            tg.find_or_create(
                                _ApplyTask, pred_step_id, task.batch_ids[-1:], held_out
                            )
                        )
                else:
                    for pred_step_id in tg.step_id_preds[task.step_id]:
                        if pred_step_id != _DUMMY_INPUT_STEP and not same_fold:
                            held_out = _get_fold(task.batch_ids[0])
                        for batch_id in task.batch_ids:
                            task.preds.append(
                                tg.find_or_create(
                                    _ApplyTask, pred_step_id, (batch_id,), held_out
                                )
                            )
        if isinstance(task, _ApplyTask) and task.step_id != _DUMMY_INPUT_STEP:
            task.preds.append(
                tg.find_or_create(
                    _TrainTask,
                    task.step_id,
                    tuple(
                        _batch_id(fold, idx)
                        for fold in folds
                        if fold != task.held_out
                        for idx in range(n_batches_per_fold)
                    ),
                    None,
                )
            )
            for pred_step_id in tg.step_id_preds[task.step_id]:
                task.preds.append(
                    tg.find_or_create(
                        _ApplyTask,
                        pred_step_id,
                        task.batch_ids,
                        None if pred_step_id == _DUMMY_INPUT_STEP else task.held_out,
                    )
                )
        if isinstance(task, _MetricTask):
            if len(task.batch_ids) == 1:
                task.preds.append(
                    tg.find_or_create(
                        _ApplyTask, _DUMMY_INPUT_STEP, task.batch_ids, None
                    )
                )
                sink = pipeline.get_last()
                assert sink is not None
                task.preds.append(
                    tg.find_or_create(
                        _ApplyTask, tg.step_ids[sink], task.batch_ids, task.held_out
                    )
                )
            else:
                for batch_id in task.batch_ids:
                    task.preds.append(
                        tg.find_or_create(
                            _MetricTask, task.step_id, (batch_id,), task.held_out
                        )
                    )
        for pred_task in task.preds:
            pred_task.succs.append(task)
    return tg.all_tasks


def _run_tasks(
    tasks: Dict[_MemoKey, _Task],
    pipeline: TrainablePipeline[TrainableIndividualOp],
    batches: Iterable[_Batch],
    scoring: Optional[MetricMonoidMaker],
    unique_class_labels: List[Union[str, int, float]],
    all_batch_ids: Tuple[str, ...],
    prio: Prio,
    verbose: int,
    call_depth: int = 1,
) -> None:
    for task in tasks.values():
        assert task.status is _TaskStatus.FRESH
        if len(task.preds) == 0:
            task.status = _TaskStatus.READY
        else:
            task.status = _TaskStatus.WAITING
    ready_keys = {k for k, t in tasks.items() if t.status is _TaskStatus.READY}

    def find_task(
        task_class: Type["_Task"], task_list: List[_Task]
    ) -> Union[_Task, List[_Task]]:
        task_list = [t for t in task_list if isinstance(t, task_class)]
        if len(task_list) == 1:
            return task_list[0]
        else:
            return task_list

    def mark_done(task: _Task) -> None:
        if task.status is _TaskStatus.DONE:
            return
        if task.deletable_output:
            if all(s.status is _TaskStatus.DONE for s in task.succs):
                if isinstance(task, _ApplyTask):
                    task.batch = None
                elif isinstance(task, _TrainTask):
                    task.lifted = None
                    task.trained = None
                elif isinstance(task, _MetricTask):
                    task.score = None
                else:
                    assert False, type(task)
        if task.status is _TaskStatus.READY:
            ready_keys.remove(task.memo_key())
        task.status = _TaskStatus.DONE
        for succ in task.succs:
            if succ.status is _TaskStatus.WAITING:
                if all(p.status is _TaskStatus.DONE for p in succ.preds):
                    succ.status = _TaskStatus.READY
                    ready_keys.add(succ.memo_key())
        for pred in task.preds:
            if all(s.status is _TaskStatus.DONE for s in pred.succs):
                mark_done(pred)

    seq_id = 0
    batches_iterator = iter(batches)
    while len(ready_keys) > 0:
        if verbose >= 3:
            _visualize_tasks(tasks, pipeline, prio, call_depth + 1)
        task = tasks[min(ready_keys, key=lambda k: prio.task_priority(tasks[k]))]
        operation = task.get_operation(pipeline)
        if operation is _Operation.SCAN:
            assert isinstance(task, _ApplyTask)
            assert len(task.batch_ids) == 1 and len(task.preds) == 0
            task.batch = next(batches_iterator)
        elif operation in [_Operation.TRANSFORM, _Operation.PREDICT]:
            assert isinstance(task, _ApplyTask)
            assert len(task.batch_ids) == 1
            train_pred = cast(_TrainTask, find_task(_TrainTask, task.preds))
            trained = train_pred.get_trained(pipeline)
            apply_preds = find_task(_ApplyTask, task.preds)
            if isinstance(apply_preds, _Task):
                apply_pred = cast(_ApplyTask, apply_preds)
                assert apply_pred.batch is not None
                input_X, input_y = apply_pred.batch
            else:  # a list of tasks
                apply_preds = cast(List[_ApplyTask], apply_preds)  # type: ignore
                assert not any(apply_pred.batch is None for apply_pred in apply_preds)  # type: ignore
                input_X = [pred.batch[0] for pred in apply_preds]  # type: ignore
                # The assumption is that input_y is not changed by the preds, so we can
                # use it from any one of them.
                input_y = apply_preds[0].batch[1]  # type: ignore
            if operation is _Operation.TRANSFORM:
                task.batch = trained.transform(input_X), input_y
            else:
                y_pred = trained.predict(input_X)
                if not isinstance(y_pred, pd.Series):
                    y_pred = pd.Series(y_pred, input_y.index, input_y.dtype, "y_pred")
                task.batch = input_X, y_pred
        elif operation is _Operation.FIT:
            assert isinstance(task, _TrainTask)
            assert all(isinstance(p, _ApplyTask) for p in task.preds)
            assert not any(cast(_ApplyTask, p).batch is None for p in task.preds)
            trainable = pipeline.steps_list()[task.step_id]
            if is_pretrained(trainable):
                assert len(task.preds) == 0
                task.trained = cast(TrainedIndividualOp, trainable)
            else:
                if len(task.preds) == 1:
                    input_X, input_y = task.preds[0].batch  # type: ignore
                else:
                    assert not is_incremental(trainable)
                    input_X = pd.concat([p.batch[0] for p in task.preds])  # type: ignore
                    input_y = pd.concat([p.batch[1] for p in task.preds])  # type: ignore
                task.trained = trainable.fit(input_X, input_y)
        elif operation is _Operation.PARTIAL_FIT:
            assert isinstance(task, _TrainTask)
            assert len(task.preds) in [1, 2]
            if len(task.preds) == 1:
                trainee = pipeline.steps_list()[task.step_id]
            else:
                train_pred = cast(_TrainTask, find_task(_TrainTask, task.preds))
                trainee = train_pred.get_trained(pipeline)
            apply_pred = cast(_ApplyTask, find_task(_ApplyTask, task.preds))
            assert apply_pred.batch is not None
            input_X, input_y = apply_pred.batch
            if trainee.is_supervised():
                task.trained = trainee.partial_fit(
                    input_X, input_y, classes=unique_class_labels
                )
            else:
                task.trained = trainee.partial_fit(input_X, input_y)
<<<<<<< HEAD
        elif operation is _Operation.TO_MONOID:
            assert len(task.batch_ids) == 1
            assert all(isinstance(p, _ApplyTask) for p in task.preds)
            assert all(cast(_ApplyTask, p).batch is not None for p in task.preds)
            if isinstance(task, _TrainTask):
                assert len(task.preds) == 1
                trainable = pipeline.steps_list()[task.step_id]
                input_X, input_y = task.preds[0].batch  # type: ignore
                hyperparams = trainable.impl._hyperparams
                task.lifted = trainable.impl._lift(input_X, hyperparams)
            elif isinstance(task, _MetricTask):
                assert len(task.preds) == 2
                assert task.preds[0].step_id == _DUMMY_INPUT_STEP
                assert scoring is not None
                _, y_true = task.preds[0].batch  # type: ignore
                _, y_pred = task.preds[1].batch  # type: ignore
                task.score = scoring.to_monoid((y_true, y_pred))
            else:
                assert False, type(task)
=======
        elif operation is _Operation.LIFT:
            assert isinstance(task, _TrainTask)
            assert len(task.batch_ids) == len(task.preds) == 1
            assert isinstance(task.preds[0], _ApplyTask)
            assert task.preds[0].batch is not None
            trainable = pipeline.steps_list()[task.step_id]
            input_X, input_y = task.preds[0].batch
            if trainable.has_method("_lift"):
                hyperparams = trainable.impl._hyperparams
                task.lifted = trainable.impl._lift(input_X, hyperparams)
            elif trainable.has_method("_to_monoid"):
                task.lifted = trainable.impl._to_monoid((input_X, input_y))
            else:
                assert False, operation
>>>>>>> a9660aed
        elif operation is _Operation.COMBINE:
            assert len(task.batch_ids) > 1
            assert len(task.preds) == len(task.batch_ids)
<<<<<<< HEAD
            if isinstance(task, _TrainTask):
                trainable = pipeline.steps_list()[task.step_id]
                lifteds = (cast(_TrainTask, p).lifted for p in task.preds)
                task.lifted = functools.reduce(trainable.impl._combine, lifteds)
            elif isinstance(task, _MetricTask):
                scores = (cast(_MetricTask, p).score for p in task.preds)
                task.score = functools.reduce(lambda x, y: x.combine(y), scores)  # type: ignore
            else:
                assert False, type(task)
=======
            assert all(isinstance(p, _TrainTask) for p in task.preds)
            trainable = pipeline.steps_list()[task.step_id]
            lifteds = (cast(_TrainTask, p).lifted for p in task.preds)
            if trainable.has_method("_combine"):
                task.lifted = functools.reduce(trainable.impl._combine, lifteds)
            elif trainable.has_method("_monoid"):

                def _combine(x, y):
                    assert isinstance(x, Monoid)
                    return x.combine(y)

                task.lifted = functools.reduce(_combine, lifteds)
            else:
                assert False, operation
>>>>>>> a9660aed
        else:
            assert False, operation
        task.seq_id = seq_id
        seq_id += 1
        mark_done(task)
    if verbose >= 2:
        _visualize_tasks(tasks, pipeline, prio, call_depth + 1)


def mockup_data_loader(
    X: pd.DataFrame, y: pd.Series, n_splits: int
) -> Iterable[_Batch]:
    if n_splits == 1:
        return [(X, y)]
    cv = sklearn.model_selection.KFold(n_splits)
    estimator = sklearn.tree.DecisionTreeClassifier()
    result = (
        lale.helpers.split_with_schemas(estimator, X, y, test, train)
        for train, test in cv.split(X, y)
    )  # generator expression returns object with __iter__() method
    return result


def fit_with_batches(
    pipeline: TrainablePipeline[TrainableIndividualOp],
    batches: Iterable[_Batch],
    n_batches: int,
    unique_class_labels: List[Union[str, int, float]],
    prio: Prio,
    incremental: bool,
    verbose: int,
) -> TrainedPipeline[TrainedIndividualOp]:
    all_batch_ids = tuple(_batch_id("d", idx) for idx in range(n_batches))
    tasks = _create_tasks_batching(pipeline, all_batch_ids, incremental)
    if verbose >= 3:
        _visualize_tasks(tasks, pipeline, prio, call_depth=2)
    _run_tasks(
        tasks,
        pipeline,
        batches,
        None,
        unique_class_labels,
        all_batch_ids,
        prio,
        verbose,
        call_depth=2,
    )

    def get_trained_step(step_id: int) -> TrainedIndividualOp:
        task = cast(_TrainTask, tasks[(_TrainTask, step_id, all_batch_ids, None)])
        return task.get_trained(pipeline)

    step_map = {
        old_step: get_trained_step(step_id)
        for step_id, old_step in enumerate(pipeline.steps_list())
    }
    trained_edges = [(step_map[x], step_map[y]) for x, y in pipeline.edges()]
    result = TrainedPipeline(
        list(step_map.values()), trained_edges, ordered=True, _lale_trained=True
    )
    return result


def cross_val_score(
    pipeline: TrainablePipeline[TrainableIndividualOp],
    batches: Iterable[_Batch],
    n_batches: int,
    n_folds: int,
    n_batches_per_fold: int,
    scoring: MetricMonoidMaker,
    unique_class_labels: List[Union[str, int, float]],
    prio: Prio,
    same_fold: bool,
    verbose: int,
) -> List[float]:
    assert n_batches == n_folds * n_batches_per_fold
    folds = [chr(ord("d") + i) for i in range(n_folds)]
    all_batch_ids = tuple(
        _batch_id(fold, idx) for fold in folds for idx in range(n_batches_per_fold)
    )
    tasks = _create_tasks_cross_val(pipeline, folds, n_batches_per_fold, same_fold)
    if verbose >= 3:
        _visualize_tasks(tasks, pipeline, prio, call_depth=2)
    _run_tasks(
        tasks,
        pipeline,
        batches,
        scoring,
        unique_class_labels,
        all_batch_ids,
        prio,
        verbose,
        call_depth=2,
    )

    def get_score(held_out: str) -> float:
        batches = tuple(_batch_id(held_out, idx) for idx in range(n_batches_per_fold))
        task = tasks[(_MetricTask, _DUMMY_SCORE_STEP, batches, held_out)]
        assert isinstance(task, _MetricTask) and task.score is not None
        return task.score.result

    result = [get_score(held_out) for held_out in folds]
    return result<|MERGE_RESOLUTION|>--- conflicted
+++ resolved
@@ -32,11 +32,8 @@
     TrainedPipeline,
 )
 
-<<<<<<< HEAD
-from ._metrics import MetricMonoid, MetricMonoidMaker
-=======
+from ._metrics import MetricMonoid, MetricMonoidFactory
 from ._monoid import Monoid
->>>>>>> a9660aed
 
 _TaskStatus = enum.Enum("_TaskStatus", "FRESH READY WAITING DONE")
 
@@ -112,12 +109,12 @@
 
 
 class _TrainTask(_Task):
-    lifted: Optional[Union[Tuple[Any, ...], Monoid]]
+    monoid: Optional[Union[Tuple[Any, ...], Monoid]]
     trained: Optional[TrainedIndividualOp]
 
     def __init__(self, step_id: int, batch_ids: Tuple[str, ...], held_out: str):
         super(_TrainTask, self).__init__(step_id, batch_ids, held_out)
-        self.lifted = None
+        self.monoid = None
         self.trained = None
 
     def get_operation(
@@ -138,15 +135,15 @@
         self, pipeline: TrainablePipeline[TrainableIndividualOp]
     ) -> TrainedIndividualOp:
         if self.trained is None:
-            assert self.lifted is not None
+            assert self.monoid is not None
             trainable = pipeline.steps_list()[self.step_id]
             self.trained = trainable.convert_to_trained()
             hyperparams = trainable.impl._hyperparams
             self.trained._impl = trainable._impl_class()(**hyperparams)
             if trainable.has_method("_set_fit_attributes"):
-                self.trained._impl._set_fit_attributes(self.lifted)
+                self.trained._impl._set_fit_attributes(self.monoid)
             elif trainable.has_method("_from_monoid"):
-                self.trained._impl._from_monoid(self.lifted)
+                self.trained._impl._from_monoid(self.monoid)
             else:
                 assert False, self.trained
         return self.trained
@@ -533,7 +530,7 @@
     tasks: Dict[_MemoKey, _Task],
     pipeline: TrainablePipeline[TrainableIndividualOp],
     batches: Iterable[_Batch],
-    scoring: Optional[MetricMonoidMaker],
+    scoring: Optional[MetricMonoidFactory],
     unique_class_labels: List[Union[str, int, float]],
     all_batch_ids: Tuple[str, ...],
     prio: Prio,
@@ -565,7 +562,7 @@
                 if isinstance(task, _ApplyTask):
                     task.batch = None
                 elif isinstance(task, _TrainTask):
-                    task.lifted = None
+                    task.monoid = None
                     task.trained = None
                 elif isinstance(task, _MetricTask):
                     task.score = None
@@ -651,7 +648,6 @@
                 )
             else:
                 task.trained = trainee.partial_fit(input_X, input_y)
-<<<<<<< HEAD
         elif operation is _Operation.TO_MONOID:
             assert len(task.batch_ids) == 1
             assert all(isinstance(p, _ApplyTask) for p in task.preds)
@@ -660,62 +656,45 @@
                 assert len(task.preds) == 1
                 trainable = pipeline.steps_list()[task.step_id]
                 input_X, input_y = task.preds[0].batch  # type: ignore
-                hyperparams = trainable.impl._hyperparams
-                task.lifted = trainable.impl._lift(input_X, hyperparams)
+                if trainable.has_method("_lift"):
+                    hyperparams = trainable.impl._hyperparams
+                    task.monoid = trainable.impl._lift(input_X, hyperparams)
+                elif trainable.has_method("_to_monoid"):
+                    task.monoid = trainable.impl._to_monoid((input_X, input_y))
+                else:
+                    assert False, operation
             elif isinstance(task, _MetricTask):
                 assert len(task.preds) == 2
                 assert task.preds[0].step_id == _DUMMY_INPUT_STEP
                 assert scoring is not None
                 _, y_true = task.preds[0].batch  # type: ignore
                 _, y_pred = task.preds[1].batch  # type: ignore
-                task.score = scoring.to_monoid((y_true, y_pred))
+                task.score = scoring._to_monoid((y_true, y_pred))
             else:
                 assert False, type(task)
-=======
-        elif operation is _Operation.LIFT:
-            assert isinstance(task, _TrainTask)
-            assert len(task.batch_ids) == len(task.preds) == 1
-            assert isinstance(task.preds[0], _ApplyTask)
-            assert task.preds[0].batch is not None
-            trainable = pipeline.steps_list()[task.step_id]
-            input_X, input_y = task.preds[0].batch
-            if trainable.has_method("_lift"):
-                hyperparams = trainable.impl._hyperparams
-                task.lifted = trainable.impl._lift(input_X, hyperparams)
-            elif trainable.has_method("_to_monoid"):
-                task.lifted = trainable.impl._to_monoid((input_X, input_y))
-            else:
-                assert False, operation
->>>>>>> a9660aed
         elif operation is _Operation.COMBINE:
             assert len(task.batch_ids) > 1
             assert len(task.preds) == len(task.batch_ids)
-<<<<<<< HEAD
             if isinstance(task, _TrainTask):
+                assert all(isinstance(p, _TrainTask) for p in task.preds)
                 trainable = pipeline.steps_list()[task.step_id]
-                lifteds = (cast(_TrainTask, p).lifted for p in task.preds)
-                task.lifted = functools.reduce(trainable.impl._combine, lifteds)
+                monoids = (cast(_TrainTask, p).monoid for p in task.preds)
+                if trainable.has_method("_combine"):
+                    task.monoid = functools.reduce(trainable.impl._combine, monoids)
+                elif trainable.has_method("_monoid"):
+
+                    def _combine(x, y):
+                        assert isinstance(x, Monoid)
+                        return x.combine(y)
+
+                    task.monoid = functools.reduce(_combine, monoids)
+                else:
+                    assert False, operation
             elif isinstance(task, _MetricTask):
                 scores = (cast(_MetricTask, p).score for p in task.preds)
                 task.score = functools.reduce(lambda x, y: x.combine(y), scores)  # type: ignore
             else:
                 assert False, type(task)
-=======
-            assert all(isinstance(p, _TrainTask) for p in task.preds)
-            trainable = pipeline.steps_list()[task.step_id]
-            lifteds = (cast(_TrainTask, p).lifted for p in task.preds)
-            if trainable.has_method("_combine"):
-                task.lifted = functools.reduce(trainable.impl._combine, lifteds)
-            elif trainable.has_method("_monoid"):
-
-                def _combine(x, y):
-                    assert isinstance(x, Monoid)
-                    return x.combine(y)
-
-                task.lifted = functools.reduce(_combine, lifteds)
-            else:
-                assert False, operation
->>>>>>> a9660aed
         else:
             assert False, operation
         task.seq_id = seq_id
@@ -785,7 +764,7 @@
     n_batches: int,
     n_folds: int,
     n_batches_per_fold: int,
-    scoring: MetricMonoidMaker,
+    scoring: MetricMonoidFactory,
     unique_class_labels: List[Union[str, int, float]],
     prio: Prio,
     same_fold: bool,
@@ -815,7 +794,7 @@
         batches = tuple(_batch_id(held_out, idx) for idx in range(n_batches_per_fold))
         task = tasks[(_MetricTask, _DUMMY_SCORE_STEP, batches, held_out)]
         assert isinstance(task, _MetricTask) and task.score is not None
-        return task.score.result
+        return scoring._from_monoid(task.score)
 
     result = [get_score(held_out) for held_out in folds]
     return result