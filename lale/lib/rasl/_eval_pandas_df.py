# Copyright 2021 IBM Corporation
#
# Licensed under the Apache License, Version 2.0 (the "License");
# you may not use this file except in compliance with the License.
# You may obtain a copy of the License at
#
# http://www.apache.org/licenses/LICENSE-2.0
#
# Unless required by applicable law or agreed to in writing, software
# distributed under the License is distributed on an "AS IS" BASIS,
# WITHOUT WARRANTIES OR CONDITIONS OF ANY KIND, either express or implied.
# See the License for the specific language governing permissions and
# limitations under the License.

import ast
import collections
import hashlib
<<<<<<< HEAD
import importlib
=======
>>>>>>> 234c3ef9
from typing import Any

import numpy as np
import pandas as pd

from lale.expressions import AstExpr, Expr, _it_column
from lale.helpers import _ast_func_id


def eval_expr_pandas_df(X, expr: Expr) -> pd.Series:
    return _eval_ast_expr_pandas_df(X, expr._expr)


def _eval_ast_expr_pandas_df(X, expr: AstExpr) -> pd.Series:
    evaluator = _PandasEvaluator(X)
    evaluator.visit(expr)
    return evaluator.result


class _PandasEvaluator(ast.NodeVisitor):
    def __init__(self, X):
        self.result = None
        self.df = X

    def visit_Num(self, node: ast.Num):
        self.result = node.n

    def visit_Str(self, node: ast.Str):
        self.result = node.s

    def visit_Constant(self, node: ast.Constant):
        self.result = node.value

    def visit_Attribute(self, node: ast.Attribute):
        column_name = _it_column(node)
        self.result = self.df[column_name]

    def visit_Subscript(self, node: ast.Subscript):
        column_name = _it_column(node)
        self.result = self.df[column_name]

    def visit_BinOp(self, node: ast.BinOp):
        self.visit(node.left)
        v1 = self.result
        self.visit(node.right)
        v2 = self.result
        if isinstance(node.op, ast.Add):
            self.result = v1 + v2  # type: ignore
        elif isinstance(node.op, ast.Sub):
            self.result = v1 - v2  # type: ignore
        elif isinstance(node.op, ast.Mult):
            self.result = v1 * v2  # type: ignore
        elif isinstance(node.op, ast.Div):
            self.result = v1 / v2  # type: ignore
        elif isinstance(node.op, ast.FloorDiv):
            self.result = v1 // v2  # type: ignore
        elif isinstance(node.op, ast.Mod):
            self.result = v1 % v2  # type: ignore
        elif isinstance(node.op, ast.Pow):
            self.result = v1 ** v2  # type: ignore
        elif isinstance(node.op, ast.BitAnd):
            self.result = v1 & v2  # type: ignore
        elif isinstance(node.op, ast.BitOr):
            self.result = v1 | v2  # type: ignore
        else:
            raise ValueError(f"""Unimplemented operator {ast.dump(node.op)}""")

    def visit_Compare(self, node: ast.Compare):
        self.visit(node.left)
        left = self.result
        assert len(node.ops) == len(node.comparators)
        if len(node.ops) != 1:  # need chained comparison in lale.expressions.Expr
            raise ValueError("Chained comparisons not supported yet.")
        self.visit(node.comparators[0])
        right = self.result
        op = node.ops[0]
        if isinstance(op, ast.Eq):
            self.result = left.eq(right)  # type: ignore
        elif isinstance(op, ast.NotEq):
            self.result = left.ne(right)  # type: ignore
        elif isinstance(op, ast.Lt):
            self.result = left.lt(right)  # type: ignore
        elif isinstance(op, ast.LtE):
            self.result = left.le(right)  # type: ignore
        elif isinstance(op, ast.Gt):
            self.result = left.gt(right)  # type: ignore
        elif isinstance(op, ast.GtE):
            self.result = left.ge(right)  # type: ignore
        else:
            raise ValueError(f"Unimplemented operator {ast.dump(op)}")

    def visit_Call(self, node: ast.Call):
        function_name = _ast_func_id(node.func)
        try:
            map_func_to_be_called = globals()[function_name]
        except KeyError:
            raise ValueError(f"""Unimplemented function {function_name}""")
        self.result = map_func_to_be_called(self.df, node)


def astype(df: Any, call: ast.Call):
    dtype = ast.literal_eval(call.args[0])
    column = _eval_ast_expr_pandas_df(df, call.args[1])  # type: ignore
    return column.astype(dtype)


def ite(df: Any, call: ast.Call):
    column_c = _eval_ast_expr_pandas_df(df, call.args[0])  # type: ignore
    v1 = ast.literal_eval(call.args[1])
    v2 = ast.literal_eval(call.args[2])
    return column_c.map(lambda b: v1 if b else v2)


def hash(df: Any, call: ast.Call):
    hashing_method = ast.literal_eval(call.args[0])
    column = _eval_ast_expr_pandas_df(df, call.args[1])  # type: ignore

    def hash(v):
        hasher = hashlib.new(hashing_method)
        hasher.update(bytes(str(v), "utf-8"))
        return int(hasher.hexdigest(), 16)

    return column.map(hash)


def replace(df: Any, call: ast.Call):
    column = _eval_ast_expr_pandas_df(df, call.args[0])  # type: ignore
    mapping_dict = {}
    try:
        mapping_dict = ast.literal_eval(call.args[1].value)  # type: ignore
    except ValueError:
        mapping_dict_ast = call.args[1].value  # type: ignore
        # ast.literal_eval fails for `nan` with ValueError, we handle the case when
        # one of the keys is a `nan`. This is the case when using map with replace
        # in missing value imputation.
        for i, key in enumerate(mapping_dict_ast.keys):
            if key.id == "nan":
                mapping_dict[np.nan] = ast.literal_eval(mapping_dict_ast.values[i])
            else:
                mapping_dict[
                    ast.literal_eval(ast.literal_eval(mapping_dict_ast.keys[i]))
                ] = ast.literal_eval(mapping_dict_ast.values[i])
    handle_unknown = ast.literal_eval(call.args[2])
    if handle_unknown == "use_encoded_value":
        unknown_value = ast.literal_eval(call.args[3])
        mapping2 = collections.defaultdict(lambda: unknown_value, mapping_dict)
        new_column = column.map(mapping2)  # type: ignore
    else:
        new_column = column.replace(mapping_dict)
    return new_column


def identity(df: Any, call: ast.Call):
    return _eval_ast_expr_pandas_df(df, call.args[0])  # type: ignore


def time_functions(df: Any, call, pandas_func: str):
    fmt = None
    column = _eval_ast_expr_pandas_df(df, call.args[0])
    if len(call.args) > 1:
        fmt = ast.literal_eval(call.args[1])
    new_column = pd.to_datetime(column, format=fmt)
    return getattr(getattr(new_column, "dt"), pandas_func)


def day_of_month(df: Any, call: ast.Call):
    return time_functions(df, call, "day")


def day_of_week(df: Any, call: ast.Call):
    return time_functions(df, call, "weekday")


def day_of_year(df: Any, call: ast.Call):
    return time_functions(df, call, "dayofyear")


def hour(df: Any, call: ast.Call):
    return time_functions(df, call, "hour")


def minute(df: Any, call: ast.Call):
    return time_functions(df, call, "minute")


def month(df: Any, call: ast.Call):
    return time_functions(df, call, "month")<|MERGE_RESOLUTION|>--- conflicted
+++ resolved
@@ -15,10 +15,6 @@
 import ast
 import collections
 import hashlib
-<<<<<<< HEAD
-import importlib
-=======
->>>>>>> 234c3ef9
 from typing import Any
 
 import numpy as np
