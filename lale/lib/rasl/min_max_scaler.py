--- conflicted
+++ resolved
@@ -18,18 +18,11 @@
 
 import lale.docstrings
 import lale.operators
-<<<<<<< HEAD
 from lale.expressions import it
 from lale.expressions import max as agg_max
 from lale.expressions import min as agg_min
 from lale.helpers import _is_pandas_df, _is_spark_df
-from lale.lib.lale.aggregate import Aggregate
-from lale.lib.rasl import Map
-=======
-from lale.expressions import it, max, min
-from lale.helpers import _is_spark_df
 from lale.lib.rasl import Aggregate, Map
->>>>>>> 4664181b
 from lale.lib.sklearn import min_max_scaler
 from lale.schemas import Enum
 
