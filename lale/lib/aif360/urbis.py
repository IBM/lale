--- conflicted
+++ resolved
@@ -113,11 +113,7 @@
                     group_and_y.value_counts().sort_index().to_dict(),
                     self.imbalance_repair_level,
                     self.bias_repair_level,
-<<<<<<< HEAD
-                    set(self.favorable_labels),
-=======
                     fav_set,
->>>>>>> eca0509d
                 ),
             }
         else:
