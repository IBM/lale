--- conflicted
+++ resolved
@@ -1351,11 +1351,7 @@
             params = next(iter(hp_schema.get("allOf", [])))
             return params.get("properties", {}).get(name)
 
-<<<<<<< HEAD
-    def get_defaults(self):
-=======
     def get_defaults(self) -> Mapping[str, Any]:
->>>>>>> 138bfbd1
         """Returns the default values of hyperparameters for the operator.
 
         Returns
@@ -1475,15 +1471,9 @@
         autoai_ranges = {hp: get_range(hp, s) for hp, s in defaulted.items()}
         if "min_samples_split" in autoai_ranges and "min_samples_leaf" in autoai_ranges:
             if self._name not in (
-<<<<<<< HEAD
-                "GradientBoostingRegressorImpl",
-                "GradientBoostingClassifierImpl",
-                "ExtraTreesClassifierImpl",
-=======
                 "_GradientBoostingRegressorImpl",
                 "_GradientBoostingClassifierImpl",
                 "_ExtraTreesClassifierImpl",
->>>>>>> 138bfbd1
             ):
                 autoai_ranges["min_samples_leaf"] = (1, 5, 1)
                 autoai_ranges["min_samples_split"] = (2, 5, 2)
@@ -2198,15 +2188,9 @@
         if old_bindings is None:
             old_bindings = {}
         free = self.free_hyperparams()
-<<<<<<< HEAD
-        defaults = self.get_defaults()
-        new_bindings = {name: defaults[name] for name in free}
-        bindings = {**old_bindings, **new_bindings}
-=======
         defaults: Mapping[str, Any] = self.get_defaults()
         new_bindings: Dict[str, Any] = {name: defaults[name] for name in free}
         bindings: Dict[str, Any] = {**old_bindings, **new_bindings}
->>>>>>> 138bfbd1
         return bindings
 
     def freeze_trainable(self) -> "TrainableIndividualOp":
@@ -2215,80 +2199,6 @@
         assert result.is_frozen_trainable(), str(result.free_hyperparams())
         return result
 
-<<<<<<< HEAD
-    def get_params(self, deep: bool = True) -> Dict[str, Any]:
-        """Get parameters for this operator.
-
-        This method follows scikit-learn's convention that all operators
-        have a constructor which takes a list of keyword arguments.
-        This is not required for operator impls which do not desire
-        scikit-compatibility.
-
-        Parameters
-        ----------
-        deep : boolean, optional
-            If True, will return the parameters for this operator state wrapper and
-            its impl object
-        Returns
-        -------
-        params : mapping of string to any
-            Parameter names mapped to their values.
-        """
-        out = dict()
-        out["_name"] = self._name
-        out["_schemas"] = self._schemas
-        impl = self._impl_instance()
-        out["_impl"] = impl
-        if deep and hasattr(impl, "get_params"):
-            deep_items = impl.get_params().items()
-            out.update((self._name + "__" + k, val) for k, val in deep_items)
-        return out
-
-    def hyperparams(self):
-        if self._hyperparams is None:
-            return None
-        actuals = self._hyperparams
-        defaults = self.get_defaults()
-        actuals_minus_defaults = {
-            k: actuals[k]
-            for k in actuals
-            if k not in defaults or actuals[k] != defaults[k]
-        }
-        if not hasattr(self, "_hyperparam_positionals"):
-            sig = inspect.signature(self._impl_class().__init__)
-            positionals = {
-                name: defaults[name]
-                for name, param in sig.parameters.items()
-                if name != "self"
-                and param.kind == inspect.Parameter.POSITIONAL_OR_KEYWORD
-                and param.default == inspect.Parameter.empty
-            }
-            self._hyperparam_positionals = positionals
-        result = {**self._hyperparam_positionals, **actuals_minus_defaults}
-        return result
-
-    def _get_params_all(self) -> Dict[str, Any]:
-        output = {}
-        if self._hyperparams is not None:
-            output.update(self._hyperparams)
-        defaults = self.get_defaults()
-        for k in defaults.keys():
-            if k not in output:
-                output[k] = defaults[k]
-        return output
-
-    # This should *only* ever be called by the sklearn_compat wrapper
-    def set_params(self, **impl_params):
-        # TODO: This mutates the operator, should we mark it deprecated?
-        filtered_impl_params = _fixup_hyperparams_dict(impl_params)
-        self._impl = lale.helpers.create_individual_op_using_reflection(
-            self.class_name(), self._name, filtered_impl_params
-        )
-        self._hyperparams = filtered_impl_params
-        return self
-
-=======
->>>>>>> 138bfbd1
     def transform_schema(self, s_X):
         from lale.settings import disable_data_schema_validation
 
