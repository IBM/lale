--- conflicted
+++ resolved
@@ -116,16 +116,9 @@
         pass
 
     def auto_configure(self, X, y = None, optimizer = None, cv = 5, scoring = None, **kwargs)->'Trainable':
-<<<<<<< HEAD
         """
         Perform CASH (Combined algorithm selection and hyper-parameter tuning) on the planned
         operator. The output is a trainable/trained operator chosen by the optimizer.
-=======
-        """Abstract method to use an hyper-param optimizer.
-
-        Automatically select hyper-parameter values using an optimizer.
-        This will return an operator in a Trainable state.
->>>>>>> bdb8b183
         
         Parameters
         ----------
@@ -148,12 +141,8 @@
         Trainable that is chosen after performing CASH.
         """
         optimizer_obj = optimizer(estimator=self, cv = cv, scoring=scoring, **kwargs)
-<<<<<<< HEAD
         trained = optimizer_obj.fit(X, y)
         return lale.helpers.best_estimator(trained)
-=======
-        return optimizer_obj.fit(X, y)
->>>>>>> bdb8b183
 
 class Trainable(Planned):
     """Base class to tag an operator's state as Trainable.
