# Copyright 2019 IBM Corporation
#
# Licensed under the Apache License, Version 2.0 (the "License");
# you may not use this file except in compliance with the License.
# You may obtain a copy of the License at
#
# http://www.apache.org/licenses/LICENSE-2.0
#
# Unless required by applicable law or agreed to in writing, software
# distributed under the License is distributed on an "AS IS" BASIS,
# WITHOUT WARRANTIES OR CONDITIONS OF ANY KIND, either express or implied.
# See the License for the specific language governing permissions and
# limitations under the License.

"""Classes for Lale operators including individual operators, pipelines, and operator choice.

This module declares several functions for constructing individual
operators, pipelines, and operator choices.

- Functions `make_pipeline`_ and `Pipeline`_ compose linear sequential
  pipelines, where each step has an edge to the next step. Instead of
  these functions you can also use the `>>` combinator.

- Functions `make_union_no_concat`_ and `make_union`_ compose
  pipelines that operate over the same data without edges between
  their steps. Instead of these functions you can also use the `&`
  combinator.

- Function `make_choice` creates an operator choice. Instead of this
  function you can also use the `|` combinator.

- Function `get_pipeline_of_applicable_type`_ creates a pipeline from
  steps and edges, thus supporting any arbitrary acyclic directed
  graph topology.

- Function `make_operator`_ creates an individual Lale operator from a
  schema and an implementation class or object. This is called for each
  of the operators in module lale.lib when it is being imported.

- Functions `get_available_operators`_, `get_available_estimators`_,
  and `get_available_transformers`_ return lists of individual
  operators previously registered by `make_operator`.

.. _make_operator: lale.operators.html#lale.operators.make_operator
.. _get_available_operators: lale.operators.html#lale.operators.get_available_operators
.. _get_available_estimators: lale.operators.html#lale.operators.get_available_estimators
.. _get_available_transformers: lale.operators.html#lale.operators.get_available_transformers
.. _get_pipeline_of_applicable_type: lale.operators.html#lale.operators.get_pipeline_of_applicable_type
.. _make_pipeline: lale.operators.html#lale.operators.make_pipeline
.. _Pipeline: Lale.Operators.Html#Lale.Operators.Pipeline
.. _make_union_no_concat: lale.operators.html#lale.operators.make_union_no_concat
.. _make_union: lale.operators.html#lale.operators.make_union
.. _make_choice: lale.operators.html#lale.operators.make_choice

The root of the hierarchy is the abstract class Operator_, all other
Lale operators inherit from this class, either directly or indirectly.

- The abstract classes Operator_, PlannedOperator_,
  TrainableOperator_, and TrainedOperator_ correspond to lifecycle
  states.

- The concrete classes IndividualOp_, PlannedIndividualOp_,
  TrainableIndividualOp_, and TrainedIndividualOp_ inherit from the
  corresponding abstract operator classes and encapsulate
  implementations of individual operators from machine-learning
  libraries such as scikit-learn.

- The concrete classes BasePipeline_, PlannedPipeline_,
  TrainablePipeline_, and TrainedPipeline_ inherit from the
  corresponding abstract operator classes and represent directed
  acyclic graphs of operators. The steps of a pipeline can be any
  operators, including individual operators, other pipelines, or
  operator choices, whose lifecycle state is at least that of the
  pipeline.

- The concrete class OperatorChoice_ represents a planned operator
  that offers a choice for automated algorithm selection. The steps of
  a choice can be any planned operators, including individual
  operators, pipelines, or other operator choices.

The following picture illustrates the core operator class hierarchy.

.. image:: ../../docs/img/operator_classes.png
  :alt: operators class hierarchy

.. _BasePipeline: lale.operators.html#lale.operators.BasePipeline
.. _IndividualOp: lale.operators.html#lale.operators.IndividualOp
.. _Operator: lale.operators.html#lale.operators.Operator
.. _OperatorChoice: lale.operators.html#lale.operators.OperatorChoice
.. _PlannedIndividualOp: lale.operators.html#lale.operators.PlannedIndividualOp
.. _PlannedOperator: lale.operators.html#lale.operators.PlannedOperator
.. _PlannedPipeline: lale.operators.html#lale.operators.PlannedPipeline
.. _TrainableIndividualOp: lale.operators.html#lale.operators.TrainableIndividualOp
.. _TrainableOperator: lale.operators.html#lale.operators.TrainableOperator
.. _TrainablePipeline: lale.operators.html#lale.operators.TrainablePipeline
.. _TrainedIndividualOp: lale.operators.html#lale.operators.TrainedIndividualOp
.. _TrainedOperator: lale.operators.html#lale.operators.TrainedOperator
.. _TrainedPipeline: lale.operators.html#lale.operators.TrainedPipeline

"""

import lale.helpers
import lale.type_checking
from abc import abstractmethod
import enum as enumeration
import os
from lale import schema2enums as enum_gen
import pandas as pd
import lale.datasets.data_schemas

from typing import AbstractSet, Any, Callable, Dict, Generic, Iterable, Iterator, List, Tuple, TypeVar, Optional, Union, cast
import warnings
import copy
from lale.util.VisitorMeta import AbstractVisitorMeta
from lale.search.PGO import remove_defaults_dict
import inspect
from lale.schemas import Schema
import jsonschema
import lale.pretty_print
import logging
import shutil
import lale.json_operator
from lale.json_operator import JSON_TYPE
from sklearn.pipeline import if_delegate_has_method
import sklearn.base
import time

logger = logging.getLogger(__name__)

_combinators_docstrings = """
    Methods
    -------

    step_1 >> step_2 -> PlannedPipeline
        Pipe combinator, create two-step pipeline with edge from step_1 to step_2.

        If step_1 is a pipeline, create edges from all of its sinks.
        If step_2 is a pipeline, create edges to all of its sources.

        Parameters
        ^^^^^^^^^^
        step_1 : Operator
            The origin of the edge(s).
        step_2 : Operator
            The destination of the edge(s).

        Returns
        ^^^^^^^
        BasePipeline
            Pipeline with edge from step_1 to step_2.

    step_1 & step_2 -> PlannedPipeline
        And combinator, create two-step pipeline without an edge between step_1 and step_2.

        Parameters
        ^^^^^^^^^^
        step_1 : Operator
            The first step.
        step_2 : Operator
            The second step.

        Returns
        ^^^^^^^
        BasePipeline
            Pipeline without any additional edges beyond those already inside of step_1 or step_2.

    step_1 | step_2 -> OperatorChoice
        Or combinator, create operator choice between step_1 and step_2.

        Parameters
        ^^^^^^^^^^
        step_1 : Operator
            The first step.
        step_2 : Operator
            The second step.

        Returns
        ^^^^^^^
        OperatorChoice
            Algorithmic coice between step_1 or step_2."""

class Operator(metaclass=AbstractVisitorMeta):
    """Abstract base class for all Lale operators.

    Pipelines and individual operators extend this."""

    _name:str

    def __and__(self, other:'Operator')->'PlannedPipeline':
        return make_union_no_concat(self, other)

    def __rand__(self, other:'Operator')->'PlannedPipeline':
        return make_union_no_concat(other, self)

    def __rshift__(self, other:'Operator')->'PlannedPipeline':
        return make_pipeline(self, other)

    def __rrshift__(self, other:'Operator')->'PlannedPipeline':
        return make_pipeline(other, self)

    def __or__(self, other:'Operator')->'OperatorChoice':
        return make_choice(self, other)

    def __ror__(self, other:'Operator')->'OperatorChoice':
        return make_choice(other, self)

    def name(self) -> str:
        """Get the name of this operator instance."""
        return self._name

    def _set_name(self, name:str):
        """Set the name of this operator instance."""
        self._name = name

    def class_name(self)->str:
        """Fully qualified Python class name of this operator."""
        cls = self.__class__
        return cls.__module__ + '.' + cls.__name__

    @abstractmethod
    def validate_schema(self, X, y=None):
        """Validate that X and y are valid with respect to the input schema of this operator.

        Parameters
        ----------
        X :
            Features.
        y :
            Target class labels or None for unsupervised operators.

        Raises
        ------
        ValueError
            If X or y are invalid as inputs."""
        pass

    @abstractmethod
    def transform_schema(self, s_X) -> JSON_TYPE:
        """Return the output schema given the input schema.

        Parameters
        ----------
        s_X :
            Input dataset or schema.

        Returns
        -------
        JSON schema
            Schema of the output data given the input data schema."""
        pass

    @abstractmethod
    def input_schema_fit(self) -> JSON_TYPE:
        """Input schema for the fit method."""
        pass

    def to_json(self) -> JSON_TYPE:
        """Returns the JSON representation of the operator.

        Returns
        -------
        JSON document
            JSON representation that describes this operator and is valid with respect to lale.json_operator.SCHEMA.
        """
        return lale.json_operator.to_json(self, call_depth=2)

    def visualize(self, ipython_display:bool=True):
        """Visualize the operator using graphviz (use in a notebook).

        Parameters
        ----------
        ipython_display : bool, default True
            If True, proactively ask Jupyter to render the graph.
            Otherwise, the graph will only be rendered when visualize()
            was called in the last statement in a notebook cell.

        Returns
        -------
        Digraph
            Digraph object from the graphviz package.
        """
        return lale.helpers.to_graphviz(self, ipython_display, call_depth=2)

    def pretty_print(self, show_imports:bool=True, combinators:bool=True, ipython_display:Union[bool,str]=False):
        """Returns the Python source code representation of the operator.

        Parameters
        ----------
        show_imports : bool, default True

            Whether to include import statements in the pretty-printed code.

        combinators : bool, default True

            If True, pretty-print with combinators (`>>`, `|`, `&`). Otherwise, pretty-print with functions (`make_pipeline`, `make_choice`, `make_union`) instead.

        ipython_display : union type, default False

            - False

              Return the pretty-printed code as a plain old Python string.

            - True:

              Pretty-print in notebook cell output with syntax highlighting.

            - 'input'

              Create a new notebook cell with pretty-printed code as input.

        Returns
        -------
        str or None
            If called with ipython_display=False, return pretty-printed Python source code as a Python string.
        """
        result = lale.pretty_print.to_string(self, show_imports, combinators, call_depth=2)
        if ipython_display == False:
            return result
        elif ipython_display == 'input':
            import IPython.core
            ipython = IPython.core.getipython.get_ipython()
            comment = "# generated by pretty_print(ipython_display='input') from previous cell\n"
            ipython.set_next_input(comment+result, replace=False)
        else:
            assert ipython_display in [True, 'output']
            import IPython.display
            markdown = IPython.display.Markdown(f'```python\n{result}\n```')
            return IPython.display.display(markdown)

    @abstractmethod
    def _has_same_impl(self, other:'Operator')->bool:
        """Checks if the type of the operator implementations are compatible
        """
        pass

    @abstractmethod
    def _lale_clone(self, cloner:Callable[[Any],Any]):
        """ Method for cloning a lale operator, currently intended for internal use
        """
        pass

    @abstractmethod
    def is_supervised(self)->bool:
        """Checks if this operator needs labeled data for learning.

        Returns
        -------
        bool
            True if the fit method requires a y argument.
        """
        pass

    @abstractmethod
<<<<<<< HEAD
    def freeze_trainable(self)->'Operator':
        """Return a copy of the trainable parts of this operator that is the same except
           that all hyperparameters are bound and none are free to be tuned.
           If there is an operator choice, it is kept as is.
        """
        pass

    @abstractmethod
    def is_frozen_trainable(self)->bool:
        """Return true if all hyperparameters are bound, in other words,
           search spaces contain no free hyperparameters to be tuned.
=======
    def is_classifier(self)->bool:
        """Checks if this operator is a clasifier.

        Returns
        -------
        bool
            True if the classifier tag is set.
>>>>>>> beeb4d60
        """
        pass

Operator.__doc__ = cast(str, Operator.__doc__) + '\n' + _combinators_docstrings

class PlannedOperator(Operator):
    """Abstract class for Lale operators in the planned lifecycle state."""

    def auto_configure(self, X, y = None, optimizer = None, cv = None, scoring = None, **kwargs)->'TrainableOperator':
        """
        Perform combined algorithm selection and hyperparameter tuning on this planned operator.

        Parameters
        ----------
        X:
            Features that conform to the X property of input_schema_fit.
        y: optional
            Labels that conform to the y property of input_schema_fit.
            Default is None.
        optimizer:
            lale.lib.lale.HyperoptCV or lale.lib.lale.GridSearchCV
            default is None.
        cv:
            cross-validation option that is valid for the optimizer.
            Default is None, which will use the optimizer's default value.
        scoring:
            scoring option that is valid for the optimizer.
            Default is None, which will use the optimizer's default value.
        kwargs:
            Other keyword arguments to be passed to the optimizer.

        Returns
        -------
        TrainableOperator
            Best operator discovered by the optimizer.
        """
        if optimizer is None:
            raise ValueError("Please provide a valid optimizer for auto_configure.")
        if kwargs is None:
            kwargs = {}
        if cv is not None:
            kwargs['cv'] = cv
        if scoring is not None:
            kwargs['scoring'] = scoring
        optimizer_obj = optimizer(estimator=self, **kwargs)
        trained = optimizer_obj.fit(X, y)
        return trained.get_pipeline()

PlannedOperator.__doc__ = cast(str, PlannedOperator.__doc__) + '\n' + _combinators_docstrings

class TrainableOperator(PlannedOperator):
    """Abstract class for Lale operators in the trainable lifecycle state."""

    @abstractmethod
    def fit(self, X, y=None, **fit_params)->'TrainedOperator':
        """Train the learnable coefficients of this operator, if any.

        Return a trained version of this operator.  If this operator
        has free learnable coefficients, bind them to values that fit
        the data according to the operator's algorithm.  Do nothing if
        the operator implementation lacks a `fit` method or if the
        operator has been marked as `is_frozen_trained`.

        Parameters
        ----------
        X:
            Features that conform to the X property of input_schema_fit.
        y: optional
            Labels that conform to the y property of input_schema_fit.
            Default is None.
        fit_params: Dictionary, optional
            A dictionary of keyword parameters to be used during training.

        Returns
        -------
        TrainedOperator
            A new copy of this operators that is the same except that its
            learnable coefficients are bound to their trained values.

        """
        pass

    @abstractmethod
    def is_transformer(self)->bool:
        """ Checks if the operator is a transformer
        """
        pass

TrainableOperator.__doc__ = cast(str, TrainableOperator.__doc__) + '\n' + _combinators_docstrings

class TrainedOperator(TrainableOperator):
    """Abstract class for Lale operators in the trained lifecycle state."""

    @abstractmethod
    def transform(self, X, y = None):
        """Transform the data.

        Parameters
        ----------
        X :
            Features; see input_transform schema of the operator.

        Returns
        -------
        result :
            Transformed features; see output_transform schema of the operator.
        """
        pass

    @abstractmethod
    def _predict(self, X):
        pass

    @abstractmethod
    def predict(self, X):
        """Make predictions.

        Parameters
        ----------
        X :
            Features; see input_predict schema of the operator.

        Returns
        -------
        result :
            Predictions; see output_predict schema of the operator.
        """
        pass

    @abstractmethod
    def predict_proba(self, X):
        """Probability estimates for all classes.

        Parameters
        ----------
        X :
            Features; see input_predict_proba schema of the operator.

        Returns
        -------
        result :
            Probabilities; see output_predict_proba schema of the operator.
        """
        pass

    @abstractmethod
    def decision_function(self, X):
        """Confidence scores for all classes.

        Parameters
        ----------
        X :
            Features; see input_decision_function schema of the operator.

        Returns
        -------
        result :
            Confidences; see output_decision_function schema of the operator.
        """
        pass

    @abstractmethod
    def is_frozen_trained(self)->bool:
        """Return true if all learnable coefficients are bound, in other
           words, there are no free parameters to be learned by fit.
        """
        pass

    @abstractmethod
    def freeze_trained(self)->'TrainedOperator':
        """Return a copy of this trainable operator that is the same except
           that all learnable coefficients are bound and thus fit is a no-op.
        """
        pass

TrainedOperator.__doc__ = cast(str, TrainedOperator.__doc__) + '\n' + _combinators_docstrings

_schema_derived_attributes = ['_enum_attributes', '_hyperparam_defaults']


class _DictionaryObjectForEnum():
    _d:Dict[str, enumeration.Enum]

    def __init__(self, d:Dict[str, enumeration.Enum]):
        self._d = d

    def __contains__(self, key:str)->bool:
        return key in self._d

    def __getattr__(self, key:str)->enumeration.Enum:
        if key in self._d:
            return self._d[key]
        else:
            raise AttributeError("No enumeration found for hyper-parameter: " + key)

    def __getitem__(self, key:str)->enumeration.Enum:
        if key in self._d:
            return self._d[key]
        else:
            raise KeyError("No enumeration found for hyper-parameter: " + key)

class IndividualOp(Operator):
    """
    This is a concrete class that can instantiate a new individual
    operator and provide access to its metadata.
    The enum property can be used to access enumerations for hyper-parameters,
    auto-generated from the operator's schema.
    For example, `LinearRegression.enum.solver.saga`
    As a short-hand, if the hyper-parameter name does not conflict with
    any fields of this class, the auto-generated enums can also be accessed
    directly.
    For example, `LinearRegression.solver.saga`"""

    _name:str
    _impl:Any

    def __init__(self, name:str, impl, schemas) -> None:
        """Create a new IndividualOp.

        Parameters
        ----------
        name : String
            Name of the operator.
        impl :
            An instance of operator implementation class. This is a class that
            contains fit, predict/transform methods implementing an underlying
            algorithm.
        schemas : dict
            This is a dictionary of json schemas for the operator.
        """
        self._impl = impl
        self._name = name
        self._enum_attributes = None
        if schemas:
            self._schemas = schemas
        else:
            self._schemas = lale.type_checking.get_default_schema(impl)

    def _check_schemas(self):
        lale.type_checking.validate_is_schema(self._schemas)
        from lale.pretty_print import json_to_string
        assert self.has_tag('transformer') == self.is_transformer(), (
            f'{self.class_name()}: {json_to_string(self._schemas)}')
        assert self.has_tag('estimator') == hasattr(self._impl, 'predict'), (
            f'{self.class_name()}: {json_to_string(self._schemas)}')
        if self.has_tag('classifier') or self.has_tag('regressor'):
            assert self.has_tag('estimator'), (
                f'{self.class_name()}: {json_to_string(self._schemas)}')

        # Add enums from the hyperparameter schema to the object as fields
        # so that their usage looks like LogisticRegression.penalty.l1
#        enum_gen.addSchemaEnumsAsFields(self, self.hyperparam_schema())

    _enum_attributes:Optional[_DictionaryObjectForEnum]

    @property
    def enum(self)->_DictionaryObjectForEnum:
        ea = getattr(self, '_enum_attributes', None)
        if ea is None:
            nea = enum_gen.schemaToPythonEnums(self.hyperparam_schema())
            doe = _DictionaryObjectForEnum(nea)
            self._enum_attributes = doe
            return doe
        else:
            return ea


    def _invalidate_enum_attributes(self)->None:
        for k in _schema_derived_attributes:
            try:
                delattr(self, k)
            except AttributeError:
                pass

    def __getattr__(self, name:str):
        if name in _schema_derived_attributes or name in [
            '__setstate__', '_schemas']:
            raise AttributeError

        if name in ["get_pipeline", "summary", "transform", "predict", "predict_proba", "decision_function"]:
            if isinstance(self, TrainedIndividualOp):
                raise AttributeError(f"The underlying operator impl does not define {name}")
            elif isinstance(self, TrainableIndividualOp):
                raise AttributeError(f"The underlying operator impl does not define {name}.  Also, calling {name} on a TrainableOperator is deprecated.  Perhaps you meant to train this operator first?  Note that in lale, the result of fit is a new TrainedOperator that should be used with {name}.")
            else:
                raise AttributeError(f"Calling {name} on a TrainableOperator is deprecated.  Perhaps you meant to train this operator first?  Note that in lale, the result of fit is a new TrainedOperator that should be used with {name}.")

        ea = self.enum
        if name in ea:
            return ea[name]
        else:
            raise AttributeError

    def __getstate__(self):
        state = self.__dict__.copy()
        # Remove entries that can't be pickled
        for k in _schema_derived_attributes:
            state.pop(k, None)
        return state

    def get_schema(self, schema_kind:str)->Dict[str, Any]:
        """Return a schema of the operator.
        
        Parameters
        ----------
        schema_kind : string, 'hyperparams' or 'input_fit' or 'input_transform'  or 'input_predict' or 'input_predict_proba' or 'input_decision_function' or 'output_transform' or 'output_predict' or 'output_predict_proba' or 'output_decision_function'
                Type of the schema to be returned.    
                    
        Returns
        -------
        dict
            The python object containing the json schema of the operator. 
            For all the schemas currently present, this would be a dictionary.
        """
        props = self._schemas['properties']
        assert schema_kind in props, f'missing schema {schema_kind} for operator {self.name()} with class {self.class_name()}'
        result = props[schema_kind]
        return result

    def documentation_url(self):
        if 'documentation_url' in self._schemas:
            return self._schemas['documentation_url']
        return None

    def get_tags(self)->Dict[str, List[str]]:
        """Return the tags of an operator.
        
        Returns
        -------
        list
            A list of tags describing the operator.
        """
        return self._schemas.get('tags', {})

    def has_tag(self, tag:str)->bool:
        """Check the presence of a tag for an operator.
        
        Parameters
        ----------
        tag : string
        
        Returns
        -------
        boolean
            Flag indicating the presence or absence of the given tag 
            in this operator's schemas.
        """
        tags = [t for l in self.get_tags().values() for t in l]
        return tag in tags

    def input_schema_fit(self) -> JSON_TYPE:
        """Input schema for the fit method."""
        return self.get_schema('input_fit')

    def input_schema_transform(self) -> JSON_TYPE:
        """Input schema for the transform method."""
        return self.get_schema('input_transform')

    def input_schema_predict(self) -> JSON_TYPE:
        """Input schema for the predict method."""
        return self.get_schema('input_predict')

    def input_schema_predict_proba(self) -> JSON_TYPE:
        """Input schema for the predict_proba method."""
        return self.get_schema('input_predict_proba')

    def input_schema_decision_function(self) -> JSON_TYPE:
        """Input schema for the decision_function method."""
        return self.get_schema('input_decision_function')

    def output_schema_transform(self) -> JSON_TYPE:
        """Oputput schema for the transform method."""
        return self.get_schema('output_transform')

    def output_schema_predict(self) -> JSON_TYPE:
        """Output schema for the predict method."""
        return self.get_schema('output_predict')

    def output_schema_predict_proba(self) -> JSON_TYPE:
        """Output schema for the predict_proba method."""
        return self.get_schema('output_predict_proba')

    def output_schema_decision_function(self) -> JSON_TYPE:
        """Output schema for the decision_function method."""
        return self.get_schema('output_decision_function')

    def hyperparam_schema(self, name:Optional[str]=None) -> JSON_TYPE:
        """Returns the hyperparameter schema for the operator.
        
        Parameters
        ----------
        name : string, optional
            Name of the hyperparameter.
        
        Returns
        -------
        dict
            Full hyperparameter schema for this operator or part of the schema 
            corresponding to the hyperparameter given by parameter `name`.
        """
        hp_schema = self.get_schema('hyperparams')
        if name is None:
            return hp_schema
        else:
            params = next(iter(hp_schema.get('allOf',[])))
            return params.get('properties', {}).get(name)

    def hyperparam_defaults(self):
        """Returns the default values of hyperparameters for the operator.
        
        Returns
        -------
        dict
            A dictionary with names of the hyperparamers as keys and 
            their default values as values.
        """
        if not hasattr(self, '_hyperparam_defaults'):
            schema = self.hyperparam_schema()
            props = next(iter(schema.get('allOf',[])), {}).get('properties', {})
            defaults = { k: props[k].get('default') for k in props.keys() }
            self._hyperparam_defaults = defaults
        return self._hyperparam_defaults

    def get_param_ranges(self)->Tuple[Dict[str,Any], Dict[str,Any]]:
        """Returns two dictionaries, ranges and cat_idx, for hyperparameters.

        The ranges dictionary has two kinds of entries. Entries for
        numeric and Boolean hyperparameters are tuples of the form
        (min, max, default). Entries for categorical hyperparameters
        are lists of their values.

        The cat_idx dictionary has (min, max, default) entries of indices
        into the corresponding list of values.

        Warning: ignores side constraints and unions."""

        hyperparam_obj = next(iter(self.hyperparam_schema().get('allOf',[])))
        original = hyperparam_obj.get('properties')
        def is_relevant(hp, s):
            if 'relevantToOptimizer' in hyperparam_obj:
                return hp in hyperparam_obj['relevantToOptimizer']
            return True
        relevant = {hp: s for hp, s in original.items() if is_relevant(hp, s)}
        def pick_one_type(schema):
            if 'anyOf' in schema:
                def by_type(typ):
                    for s in schema['anyOf']:
                        if 'type' in s and s['type'] == typ:
                            if ('forOptimizer' not in s) or s['forOptimizer']:
                                return s
                    return None
                for typ in ['number', 'integer', 'string']:
                    s = by_type(typ)
                    if s:
                        return s
                return schema['anyOf'][0]
            return schema
        unityped = {hp: pick_one_type(relevant[hp]) for hp in relevant}
        def add_default(schema):
            if 'type' in schema:
                minimum, maximum = 0.0, 1.0
                if 'minimumForOptimizer' in schema:
                    minimum = schema['minimumForOptimizer']
                elif 'minimum' in schema:
                    minimum = schema['minimum']
                if 'maximumForOptimizer' in schema:
                    maximum = schema['maximumForOptimizer']
                elif 'maximum' in schema:
                    maximum = schema['maximum']
                result = {**schema}
                if schema['type'] in ['number', 'integer']:
                    if 'default' not in schema:
                        schema['default'] = None
                    if 'minimumForOptimizer' not in schema:
                        result['minimumForOptimizer'] = minimum
                    if 'maximumForOptimizer' not in schema:
                        result['maximumForOptimizer'] = maximum
                return result
            elif 'enum' in schema:
                if 'default' in schema:
                    return schema
                return {'default': schema['enum'][0], **schema}
            return schema
        defaulted = {hp: add_default(unityped[hp]) for hp in unityped}
        def get_range(hp, schema):
            if 'enum' in schema:
                default = schema['default']
                non_default = [v for v in schema['enum'] if v != default]
                return [*non_default, default]
            elif schema['type'] == 'boolean':
                return (False, True, schema['default'])
            else:
                def get(schema, key):
                    return schema[key] if key in schema else None
                keys = ['minimumForOptimizer', 'maximumForOptimizer', 'default']
                return tuple([get(schema, key) for key in keys])
        def get_cat_idx(schema):
            if 'enum' not in schema:
                return None
            return (0, len(schema['enum'])-1, len(schema['enum'])-1)
        autoai_ranges = {hp: get_range(hp, s) for hp, s in defaulted.items()}
        autoai_cat_idx = {hp: get_cat_idx(s)
                       for hp, s in defaulted.items() if 'enum' in s}
        return autoai_ranges, autoai_cat_idx

    def get_param_dist(self, size=10) -> Dict[str, List[Any]]:
        """Returns a dictionary for discretized hyperparameters.

        Each entry is a list of values. For continuous hyperparameters,
        it returns up to `size` uniformly distributed values.

        Warning: ignores side constraints, unions, and distributions."""
        autoai_ranges, autoai_cat_idx = self.get_param_ranges()
        def one_dist(key: str) -> List[Any]:
            one_range = autoai_ranges[key]
            if isinstance(one_range, tuple):
                minimum, maximum, default = one_range
                if minimum is None:
                    dist = [default]
                elif isinstance(minimum, bool):
                    if minimum == maximum:
                        dist = [minimum]
                    else:
                        dist = [minimum, maximum]
                elif isinstance(minimum, int) and isinstance(maximum, int):
                    step = float(maximum - minimum) / (size - 1)
                    fdist = [minimum + i * step for i in range(size)]
                    dist = list(set([round(f) for f in fdist]))
                    dist.sort()
                elif isinstance(minimum, (int,float)):
                    #just in case the minimum or maximum is exclusive
                    epsilon = (maximum - minimum) / (100 * size)
                    minimum += epsilon
                    maximum -= epsilon
                    step = (maximum - minimum) / (size - 1)
                    dist = [minimum + i * step for i in range(size)]
                else:
                    assert False, f'key {key}, one_range {one_range}'
            else:
                dist = [*one_range]
            return dist
        autoai_dists = {k: one_dist(k) for k in autoai_ranges.keys()}
        return autoai_dists

    def _enum_to_strings(self, arg:'enumeration.Enum')->Tuple[str, Any]:
        """[summary]
        
        Parameters
        ----------
        arg : [type]
            [description]
        
        Raises
        ------
        ValueError
            [description]
        
        Returns
        -------
        [type]
            [description]
        """

        if not isinstance(arg, enumeration.Enum):
            raise ValueError('Missing keyword on argument {}.'.format(arg))
        return arg.__class__.__name__, arg.value

    def _impl_class(self):
        if inspect.isclass(self._impl):
            return self._impl
        return self._impl.__class__

    def _impl_instance(self):
        if inspect.isclass(self._impl):
            class_ = self._impl
            try:
                instance = class_() #always with default values of hyperparams
            except TypeError as e:
                logger.debug(
                    f'Constructor for {class_.__module__}.{class_.__name__} '
                    f'threw exception {e}')
                instance = class_.__new__(class_)
            self._impl = instance
        return self._impl

    def class_name(self)->str:
        module = self._impl.__module__
        if module is None or module == str.__class__.__module__:
            class_name = self.name()
        else:
            class_name = module + '.' + self._impl_class().__name__
        return class_name

    def __str__(self)->str:
        return self.name()

    def _has_same_impl(self, other:Operator)->bool:
        """Checks if the type of the operator implementations are compatible
        """
        if not isinstance(other, IndividualOp):
            return False
        return self._impl_class() == other._impl_class()
        
    def _lale_clone(self, cloner:Callable[[Any],Any]):
        impl = self._impl
        if impl is not None and not inspect.isclass(impl):
            impl = cloner(impl)
        cp = self.__class__(self._name, impl, self._schemas)
        return cp

    def customize_schema(self, **kwargs: Schema) -> 'IndividualOp':
        """Return a new operator with a customized schema
        
        Parameters
        ----------
        schema : Schema
            A dictionary of json schemas for the operator. Override the entire schema and ignore other arguments
        input : Schema
            (or `input_*`) override the input schema for method `*`.
            `input_*` must be an existing method (already defined in the schema for lale operators, exising method for external operators)
        output : Schema
            (or `output_*`) override the output schema for method `*`.
            `output_*` must be an existing method (already defined in the schema for lale operators, exising method for external operators)
        constraint : Schema
            Add a constraint in JSON schema format.
        relevantToOptimizer : String list
            update the set parameters that will be optimized.
        param : Schema
            Override the schema of the hyperparameter.
            `param` must be an existing parameter (already defined in the schema for lale operators, __init__ parameter for external operators)
        tags : Dict
            Override the tags of the operator.
        
        Returns
        -------
        IndividualOp
            Copy of the operator with a customized schema
        """
        op = copy.deepcopy(self)
        methods = [
            'fit',
            'transform',
            'predict',
            'predict_proba',
            'decision_function'
        ]
        for arg in kwargs:
            value = kwargs[arg]
            if arg == 'schemas':
                value.schema['$schema'] = 'http://json-schema.org/draft-04/schema#'
                lale.type_checking.validate_is_schema(value.schema)
                op._schemas = value.schema
                break
            elif arg in [p+n for p in ['input_', 'output_'] for n in methods]:
            # multiple input types (e.g., fit, predict)
                lale.type_checking.validate_method(op, arg)
                lale.type_checking.validate_is_schema(value.schema)
                op._schemas['properties'][arg] = value.schema
            elif arg == 'constraint':
                op._schemas['properties']['hyperparams']['allOf'].append(value.schema)
            elif arg == 'relevantToOptimizer':
                assert isinstance(value, list)
                op._schemas['properties']['hyperparams']['allOf'][0]['relevantToOptimizer'] = value
            elif arg in lale.type_checking.get_hyperparam_names(op):
                op._schemas['properties']['hyperparams']['allOf'][0]['properties'][arg] = value.schema
            elif arg == 'tags':
                assert isinstance(value, dict)
                op._schemas['tags'] = value
            else:
                assert False, "Unknown method or parameter."
        # since the schema has changed, we need to invalidate any
        # cached enum attributes
        self._invalidate_enum_attributes()
        return op

    def _validate_hyperparam_data_constraints(self, X, y=None):
        hp_schema = self.hyperparam_schema()
        if not hasattr(self, '__has_data_constraints'):
            has_dc = lale.type_checking.has_data_constraints(hp_schema)
            self.__has_data_constraints = has_dc
        if self.__has_data_constraints:
            hyperparams = self._get_params_all()
            data_schema = lale.helpers.fold_schema(X, y)
            hp_schema_2 = lale.type_checking.replace_data_constraints(
                hp_schema, data_schema)
            lale.type_checking.validate_schema(hyperparams, hp_schema_2)

    def validate_schema(self, X, y=None):
        if hasattr(self._impl, 'fit'):
            X = self._validate_input_schema('X', X, 'fit')
        method = 'transform' if self.is_transformer() else 'predict'
        self._validate_input_schema('X', X, method)
        if self.is_supervised(default_if_missing=False):
            if y is None:
                raise ValueError(f'{self.name()}.fit() y cannot be None')
            else:
                if hasattr(self._impl, 'fit'):
                    y = self._validate_input_schema('y', y, 'fit')
                self._validate_input_schema('y', y, method)

    def _validate_input_schema(self, arg_name, arg, method):
        if not lale.helpers.is_empty_dict(arg):
            if method == 'fit' or method == 'partial_fit':
                schema = self.input_schema_fit()
            elif method == 'transform':
                schema = self.input_schema_transform()
            elif method == 'predict':
                schema = self.input_schema_predict()
            elif method == 'predict_proba':
                schema = self.input_schema_predict_proba()
            elif method == 'decision_function':
                schema = self.input_schema_decision_function()
            if 'properties' in schema and arg_name in schema['properties']:
                arg = lale.datasets.data_schemas.add_schema(arg)
                try:
                    sup = schema['properties'][arg_name]
                    lale.type_checking.validate_schema_or_subschema(arg, sup)
                except Exception as e:
                    raise ValueError(f'{self.name()}.{method}() invalid {arg_name}: {e}') from e
        return arg

    def _validate_output_schema(self, result, method):
        if method == 'transform':
            schema = self.output_schema_transform()
        elif method == 'predict':
            schema = self.output_schema_predict()
        elif method == 'predict_proba':
            schema = self.output_schema_predict_proba()
        elif method == 'decision_function':
            schema = self.output_schema_decision_function()
        result = lale.datasets.data_schemas.add_schema(result)
        try:
            lale.type_checking.validate_schema_or_subschema(result, schema)
        except Exception as e:
            print(f'{self.name()}.{method}() invalid result: {e}')
            raise ValueError(f'{self.name()}.{method}() invalid result: {e}') from e
        return result

    def transform_schema(self, s_X) -> JSON_TYPE:
        if self.is_transformer():
            return self.output_schema_transform()
        elif hasattr(self._impl, 'predict_proba'):
            return self.output_schema_predict_proba()
        elif hasattr(self._impl, 'decision_function'):
            return self.output_schema_decision_function()
        else:
            return self.output_schema_predict()

    def is_supervised(self, default_if_missing=True)->bool:
        if hasattr(self._impl, 'fit'):
            schema_fit = self.input_schema_fit()
            return lale.type_checking.is_subschema(schema_fit, _is_supervised_schema)
        return default_if_missing

    def is_classifier(self)->bool:
        return self.has_tag('classifier')

    def is_transformer(self)->bool:
        """ Checks if the operator is a transformer
        """
        return hasattr(self._impl, 'transform')

_is_supervised_schema = {
    'type': 'object',
    'required': ['y']
}

class PlannedIndividualOp(IndividualOp, PlannedOperator):
    """
    This is a concrete class that returns a trainable individual
    operator through its __call__ method. A configure method can use
    an optimizer and return the best hyperparameter combination.
    """
    _hyperparams:Optional[Dict[str,Any]]

    def __init__(self, _name:str, _impl, _schemas) -> None:
        super(PlannedIndividualOp, self).__init__(_name, _impl, _schemas)
        self._hyperparams = None

    def _configure(self, *args, **kwargs)->'TrainableIndividualOp':
        class_ = self._impl_class()
        hyperparams = { }
        for arg in args:
            k, v = self._enum_to_strings(arg)
            hyperparams[k] = v
        for k, v in _fixup_hyperparams_dict(kwargs).items():
            
            if k in hyperparams:
                raise ValueError('Duplicate argument {}.'.format(k))
            v = lale.helpers.val_wrapper.unwrap(v)
            if isinstance(v, enumeration.Enum):
                k2, v2 = self._enum_to_strings(v)
                if k != k2:
                    raise ValueError(
                        'Invalid keyword {} for argument {}.'.format(k2, v2))
            else:
                v2 = v
            hyperparams[k] = v2
        #using params_all instead of hyperparams to ensure the construction is consistent with schema
        trainable_to_get_params = TrainableIndividualOp(_name=self.name(), _impl=None, _schemas=self._schemas)
        trainable_to_get_params._hyperparams = hyperparams
        params_all = trainable_to_get_params._get_params_all()
        try:
            lale.type_checking.validate_schema(params_all, self.hyperparam_schema())
        except jsonschema.ValidationError as e_orig:
            e = e_orig if e_orig.parent is None else e_orig.parent
            lale.type_checking.validate_is_schema(e.schema)
            schema = lale.pretty_print.to_string(e.schema)
            if [*e.schema_path][:3] == ['allOf', 0, 'properties']:
                arg = e.schema_path[3]
                reason = f'invalid value {arg}={e.instance}'
                schema_path = f'argument {arg}'
            elif [*e.schema_path][:3] == ['allOf', 0, 'additionalProperties']:
                pref, suff = 'Additional properties are not allowed (', ')'
                assert e.message.startswith(pref) and e.message.endswith(suff)
                reason = 'argument ' + e.message[len(pref):-len(suff)]
                schema_path = 'arguments and their defaults'
                schema = self.hyperparam_defaults()
            elif e.schema_path[0] == 'allOf' and int(e.schema_path[1]) != 0:
                assert e.schema_path[2] == 'anyOf'
                descr = e.schema['description']
                if descr.endswith('.'):
                    descr = descr[:-1]
                reason = f'constraint {descr[0].lower()}{descr[1:]}'
                schema_path = f'constraint {e.schema_path[1]}'
            else:
                reason = e.message
                schema_path = e.schema_path
            msg = f'Invalid configuration for {self.name()}(' \
                + f'{lale.pretty_print.hyperparams_to_string(hyperparams)}) ' \
                + f'due to {reason}.\n' \
                + f'Schema of {schema_path}: {schema}\n' \
                + f'Value: {e.instance}'
            raise jsonschema.ValidationError(msg) from e

        if len(params_all) == 0:
            impl = class_()
        else:
            impl = class_(**params_all)

        result = TrainableIndividualOp(_name=self.name(), _impl=impl, _schemas=self._schemas)
        result._hyperparams = hyperparams
        return result

    def __call__(self, *args, **kwargs)->'TrainableIndividualOp':
        return self._configure(*args, **kwargs)

    def _hyperparam_schema_with_hyperparams(self, data_schema={}):
        def fix_hyperparams(schema):
            params = None
            try:
                hyperparams = self._hyperparams
            except AttributeError:
                pass
            if not hyperparams:
                return schema
            props = {k : {'enum' : [v]} for k, v in hyperparams.items()}
            obj = {'type':'object', 'properties':props}
            obj['relevantToOptimizer'] = list(hyperparams.keys())
            top = {'allOf':[schema, obj]}
            return top
        s_1 = self.hyperparam_schema()
        s_2 = fix_hyperparams(s_1)
        s_3 = lale.type_checking.replace_data_constraints(s_2, data_schema)
        return s_3

    # This should *only* ever be called by the sklearn_compat wrapper
    def set_params(self, **impl_params):
        return self._configure(**impl_params)

    def freeze_trainable(self)->'TrainableIndividualOp':
        return self._configure().freeze_trainable()

    def free_hyperparams(self):
        hyperparam_schema = self.hyperparam_schema()
        if 'allOf' in hyperparam_schema and \
           'relevantToOptimizer' in hyperparam_schema['allOf'][0]:
            to_bind = hyperparam_schema['allOf'][0]['relevantToOptimizer']
        else:
            to_bind = []
        if self._hyperparams:
            bound = self._hyperparams.keys()
        else:
            bound = []
        return set(to_bind) - set(bound)

    def is_frozen_trainable(self)->bool:
        free = self.free_hyperparams()
        return len(free) == 0

def _mutation_warning(method_name:str)->str:
    msg = str("The `{}` method is deprecated on a trainable "
              "operator, because the learned coefficients could be "
              "accidentally overwritten by retraining. Call `{}` "
              "on the trained operator returned by `fit` instead.")
    return msg.format(method_name, method_name)

class TrainableIndividualOp(PlannedIndividualOp, TrainableOperator):
    def __init__(self, _name, _impl, _schemas):
        super(TrainableIndividualOp, self).__init__(_name, _impl, _schemas)

    def _clone_impl(self):
        impl_instance = self._impl_instance()
        if hasattr(impl_instance, 'get_params'):
            result = sklearn.base.clone(impl_instance)
        else:
            try:
                result = copy.deepcopy(impl_instance)
            except:
                impl_class = self._impl_class()
                params_all = self._get_params_all()
                result = impl_class(**params_all)
        return result

    def fit(self, X, y = None, **fit_params)->'TrainedIndividualOp':
        logger.info('%s enter fit %s', time.asctime(), self.name())
        X = self._validate_input_schema('X', X, 'fit')
        y = self._validate_input_schema('y', y, 'fit')
        self._validate_hyperparam_data_constraints(X, y)
        filtered_fit_params = _fixup_hyperparams_dict(fit_params)
        trainable_impl = self._clone_impl()
        if filtered_fit_params is None:
            trained_impl = trainable_impl.fit(X, y)
        else:
            trained_impl = trainable_impl.fit(X, y, **filtered_fit_params)
        result = TrainedIndividualOp(self.name(), trained_impl, self._schemas)
        result._hyperparams = self._hyperparams
        self._trained = result
        logger.info('%s exit  fit %s', time.asctime(), self.name())
        return result

    def partial_fit(self, X, y = None, **fit_params)->TrainedOperator:
        if not hasattr(self._impl, "partial_fit"):
            raise AttributeError(f'{self.name()} has no partial_fit implemented.')
        X = self._validate_input_schema('X', X, 'partial_fit')
        y = self._validate_input_schema('y', y, 'partial_fit')
        self._validate_hyperparam_data_constraints(X, y)
        filtered_fit_params = _fixup_hyperparams_dict(fit_params)
        trainable_impl = self._clone_impl()
        if filtered_fit_params is None:
            trained_impl = trainable_impl.partial_fit(X, y)
        else:
            trained_impl = trainable_impl.partial_fit(
                X, y, **filtered_fit_params)
        result = TrainedIndividualOp(self.name(), trained_impl, self._schemas)
        result._hyperparams = self._hyperparams
        self._trained = result
        return result

    def freeze_trained(self)->'TrainedIndividualOp':
        """
        .. deprecated:: 0.0.0
           The `freeze_trained` method is deprecated on a trainable
           operator, because the learned coefficients could be
           accidentally overwritten by retraining. Call `freeze_trained`
           on the trained operator returned by `fit` instead.
        """
        warnings.warn(_mutation_warning('freeze_trained'), DeprecationWarning)
        try:
            return self._trained.freeze_trained()
        except AttributeError:
            raise ValueError('Must call `fit` before `freeze_trained`.')

    def is_frozen_trained(self)->bool:
        return False

    @if_delegate_has_method(delegate='_impl')
    def get_pipeline(self, pipeline_name=None, astype='lale')->Optional[TrainableOperator]:
        """
        .. deprecated:: 0.0.0
           The `get_pipeline` method is deprecated on a trainable
           operator, because the learned coefficients could be
           accidentally overwritten by retraining. Call `get_pipeline`
           on the trained operator returned by `fit` instead.
        """
        warnings.warn(_mutation_warning('get_pipeline'), DeprecationWarning)
        try:
            return self._trained.get_pipeline(pipeline_name, astype)
        except AttributeError:
            raise ValueError('Must call `fit` before `get_pipeline`.')

    @if_delegate_has_method(delegate='_impl')
    def summary(self)->pd.DataFrame:
        """
        .. deprecated:: 0.0.0
           The `summary` method is deprecated on a trainable
           operator, because the learned coefficients could be
           accidentally overwritten by retraining. Call `summary`
           on the trained operator returned by `fit` instead.
        """
        warnings.warn(_mutation_warning('summary'), DeprecationWarning)
        try:
            return self._trained.summary()
        except AttributeError:
            raise ValueError('Must call `fit` before `summary`.')

    @if_delegate_has_method(delegate='_impl')
    def transform(self, X, y = None):
        """
        .. deprecated:: 0.0.0
           The `transform` method is deprecated on a trainable
           operator, because the learned coefficients could be
           accidentally overwritten by retraining. Call `transform`
           on the trained operator returned by `fit` instead.
        """
        warnings.warn(_mutation_warning('transform'), DeprecationWarning)
        try:
            return self._trained.transform(X, y)
        except AttributeError:
            raise ValueError('Must call `fit` before `transform`.')

    @if_delegate_has_method(delegate='_impl')
    def predict(self, X):
        """
        .. deprecated:: 0.0.0
           The `predict` method is deprecated on a trainable
           operator, because the learned coefficients could be
           accidentally overwritten by retraining. Call `predict`
           on the trained operator returned by `fit` instead.
        """
        warnings.warn(_mutation_warning('predict'), DeprecationWarning)
        try:
            return self._trained.predict(X)
        except AttributeError:
            raise ValueError('Must call `fit` before `predict`.')

    @if_delegate_has_method(delegate='_impl')
    def predict_proba(self, X):
        """
        .. deprecated:: 0.0.0
           The `predict_proba` method is deprecated on a trainable
           operator, because the learned coefficients could be
           accidentally overwritten by retraining. Call `predict_proba`
           on the trained operator returned by `fit` instead.
        """
        warnings.warn(_mutation_warning('predict_proba'), DeprecationWarning)
        try:
            return self._trained.predict_proba(X)
        except AttributeError:
            raise ValueError('Must call `fit` before `predict_proba`.')

    @if_delegate_has_method(delegate='_impl')
    def decision_function(self, X):
        """
        .. deprecated:: 0.0.0
           The `decision_function` method is deprecated on a trainable
           operator, because the learned coefficients could be
           accidentally overwritten by retraining. Call `decision_function`
           on the trained operator returned by `fit` instead.
        """
        warnings.warn(_mutation_warning('decision_function'), DeprecationWarning)
        try:
            return self._trained.decision_function(X)
        except AttributeError:
            raise ValueError('Must call `fit` before `decision_function`.')

    def free_hyperparams(self):
        hyperparam_schema = self.hyperparam_schema()
        if 'allOf' in hyperparam_schema and \
           'relevantToOptimizer' in hyperparam_schema['allOf'][0]:
            to_bind = hyperparam_schema['allOf'][0]['relevantToOptimizer']
        else:
            to_bind = []
        if self._hyperparams:
            bound = self._hyperparams.keys()
        else:
            bound = []
        return set(to_bind) - set(bound)

    def is_frozen_trainable(self)->bool:
        free = self.free_hyperparams()
        return len(free) == 0

    def _freeze_trainable_bindings(self):
        old_bindings = self._hyperparams if self._hyperparams else {}
        free = self.free_hyperparams()
        defaults = self.hyperparam_defaults()
        new_bindings = {name: defaults[name] for name in free}
        bindings = {**old_bindings, **new_bindings}
        return bindings

    def freeze_trainable(self)->'TrainableIndividualOp':
        bindings = self._freeze_trainable_bindings()
        result = self._configure(**bindings)
        assert result.is_frozen_trainable(), str(result.free_hyperparams())
        return result

    def get_params(self, deep:bool=True)->Dict[str,Any]:
        """Get parameters for this operator. 

        This method follows scikit-learn's convention that all operators
        have a constructor which takes a list of keyword arguments. 
        This is not required for operator impls which do not desire
        scikit-compatibility.

        Parameters
        ----------
        deep : boolean, optional
            If True, will return the parameters for this operator state wrapper and
            its impl object
        Returns
        -------
        params : mapping of string to any
            Parameter names mapped to their values.
        """
        out = dict()
        out['_name'] = self._name
        out['_schemas'] = self._schemas
        impl = self._impl_instance()
        out['_impl'] = impl
        if deep and hasattr(impl, 'get_params'):
            deep_items = impl.get_params().items()
            out.update((self._name + '__' + k, val) for k, val in deep_items)
        return out

    def hyperparams(self):
        if self._hyperparams is None:
            return None
        actuals, defaults = self._hyperparams, self.hyperparam_defaults()
        return {k: actuals[k] for k in actuals if
                k not in defaults or actuals[k] != defaults[k]}

    def _get_params_all(self):
        output = {}
        if self._hyperparams is not None:
            output.update(self._hyperparams)
        defaults = self.hyperparam_defaults()
        for k in defaults.keys():
            if k not in output:
                output[k] = defaults[k]
        return output

    # This should *only* ever be called by the sklearn_compat wrapper
    def set_params(self, **impl_params):
        #TODO: This mutates the operator, should we mark it deprecated?
        filtered_impl_params = _fixup_hyperparams_dict(impl_params)
        self._impl = lale.helpers.create_individual_op_using_reflection(
            self.class_name(), self._name, filtered_impl_params)
        self._hyperparams = filtered_impl_params
        return self

    def transform_schema(self, s_X):
        if hasattr(self._impl, 'transform_schema'):
            try:
                return self._impl_instance().transform_schema(s_X)
            except BaseException as e:
                raise ValueError(f'unexpected error in {self.name()}.transform_schema({lale.pretty_print.to_string(s_X)}') from e                
        else:
            return super(TrainableIndividualOp, self).transform_schema(s_X)

    def input_schema_fit(self) -> JSON_TYPE:
        if hasattr(self._impl, 'input_schema_fit'):
            return self._impl_instance().input_schema_fit()
        else:
            return super(TrainableIndividualOp, self).input_schema_fit()

    def _lale_clone(self, cloner:Callable[[Any],Any]):
        impl = self._impl
        if impl is not None and not inspect.isclass(impl):
            impl = cloner(impl)
        cp = make_operator(impl, schemas=self._schemas, name=self._name)
        if isinstance(cp, PlannedIndividualOp):
            cp._hyperparams = self._hyperparams
        return cp

class TrainedIndividualOp(TrainableIndividualOp, TrainedOperator):
    _frozen_trained:bool

    def __init__(self, _name, _impl, _schemas):
        super(TrainedIndividualOp, self).__init__(_name, _impl, _schemas)
        self._frozen_trained = not hasattr(self._impl, 'fit')

    def __call__(self, *args, **kwargs)->'TrainedIndividualOp':
        filtered_kwargs_params = _fixup_hyperparams_dict(kwargs)

        trainable = self._configure(*args, **filtered_kwargs_params)
        instance = TrainedIndividualOp(trainable._name, trainable._impl, trainable._schemas)
        instance._hyperparams = trainable._hyperparams
        return instance

    def fit(self, X, y = None, **fit_params)->'TrainedIndividualOp':
        if hasattr(self._impl, "fit") and not self.is_frozen_trained():
            filtered_fit_params = _fixup_hyperparams_dict(fit_params)
            return super(TrainedIndividualOp, self).fit(X, y, **filtered_fit_params)
        else:
            return self 

    @if_delegate_has_method(delegate='_impl')
    def transform(self, X, y = None):
        """Transform the data.
        
        Parameters
        ----------
        X : 
            Features; see input_transform schema of the operator.

        Returns
        -------
        result :
            Transformed features; see output_transform schema of the operator.
        """
        logger.info('%s enter transform %s', time.asctime(), self.name())
        X = self._validate_input_schema('X', X, 'transform')
        if ('y' in [required_property.lower() for required_property 
                    in self.input_schema_transform().get('required',[])]):
            y = self._validate_input_schema('y', y, 'transform')
            raw_result = self._impl_instance().transform(X, y)
        else:
            raw_result = self._impl_instance().transform(X)
        result = self._validate_output_schema(raw_result, 'transform')
        logger.info('%s exit  transform %s', time.asctime(), self.name())
        return result

    def _predict(self, X):
        X = self._validate_input_schema('X', X, 'predict')
        raw_result = self._impl_instance().predict(X)
        result = self._validate_output_schema(raw_result, 'predict')
        return result

    @if_delegate_has_method(delegate='_impl')
    def predict(self, X):
        """Make predictions.
        
        Parameters
        ----------
        X : 
            Features; see input_predict schema of the operator.

        Returns
        -------
        result :
            Predictions; see output_predict schema of the operator.
        """
        logger.info('%s enter predict %s', time.asctime(), self.name())
        result = self._predict(X)
        logger.info('%s exit  predict %s', time.asctime(), self.name())
        if isinstance(result, lale.datasets.data_schemas.NDArrayWithSchema):
            return lale.datasets.data_schemas.strip_schema(result) #otherwise scorers return zero-dim array
        return result

    @if_delegate_has_method(delegate='_impl')
    def predict_proba(self, X):
        """Probability estimates for all classes.

        Parameters
        ----------
        X :
            Features; see input_predict_proba schema of the operator.

        Returns
        -------
        result :
            Probabilities; see output_predict_proba schema of the operator.
        """
        logger.info('%s enter predict_proba %s', time.asctime(), self.name())
        X = self._validate_input_schema('X', X, 'predict_proba')
        raw_result = self._impl_instance().predict_proba(X)
        result = self._validate_output_schema(raw_result, 'predict_proba')
        logger.info('%s exit  predict_proba %s', time.asctime(), self.name())
        return result

    @if_delegate_has_method(delegate='_impl')
    def decision_function(self, X):
        """Confidence scores for all classes.

        Parameters
        ----------
        X :
            Features; see input_decision_function schema of the operator.

        Returns
        -------
        result :
            Confidences; see output_decision_function schema of the operator.
        """
        logger.info('%s enter decision_function %s', time.asctime(), self.name())
        X = self._validate_input_schema('X', X, 'decision_function')
        raw_result = self._impl_instance().decision_function(X)
        result = self._validate_output_schema(raw_result, 'decision_function')
        logger.info('%s exit  decision_function %s', time.asctime(), self.name())
        return result

    def freeze_trainable(self)->'TrainedIndividualOp':
        result = copy.deepcopy(self)
        result._hyperparams = self._freeze_trainable_bindings()
        assert result.is_frozen_trainable(), str(result.free_hyperparams())
        assert isinstance(result, TrainedIndividualOp)
        return result

    def is_frozen_trained(self)->bool:
        return self._frozen_trained

    def freeze_trained(self)->'TrainedIndividualOp':
        if self.is_frozen_trained():
            return self
        result = copy.deepcopy(self)
        result._frozen_trained = True
        assert result.is_frozen_trained()
        return result

    @if_delegate_has_method(delegate='_impl')
    def get_pipeline(self, pipeline_name=None, astype='lale')->Optional[TrainableOperator]:
        result = self._impl_instance().get_pipeline(pipeline_name, astype)
        return result

    @if_delegate_has_method(delegate='_impl')
    def summary(self)->pd.DataFrame:
        return self._impl_instance().summary()

    def _lale_clone(self, cloner:Callable[[Any],Any]):
        """ This is really used for sklearn clone compatibility.
            Which mandates that clone returns something that has not been fit.
            So we enforce that here as well.
        """
        impl = self._impl
        if impl is not None and not inspect.isclass(impl):
            impl = cloner(impl)
        cp = make_operator(impl, schemas=self._schemas, name=self._name)
        if isinstance(cp, PlannedIndividualOp):
            cp._hyperparams = self._hyperparams
        return cp

_all_available_operators: List[PlannedOperator] = []

def make_operator(impl, schemas = None, name = None) -> PlannedIndividualOp:
    if name is None:
        name = lale.helpers.assignee_name()
    if inspect.isclass(impl):
        if hasattr(impl, 'fit'):
            operatorObj = PlannedIndividualOp(name, impl, schemas)
        else:
            operatorObj = TrainedIndividualOp(name, impl, schemas)
    else:
        if hasattr(impl, 'fit'):
            operatorObj = TrainableIndividualOp(name, impl, schemas)
        else:
            operatorObj = TrainedIndividualOp(name, impl, schemas)
        if hasattr(impl, 'get_params'):
            operatorObj._hyperparams = {**impl.get_params()}
    operatorObj._check_schemas()
    _all_available_operators.append(operatorObj)
    return operatorObj

def get_available_operators(tag: str, more_tags: AbstractSet[str] = None) -> List[PlannedOperator]:
    singleton = set([tag])
    tags = singleton if (more_tags is None) else singleton.union(more_tags)
    def filter(op):
        tags_dict = op.get_tags()
        if tags_dict is None:
            return False
        tags_set = {tag for prefix in tags_dict for tag in tags_dict[prefix]}
        return tags.issubset(tags_set)
    return [op for op in _all_available_operators if filter(op)]

def get_available_estimators(tags: AbstractSet[str] = None) -> List[PlannedOperator]:
    return get_available_operators('estimator', tags)

def get_available_transformers(tags: AbstractSet[str] = None) -> List[PlannedOperator]:
    return get_available_operators('transformer', tags)

OpType = TypeVar('OpType', bound=Operator)
class BasePipeline(Operator, Generic[OpType]):
    """
    This is a concrete class that can instantiate a new pipeline operator and provide access to its meta data.
    """
    _steps:List[OpType]
    _preds:Dict[OpType, List[OpType]]
    _name:str

    def _lale_clone(self, cloner:Callable[[Any], Any]):
        steps = self._steps
        new_steps:List[OpType] = [s._lale_clone(cloner) for s in steps]
        if self._preds is None:
            return self.__class__(new_steps, None, True)

        step_map:Dict[OpType, OpType] = {steps[i]:new_steps[i] for i in range(len(steps))}
        new_edges = ((step_map[s],step_map[d]) for s,d in self.edges())
        return self.__class__(new_steps, new_edges, True)
        
    def __init__(self, 
                steps:List[OpType], 
                edges:Optional[Iterable[Tuple[OpType, OpType]]], 
                ordered:bool=False) -> None:
        self._name = "pipeline_" + str(id(self))  
        self._preds = {}              
        for step in steps:
            assert isinstance(step, Operator)
        if edges is None: 
            #Which means there is a linear pipeline #TODO:Test extensively with clone and get_params
            #This constructor is mostly called due to cloning. Make sure the objects are kept the same.
            self.__constructor_for_cloning(steps)
        else:
            self._steps = []
            
            for step in steps:
                if step in self._steps:
                    raise ValueError('Same instance of {} already exists in the pipeline. '\
                    'This is not allowed.'.format(step.name()))
                if isinstance(step, BasePipeline):
                    #Flatten out the steps and edges
                    self._steps.extend(step.steps())
                    #from step's edges, find out all the source and sink nodes
                    source_nodes = [dst for dst in step.steps() if (step._preds[dst] is None or step._preds[dst] == [])]
                    sink_nodes = step._find_sink_nodes()                  
                    #Now replace the edges to and from the inner pipeline to to and from source and sink nodes respectively
                    new_edges = step.edges()
                    #list comprehension at the cost of iterating edges thrice
                    new_edges.extend([(node, edge[1]) for edge in edges if edge[0] == step for node in sink_nodes])
                    new_edges.extend([(edge[0], node) for edge in edges if edge[1] == step for node in source_nodes])
                    new_edges.extend([edge for edge in edges if (edge[1] != step and edge[0] != step)])
                    edges = new_edges
                else:
                    self._steps.append(step)
            self._preds = { step: [] for step in self._steps}
            for (src, dst) in edges:
                self._preds[dst].append(src)
            if not ordered:
                self.__sort_topologically()
            assert self.__is_in_topological_order()

    def __constructor_for_cloning(self, steps:List[OpType]):
        edges:List[Tuple[OpType, OpType]] = []
        prev_op:Optional[OpType] = None
        #This is due to scikit base's clone method that needs the same list object
        self._steps = steps
        prev_leaves:List[OpType]
        curr_roots:List[OpType]

        for curr_op in self._steps:
            if isinstance(prev_op, BasePipeline):
                prev_leaves = prev_op._find_sink_nodes()
            else:
                prev_leaves = [] if prev_op is None else [prev_op]
            if isinstance(curr_op, BasePipeline):
                curr_roots = curr_op._find_source_nodes()
                self._steps.extend(curr_op.steps())
                edges.extend(curr_op.edges())
            else:
                curr_roots = [curr_op]
            edges.extend([(src, tgt) for src in prev_leaves for tgt in curr_roots])
            prev_op = curr_op

        seen_steps:List[OpType] = []
        for step in self._steps:
            if step in seen_steps:
                raise ValueError('Same instance of {} already exists in the pipeline. '\
                'This is not allowed.'.format(step.name()))
            seen_steps.append(step)
        self._preds = { step: [] for step in self._steps }
        for (src, dst) in edges:
            self._preds[dst].append(src)
        #Since this case is only allowed for linear pipelines, it is always
        #expected to be in topological order
        assert self.__is_in_topological_order()

    def edges(self)->List[Tuple[OpType, OpType]]:
        return [(src, dst) for dst in self._steps for src in self._preds[dst]]

    def __is_in_topological_order(self)->bool:
        seen:Dict[OpType, bool] = { }
        for operator in self._steps:
            for pred in self._preds[operator]:
                if pred not in seen:
                    return False
            seen[operator] = True
        return True

    def steps(self)->List[OpType]:
        return self._steps

    def _subst_steps(self, m:Dict[OpType,OpType])->None:
        if dict:
            # for i, s in enumerate(self._steps):
            #     self._steps[i] = m.get(s,s)
            self._steps = [m.get(s, s) for s in self._steps]
            self._preds = {m.get(k,k):[m.get(s,s) for s in v] for k,v in self._preds.items()}

    def __sort_topologically(self)->None:
        class state(enumeration.Enum):
            TODO=enumeration.auto(), 
            DOING=enumeration.auto(),
            DONE=enumeration.auto()
        
        states:Dict[OpType, state] = { op: state.TODO for op in self._steps }
        result:List[OpType] = [ ]

        def dfs(operator:OpType)->None:
            if states[operator] is state.DONE:
                return
            if states[operator] is state.DOING:
                raise ValueError('Cycle detected.')
            states[operator] = state.DOING
            for pred in self._preds[operator]:
                dfs(pred)
            states[operator] = state.DONE
            result.append(operator)
        
        for operator in self._steps:
            if states[operator] is state.TODO:
                dfs(operator)
        self._steps = result

    def _has_same_impl(self, other:Operator)->bool:
        """Checks if the type of the operator imnplementations are compatible
        """
        if not isinstance(other, BasePipeline):
            return False
        my_steps = self.steps()
        other_steps = other.steps()
        if len(my_steps) != len(other_steps):
            return False

        for (m,o) in zip(my_steps, other_steps):
            if not m._has_same_impl(o):
                return False
        return True

    def _find_sink_nodes(self) -> List[OpType]:
        is_sink = {s: True for s in self.steps()}
        for src, _ in self.edges():
            is_sink[src] = False
        result = [s for s in self.steps() if is_sink[s]]
        return result

    def _find_source_nodes(self) -> List[OpType]:
        is_source = {s: True for s in self.steps()}
        for _, dst in self.edges():
            is_source[dst] = False
        result = [s for s in self.steps() if is_source[s]]
        return result

    def _validate_or_transform_schema(self, X, y=None, validate=True):
        def combine_schemas(schemas):
            n_datasets = len(schemas)
            if n_datasets == 1:
                result = schemas[0]
            else:
                result = {
                    'type': 'array',
                    'minItems': n_datasets, 'maxItems': n_datasets,
                    'items': [lale.datasets.data_schemas.to_schema(i)
                              for i in schemas]}
            return result
        outputs = { }
        for operator in self._steps:
            preds = self._preds[operator]
            if len(preds) == 0:
                inputs = X
            else:
                inputs = combine_schemas([outputs[pred] for pred in preds])
            if validate:
                operator.validate_schema(X=inputs, y=y)
            output = operator.transform_schema(inputs)
            outputs[operator] = output
        if not validate:
            sinks = self._find_sink_nodes()
            pipeline_outputs = [outputs[sink] for sink in sinks]
            return combine_schemas(pipeline_outputs)

    def validate_schema(self, X, y=None):
        self._validate_or_transform_schema(X, y, validate=True)

    def transform_schema(self, s_X):
        return self._validate_or_transform_schema(s_X, validate=False)

    def input_schema_fit(self) -> JSON_TYPE:
        sources = self._find_source_nodes()
        pipeline_inputs = [source.input_schema_fit() for source in sources]
        result = lale.type_checking.join_schemas(*pipeline_inputs)
        return result

    def is_supervised(self)->bool:
        s = self.steps()
        if len(s) == 0:
            return False
        return self.steps()[-1].is_supervised()

    def remove_last(self, inplace=False):
        sink_nodes = self._find_sink_nodes()
        if len(sink_nodes) > 1:
            raise ValueError("This pipeline has more than 1 sink nodes, can not remove last step meaningfully.")
        elif not inplace:
            modified_pipeline = copy.deepcopy(self)
            old_clf = modified_pipeline._steps[-1]
            modified_pipeline._steps.remove(old_clf)
            del modified_pipeline._preds[old_clf]
            return modified_pipeline
        else:
            old_clf = self._steps[-1]
            self._steps.remove(old_clf)
            del self._preds[old_clf]
            return self

    def _get_last(self)->Optional[OpType]:
        sink_nodes = self._find_sink_nodes()
        if len(sink_nodes) > 1:
            return None
        else:
            old_clf = self._steps[-1]
            return old_clf

    def export_to_sklearn_pipeline(self):
        from sklearn.pipeline import make_pipeline
        from sklearn.base import clone
        from lale.lib.lale.concat_features import ConcatFeaturesImpl
        from lale.lib.lale.no_op import NoOpImpl
        from sklearn.pipeline import FeatureUnion

        def convert_nested_objects(node):
            for element in dir(node):#Looking at only 1 level for now.
                try:
                    value = getattr(node,element)
                    if isinstance(value, Operator) and hasattr(value._impl_instance(), '_wrapped_model'):
                        #node is a higher order operator
                        setattr(node, element, value._impl_instance()._wrapped_model)

                    stripped = lale.datasets.data_schemas.strip_schema(value)
                    if value is stripped:
                        continue
                    setattr(node, element, stripped)
                except BaseException:
                    #This is an optional processing, so if there is any exception, continue.
                    #For example, some scikit-learn classes will fail at getattr because they have
                    #that property defined conditionally. 
                    pass

        def create_pipeline_from_sink_node(sink_node):
            #Ensure that the pipeline is either linear or has a "union followed by concat" construct
            #Translate the "union followed by concat" constructs to "featureUnion"
            #Inspect the node and convert any data with schema objects to original data types
            if isinstance(sink_node, OperatorChoice):
                raise ValueError("A pipeline that has an OperatorChoice can not be converted to "
                " a scikit-learn pipeline:{}".format(self.to_json()))
            convert_nested_objects(sink_node._impl)
            if sink_node._impl_class() == ConcatFeaturesImpl:
                list_of_transformers = []
                for pred in self._preds[sink_node]:
                    pred_transformer = create_pipeline_from_sink_node(pred)
                    list_of_transformers.append((pred.name()+"_"+str(id(pred)), make_pipeline(*pred_transformer) if isinstance(pred_transformer, list) else pred_transformer))
                return FeatureUnion(list_of_transformers)
            else:
                preds = self._preds[sink_node]
                if preds is not None and len(preds) > 1:
                    raise ValueError("A pipeline graph that has operators other than ConcatFeatures with "
                    "multiple incoming edges is not a valid scikit-learn pipeline:{}".format(self.to_json()))
                else:
                    if hasattr(sink_node._impl_instance(), '_wrapped_model'):
                        sklearn_op = sink_node._impl_instance()._wrapped_model
                        convert_nested_objects(sklearn_op)#This case needs one more level of conversion
                    else:
                        sklearn_op = sink_node._impl_instance()
                    sklearn_op = copy.deepcopy(sklearn_op)
                    if preds is None or len(preds) == 0:
                        return sklearn_op
                    else:
                        output_pipeline_steps = []
                        previous_sklearn_op = create_pipeline_from_sink_node(preds[0])
                        if not isinstance(previous_sklearn_op, NoOpImpl):
                            if isinstance(previous_sklearn_op, list):
                                output_pipeline_steps = previous_sklearn_op
                            else:
                                output_pipeline_steps.append(previous_sklearn_op)
                        if not isinstance(sklearn_op, NoOpImpl):#Append the current op only if not NoOp
                            output_pipeline_steps.append(sklearn_op)
                        return output_pipeline_steps

        sklearn_steps_list = []
        #Finding the sink node so that we can do a backward traversal
        sink_nodes = self._find_sink_nodes()
        #For a trained pipeline that is scikit compatible, there should be only one sink node
        if len(sink_nodes) != 1:
            raise ValueError("A pipeline graph that ends with more than one estimator is not a"
            " valid scikit-learn pipeline:{}".format(self.to_json()))
        else:
            sklearn_steps_list = create_pipeline_from_sink_node(sink_nodes[0])
            #not checking for isinstance(sklearn_steps_list, NoOpImpl) here as there is no valid sklearn pipeline with just one NoOp.
        try:
            sklearn_pipeline = make_pipeline(*sklearn_steps_list) \
                    if isinstance(sklearn_steps_list, list) else make_pipeline(sklearn_steps_list)
        except TypeError:
            raise TypeError("Error creating a scikit-learn pipeline, most likely because the steps are not scikit compatible.")
        return sklearn_pipeline

    def is_classifier(self)->bool:
        sink_nodes = self._find_sink_nodes()
        for op in sink_nodes:
            if not op.is_classifier():
                return False
        return True

PlannedOpType = TypeVar('PlannedOpType', bound=PlannedOperator)

class PlannedPipeline(BasePipeline[PlannedOpType], PlannedOperator):
    def __init__(self, 
                 steps:List[PlannedOpType],
                 edges:Optional[Iterable[Tuple[PlannedOpType, PlannedOpType]]], 
                 ordered:bool=False) -> None:
        super(PlannedPipeline, self).__init__(steps, edges, ordered=ordered)

    def freeze_trainable(self)->'PlannedPipeline':
        frozen_steps = []
        frozen_map = {}
        for liquid in self._steps:
            frozen = liquid.freeze_trainable()
            frozen_map[liquid] = frozen
            frozen_steps.append(frozen)
        frozen_edges = [(frozen_map[x], frozen_map[y]) for x, y in self.edges()]
        result = get_pipeline_of_applicable_type(
            frozen_steps, frozen_edges, ordered=True)
        assert result.is_frozen_trainable()
        return result

    def is_frozen_trainable(self)->bool:
        for step in self.steps():
            if not step.is_frozen_trainable():
                return False
        return True

TrainableOpType = TypeVar('TrainableOpType', bound=TrainableIndividualOp)

class TrainablePipeline(PlannedPipeline[TrainableOpType], TrainableOperator):

    def __init__(self, 
                 steps:List[TrainableOpType],
                 edges:Optional[Iterable[Tuple[TrainableOpType, TrainableOpType]]], 
                 ordered:bool=False) -> None:
        super(TrainablePipeline, self).__init__(steps, edges, ordered=ordered)

    def fit(self, X, y=None, **fit_params)->'TrainedPipeline':
        X = lale.datasets.data_schemas.add_schema(X)
        y = lale.datasets.data_schemas.add_schema(y)
        self.validate_schema(X, y)
        trained_steps:List[TrainedOperator] = [ ]
        outputs:Dict[Operator, Any] = { }
        meta_outputs:Dict[Operator, Any] = {}
        edges:List[Tuple[TrainableOpType, TrainableOpType]] = self.edges()
        trained_map:Dict[TrainableOpType, TrainedOperator] = {}

        sink_nodes = self._find_sink_nodes()
        for operator in self._steps:
            preds = self._preds[operator]
            if len(preds) == 0:
                inputs = [X]
                meta_data_inputs:Dict[Operator, Any] = {}
            else:
                inputs = [outputs[pred] for pred in preds]
                #we create meta_data_inputs as a dictionary with metadata from all previous steps
                #Note that if multiple previous steps generate the same key, it will retain only one of those.
                
                meta_data_inputs = {key: meta_outputs[pred][key] for pred in preds 
                        if meta_outputs[pred] is not None for key in meta_outputs[pred]}
            trainable = operator
            if len(inputs) == 1:
                inputs = inputs[0]
            if hasattr(operator._impl, "set_meta_data"):
                operator._impl_instance().set_meta_data(meta_data_inputs)
            meta_output:Dict[Operator, Any] = {}
            trained:TrainedOperator
            if isinstance(inputs, tuple):#This is the case for transformers which return X and y, such as resamplers.
                inputs, y = inputs            
            if trainable.is_supervised():
                trained = trainable.fit(X = inputs, y = y)
            else:
                trained = trainable.fit(X = inputs)
            trained_map[operator] = trained
            trained_steps.append(trained)
            if trainable not in sink_nodes:#There is no need to transform/predict on the last node during fit
                if trained.is_transformer():
                    output = trained.transform(X = inputs, y = y)
                    if hasattr(trained._impl, "get_transform_meta_output"):
                        meta_output = trained._impl_instance().get_transform_meta_output()
                else:
                    if trainable in sink_nodes:
                        output = trained._predict(X = inputs) #We don't support y for predict yet as there is no compelling case
                    else:
                        # This is ok because trainable pipelines steps
                        # must only be individual operators
                        if hasattr(trained._impl, 'predict_proba'): # type: ignore
                            output = trained.predict_proba(X = inputs)
                        elif hasattr(trained._impl, 'decision_function'): # type: ignore
                            output = trained.decision_function(X = inputs)
                        else:
                            output = trained._predict(X = inputs)
                    if hasattr(trained._impl, "get_predict_meta_output"):
                        meta_output = trained._impl_instance().get_predict_meta_output()
                outputs[operator] = output
                meta_output_so_far = {key:meta_outputs[pred][key] for pred in preds 
                        if meta_outputs[pred] is not None for key in meta_outputs[pred]}
                meta_output_so_far.update(meta_output)#So newest gets preference in case of collisions
                meta_outputs[operator] = meta_output_so_far

        trained_edges = [(trained_map[x], trained_map[y]) for (x, y) in edges]

        trained_steps2:Any = trained_steps
        result:TrainedPipeline = TrainedPipeline(trained_steps2, trained_edges, ordered=True)
        self._trained = result
        return result

    def transform(self, X, y = None):
        """
        .. deprecated:: 0.0.0
           The `transform` method is deprecated on a trainable
           operator, because the learned coefficients could be
           accidentally overwritten by retraining. Call `transform`
           on the trained operator returned by `fit` instead.
        """
        warnings.warn(_mutation_warning('transform'), DeprecationWarning)
        try:
            return self._trained.transform(X, y = None)
        except AttributeError:
            raise ValueError('Must call `fit` before `transform`.')

    def predict(self, X):
        """
        .. deprecated:: 0.0.0
           The `predict` method is deprecated on a trainable
           operator, because the learned coefficients could be
           accidentally overwritten by retraining. Call `predict`
           on the trained operator returned by `fit` instead.
        """
        warnings.warn(_mutation_warning('predict'), DeprecationWarning)
        try:
            return self._trained.predict(X)
        except AttributeError:
            raise ValueError('Must call `fit` before `predict`.')

    def predict_proba(self, X):
        """
        .. deprecated:: 0.0.0
           The `predict_proba` method is deprecated on a trainable
           operator, because the learned coefficients could be
           accidentally overwritten by retraining. Call `predict_proba`
           on the trained operator returned by `fit` instead.
        """
        warnings.warn(_mutation_warning('predict_proba'), DeprecationWarning)
        try:
            return self._trained.predict_proba(X)
        except AttributeError:
            raise ValueError('Must call `fit` before `predict_proba`.')

    def decision_function(self, X):
        """
        .. deprecated:: 0.0.0
           The `decision_function` method is deprecated on a trainable
           operator, because the learned coefficients could be
           accidentally overwritten by retraining. Call `decision_function`
           on the trained operator returned by `fit` instead.
        """
        warnings.warn(_mutation_warning('decision_function'), DeprecationWarning)
        try:
            return self._trained.decision_function(X)
        except AttributeError:
            raise ValueError('Must call `fit` before `decision_function`.')

    def freeze_trainable(self)->'TrainablePipeline':
        frozen_steps = []
        frozen_map = {}
        for liquid in self._steps:
            frozen = liquid.freeze_trainable()
            frozen_map[liquid] = frozen
            frozen_steps.append(frozen)
        frozen_edges = [(frozen_map[x], frozen_map[y]) for x, y in self.edges()]
        result = cast(TrainablePipeline, get_pipeline_of_applicable_type(
            frozen_steps, frozen_edges, ordered=True))
        assert result.is_frozen_trainable()
        return result

    def get_params(self, deep:bool = True)->Dict[str,Any]:
        out:Dict[str,Any] = {}
        if not deep:
            out['steps'] = self._steps
            out['edges'] = None
            out['ordered'] = True
        else:
            pass #TODO
        return out
    
    def fit_with_batches(self, X, y=None, serialize=True, num_epochs_batching=None):
        """[summary]
        
        Parameters
        ----------
        X : 
            [description]
        y : [type], optional
            For a supervised pipeline, this is an array with the unique class labels 
            in the entire dataset, by default None
        Returns
        -------
        [type]
            [description]
        """        
        trained_steps:List[TrainedOperator] = [ ]
        outputs:Dict[Operator, Any] = { }
        edges:List[Tuple[TrainableOpType, TrainableOpType]] = self.edges()
        trained_map:Dict[TrainableOpType, TrainedOperator] = {}

        if serialize:
            serialization_out_dir = os.path.join(os.path.dirname(__file__), 'temp_serialized')
            if not os.path.exists(serialization_out_dir):
                os.mkdir(serialization_out_dir)

        sink_nodes = self._find_sink_nodes()
        operator_idx = 0
        for operator in self._steps:
            preds = self._preds[operator]
            if len(preds) == 0:
                inputs = [X]
            else:
                inputs = [outputs[pred][0] if isinstance(outputs[pred], tuple) else outputs[pred] for pred in preds]
            trainable = operator
            if len(inputs) == 1:
                inputs = inputs[0]
            trained:TrainedOperator
            if hasattr(trainable._impl, "partial_fit"):
                try:
                    num_epochs = trainable._impl_instance().num_epochs
                except AttributeError:
                    if num_epochs_batching is None:
                        warnings.warn("Operator {} does not have num_epochs and none given to Batching operator, using 1 as a default".format(trainable.name()))
                        num_epochs = 1
                    else:
                        num_epochs = num_epochs_batching
            else:
                raise AttributeError("All operators to be trained with batching need to implement partial_fit. {} doesn't.".format(operator.name()))
            inputs_for_transform = inputs
            for epoch in range(num_epochs):
                training_loss = 0
                nb_tr_examples, nb_tr_steps = 0, 0  
                for _, batch_data in enumerate(inputs):#batching_transformer will output only one obj
                    if isinstance(batch_data, tuple):
                        batch_X, batch_y = batch_data
                    elif isinstance(batch_data, list):
                        batch_X = batch_data[0]
                        batch_y = batch_data[1]
                    else:
                        batch_X = batch_data
                        batch_y = None
                    if trainable.is_supervised():
                        try:
                            trained = trainable.partial_fit(batch_X, batch_y, classes = y)
                        except TypeError:
                            trained = trainable.partial_fit(batch_X, batch_y)
                    else:
                        trained = trainable.partial_fit(batch_X)
            trained = TrainedIndividualOp(trained.name(), trained._impl, trained._schemas)                
            trained_map[operator] = trained
            trained_steps.append(trained)

            output = None
            for batch_idx, batch_data in enumerate(inputs_for_transform):#batching_transformer will output only one obj
                if isinstance(batch_data, tuple):
                    batch_X, batch_y = batch_data
                elif isinstance(batch_data, list):
                    batch_X = batch_data[0]
                    batch_y = batch_data[1]
                else:
                    batch_X = batch_data
                    batch_y = None
                if trained.is_transformer():
                    batch_output = trained.transform(batch_X, batch_y)
                else:
                    if trainable in sink_nodes:
                        batch_output = trained._predict(X = batch_X) #We don't support y for predict yet as there is no compelling case
                    else:
                        # This is ok because trainable pipelines steps
                        # must only be individual operators
                        if hasattr(trained._impl, 'predict_proba'): # type: ignore
                            batch_output = trained.predict_proba(X = batch_X)
                        elif hasattr(trained._impl, 'decision_function'): # type: ignore
                            batch_output = trained.decision_function(X = batch_X)
                        else:
                            batch_output = trained._predict(X = batch_X)
                if isinstance(batch_output, tuple):
                    batch_out_X, batch_out_y = batch_output
                else:
                    batch_out_X = batch_output
                    batch_out_y = None
                if serialize:
                    output = lale.helpers.write_batch_output_to_file(output, os.path.join(serialization_out_dir, 'fit_with_batches'+str(operator_idx)+'.hdf5'), 
                                len(inputs_for_transform.dataset), batch_idx, batch_X, batch_y, batch_out_X, batch_out_y)                            
                else:
                    if batch_out_y is None:
                        output = lale.helpers.append_batch(output, (batch_output, batch_y)) 
                    else:
                        output = lale.helpers.append_batch(output, batch_output) 
            if serialize:
                output.close()
                output = lale.helpers.create_data_loader(os.path.join(serialization_out_dir, 'fit_with_batches'+str(operator_idx)+'.hdf5'), batch_size=inputs_for_transform.batch_size)
            else: 
                if isinstance(output, tuple):
                    output = lale.helpers.create_data_loader(X = output[0], y=output[1], batch_size=inputs_for_transform.batch_size)
                else:
                    output = lale.helpers.create_data_loader(X = output, y = None, batch_size=inputs_for_transform.batch_size)
            outputs[operator] = output
            operator_idx += 1

        if serialize:
            shutil.rmtree(serialization_out_dir)
        trained_edges = [(trained_map[x], trained_map[y]) for (x, y) in edges]

        trained_steps2:Any = trained_steps
        result:TrainedPipeline = TrainedPipeline(trained_steps2, trained_edges, ordered=True)
        self._trained = result
        return result

    def is_transformer(self)->bool:
        """ Checks if the operator is a transformer
        """
        # Currently, all TrainedPipelines implement transform
        return True

TrainedOpType = TypeVar('TrainedOpType', bound=TrainedIndividualOp)

class TrainedPipeline(TrainablePipeline[TrainedOpType], TrainedOperator):

    def __init__(self, 
                 steps:List[TrainedOpType],
                 edges:List[Tuple[TrainedOpType, TrainedOpType]], 
                 ordered:bool=False) -> None:
        super(TrainedPipeline, self).__init__(steps, edges, ordered=ordered)


    def _predict(self, X, y = None):
        outputs = { }
        meta_outputs = {}
        sink_nodes = self._find_sink_nodes()
        for operator in self._steps:
            preds = self._preds[operator]
            if len(preds) == 0:
                inputs = [X]
                meta_data_inputs = {}
            else:
                inputs = [outputs[pred][0] if isinstance(outputs[pred], tuple) else outputs[pred] for pred in preds]
                #we create meta_data_inputs as a dictionary with metadata from all previous steps
                #Note that if multiple previous steps generate the same key, it will retain only one of those.
                
                meta_data_inputs = {key: meta_outputs[pred][key] for pred in preds 
                        if meta_outputs[pred] is not None for key in meta_outputs[pred]}
            if len(inputs) == 1:
                inputs = inputs[0]
            if hasattr(operator._impl, "set_meta_data"):
                operator._impl_instance().set_meta_data(meta_data_inputs)
            meta_output = {}
            if operator in sink_nodes and hasattr(operator._impl, 'predict'):#Since this is pipeline's predict, we should invoke predict from sink nodes
                output = operator._predict(X = inputs)
            elif operator.is_transformer():
                output = operator.transform(X = inputs, y = y)
                if hasattr(operator._impl, "get_transform_meta_output"):
                    meta_output = operator._impl_instance().get_transform_meta_output()
            elif hasattr(operator._impl, 'predict_proba'):#For estimator as a transformer, use predict_proba if available
                output = operator.predict_proba(X = inputs)
            elif hasattr(operator._impl, 'decision_function'):#For estimator as a transformer, use decision_function if available
                output = operator.decision_function(X = inputs)
            else:
                output = operator._predict(X = inputs)
                if hasattr(operator._impl, "get_predict_meta_output"):
                    meta_output = operator._impl_instance().get_predict_meta_output()
            outputs[operator] = output
            meta_output_so_far = {key:meta_outputs[pred][key] for pred in preds 
                        if meta_outputs[pred] is not None for key in meta_outputs[pred]}
            meta_output_so_far.update(meta_output)#So newest gets preference in case of collisions
            meta_outputs[operator] = meta_output_so_far
        result = outputs[self._steps[-1]]
        return result

    def predict(self, X):
        result = self._predict(X)
        if isinstance(result, lale.datasets.data_schemas.NDArrayWithSchema):
            return lale.datasets.data_schemas.strip_schema(result) #otherwise scorers return zero-dim array
        return result

    def transform(self, X, y = None):
        #TODO: What does a transform on a pipeline mean, if the last step is not a transformer
        #can it be just the output of predict of the last step?
        # If this implementation changes, check to make sure that the implementation of 
        # self.is_transformer is kept in sync with the new assumptions.
        return self._predict(X, y)

    def predict_proba(self, X):
        """Probability estimates for all classes.

        Parameters
        ----------
        X :
            Features; see input_predict_proba schema of the operator.

        Returns
        -------
        result :
            Probabilities; see output_predict_proba schema of the operator.
        """
        outputs = { }
        sink_nodes = self._find_sink_nodes()
        for operator in self._steps:
            preds = self._preds[operator]
            if len(preds) == 0:
                inputs = [X]
            else:
                inputs = [outputs[pred][0] if isinstance(outputs[pred], tuple) else outputs[pred] for pred in preds]
            if len(inputs) == 1:
                inputs = inputs[0]
            if operator.is_transformer():
                output = operator.transform(X = inputs)
            else:
                if operator in sink_nodes:
                    if hasattr(operator._impl, 'predict_proba'):
                        output = operator.predict_proba(X = inputs)
                    else:
                        raise ValueError("The sink node of the pipeline {} does not support a predict_proba method.".format(operator.name()))
                else:#this behavior may be different later if we add user input.
                    if hasattr(operator._impl, 'predict_proba'):
                        output = operator.predict_proba(X = inputs)
                    elif hasattr(operator._impl, 'decision_function'):
                        output = operator.decision_function(X = inputs)
                    else:
                        output = operator._predict(X = inputs)
            outputs[operator] = output
        return outputs[self._steps[-1]]

    def decision_function(self, X):
        """Confidence scores for all classes.

        Parameters
        ----------
        X :
            Features; see input_decision_function schema of the operator.

        Returns
        -------
        result :
            Confidences; see output_decision_function schema of the operator.
        """
        outputs = { }
        sink_nodes = self._find_sink_nodes()
        for operator in self._steps:
            preds = self._preds[operator]
            if len(preds) == 0:
                inputs = [X]
            else:
                inputs = [outputs[pred][0] if isinstance(outputs[pred], tuple) else outputs[pred] for pred in preds]
            if len(inputs) == 1:
                inputs = inputs[0]
            if operator.is_transformer():
                output = operator.transform(X = inputs)
            else:
                if operator in sink_nodes:
                    if hasattr(operator._impl, 'decision_function'):
                        output = operator.decision_function(X = inputs)
                    else:
                        raise AttributeError("The sink node of the pipeline {} does not support a decision_function method.".format(operator.name()))
                else:#this behavior may be different later if we add user input.
                    if hasattr(operator._impl, 'predict_proba'):
                        output = operator.predict_proba(X = inputs)
                    elif hasattr(operator._impl, 'decision_function'):
                        output = operator.decision_function(X = inputs)
                    else:
                        output = operator._predict(X = inputs)
            outputs[operator] = output
        return outputs[self._steps[-1]]

    def transform_with_batches(self, X, y=None, serialize = True):
        """[summary]
        
        Parameters
        ----------
        X : [type]
            [description]
        y : [type], optional
            by default None
        Returns
        -------
        [type]
            [description]
        """
        outputs = { }

        if serialize:
            serialization_out_dir = os.path.join(os.path.dirname(__file__), 'temp_serialized')
            if not os.path.exists(serialization_out_dir):
                os.mkdir(serialization_out_dir)

        sink_nodes = self._find_sink_nodes()
        operator_idx = 0
        for operator in self._steps:
            preds = self._preds[operator]
            if len(preds) == 0:
                inputs = [X]
            else:
                inputs = [outputs[pred][0] if isinstance(outputs[pred], tuple) else outputs[pred] for pred in preds]
            if len(inputs) == 1:
                inputs = inputs[0]
            trained = operator
            output = None
            for batch_idx, batch_data in enumerate(inputs):#batching_transformer will output only one obj
                if isinstance(batch_data, Tuple):
                    batch_X, batch_y = batch_data
                else:
                    batch_X = batch_data
                    batch_y = None
                if trained.is_transformer():
                    batch_output = trained.transform(batch_X, batch_y)
                else:
                    if trained in sink_nodes:
                        batch_output = trained._predict(X = batch_X) #We don't support y for predict yet as there is no compelling case
                    else:
                        # This is ok because trainable pipelines steps
                        # must only be individual operators
                        if hasattr(trained._impl, 'predict_proba'): # type: ignore
                            batch_output = trained.predict_proba(X = batch_X)
                        elif hasattr(trained._impl, 'decision_function'): # type: ignore
                            batch_output = trained.decision_function(X = batch_X)
                        else:
                            batch_output = trained._predict(X = batch_X)
                if isinstance(batch_output, tuple):
                    batch_out_X, batch_out_y = batch_output
                else:
                    batch_out_X = batch_output
                    batch_out_y = None
                if serialize:
                    output = lale.helpers.write_batch_output_to_file(output, os.path.join(serialization_out_dir, 'fit_with_batches'+str(operator_idx)+'.hdf5'), 
                        len(inputs.dataset), batch_idx, batch_X, batch_y, batch_out_X, batch_out_y)
                else:
                    if batch_out_y is not None:
                        output = lale.helpers.append_batch(output, (batch_output, batch_out_y)) 
                    else:
                        output = lale.helpers.append_batch(output, batch_output)
            if serialize:
                output.close()
                output = lale.helpers.create_data_loader(os.path.join(serialization_out_dir, 'fit_with_batches'+str(operator_idx)+'.hdf5'), batch_size=inputs.batch_size)
            else: 
                if isinstance(output, tuple):
                    output = lale.helpers.create_data_loader(X = output[0], y=output[1], batch_size=inputs.batch_size)
                else:
                    output = lale.helpers.create_data_loader(X = output, y = None, batch_size=inputs.batch_size)            
            outputs[operator] = output
            operator_idx += 1

        return_data = outputs[self._steps[-1]].dataset.get_data()
        if serialize: 
            shutil.rmtree(serialization_out_dir)
            
        return return_data

    def freeze_trainable(self)->'TrainedPipeline':
        result = super(TrainedPipeline, self).freeze_trainable()
        return cast(TrainedPipeline, result)

    def is_frozen_trained(self)->bool:
        for step in self.steps():
            if not step.is_frozen_trained():
                return False
        return True

    def freeze_trained(self)->'TrainedPipeline':
        frozen_steps = []
        frozen_map = {}
        for liquid in self._steps:
            frozen = liquid.freeze_trained()
            frozen_map[liquid] = frozen
            frozen_steps.append(frozen)
        frozen_edges = [(frozen_map[x], frozen_map[y]) for x, y in self.edges()]
        result = TrainedPipeline(frozen_steps, frozen_edges, ordered=True)
        assert result.is_frozen_trained()
        return result

    def _lale_clone(self, cloner:Callable[[Any],Any]):
        """ This is really used for sklearn clone compatibility.
            Which mandates that clone returns something that has not been fit.
            So we enforce that here as well.
        """
        op = super()._lale_clone(cloner)
        return TrainedPipeline(op._steps, op._preds, True)

OperatorChoiceType = TypeVar('OperatorChoiceType', bound=Operator)
class OperatorChoice(PlannedOperator, Generic[OperatorChoiceType]):
    _steps:List[OperatorChoiceType]

    def __init__(self, steps, name:Optional[str]) -> None:
        #name is not optional as we assume that only make_choice calls this constructor and
        #it will always pass a name, and in case it is passed as None, we assign name as below:
        if name is None or name == '':
            name = lale.helpers.assignee_name(level=2)
        if name is None or name == '':
            name = 'OperatorChoice'

        self._name = name
        self._steps = steps.copy()

    def steps(self)->List[OperatorChoiceType]:
        return self._steps

    def _lale_clone(self, cloner:Callable[[Any], Any]):
        steps = self._steps
        new_steps:List[OperatorChoiceType] = [s._lale_clone(cloner) for s in steps]
        return self.__class__(new_steps, self._name)

    def _has_same_impl(self, other:Operator)->bool:
        """Checks if the type of the operator imnplementations are compatible
        """
        if not isinstance(other, OperatorChoice):
            return False
        my_steps = self.steps()
        other_steps = other.steps()
        if len(my_steps) != len(other_steps):
            return False

        for (m,o) in zip(my_steps, other_steps):
            if not m._has_same_impl(o):
                return False
        return True

    def is_supervised(self)->bool:
        s = self.steps()
        if len(s) == 0:
            return False
        return self.steps()[-1].is_supervised()

    def validate_schema(self, X, y=None):
        for step in self.steps():
            step.validate_schema(X, y)

    def transform_schema(self, s_X):
        transformed_schemas = [st.transform_schema(s_X) for st in self.steps()]
        result = lale.type_checking.join_schemas(*transformed_schemas)
        return result

    def input_schema_fit(self) -> JSON_TYPE:
        pipeline_inputs = [s.input_schema_fit() for s in self.steps()]
        result = lale.type_checking.join_schemas(*pipeline_inputs)
        return result

<<<<<<< HEAD
    def freeze_trainable(self)->'OperatorChoice':
        frozen_steps = []
        frozen_map = {}
        for liquid in self._steps:
            frozen = liquid.freeze_trainable()
            frozen_map[liquid] = frozen
            frozen_steps.append(frozen)
        result:'OperatorChoice' = OperatorChoice(
            frozen_steps, self._name)
        assert result.is_frozen_trainable()
        return result

    def is_frozen_trainable(self)->bool:
        for step in self.steps():
            if not step.is_frozen_trainable():
=======
    def is_classifier(self)->bool:
        for op in self.steps():
            if not op.is_classifier():
>>>>>>> beeb4d60
                return False
        return True

class _PipelineFactory:
    def __init__(self):
        pass

    def __call__(self, steps:List[Any]):
        for i in range(len(steps)):
            op = steps[i]
            if isinstance(op, tuple):
                assert isinstance(op[1], Operator)
                op[1]._set_name(op[0])
                steps[i] = op[1]
        return make_pipeline(*steps)

Pipeline = _PipelineFactory()

def get_pipeline_of_applicable_type(steps, edges, ordered=False)->PlannedPipeline:
    """
    Based on the state of the steps, it is important to decide an appropriate type for
    a new Pipeline. This method will decide the type, create a new Pipeline of that type and return it.
    #TODO: If multiple independently trained components are composed together in a pipeline,
    should it be of type TrainedPipeline?
    Currently, it will be TrainablePipeline, i.e. it will be forced to train it again.
    """

    isTrainable:bool = True
    isTrained:bool = True
    for operator in steps:
        if not isinstance(operator, TrainedOperator):
            isTrained = False #Even if a single step is not trained, the pipeline can't be used for predict/transform 
            # without training it first
        if isinstance(operator, OperatorChoice) or not isinstance(operator, TrainableOperator):
            isTrainable = False
    if isTrained:
        return TrainedPipeline(steps, edges, ordered=ordered)
    elif isTrainable:
        return TrainablePipeline(steps, edges, ordered=ordered)
    else:
        return PlannedPipeline(steps, edges, ordered=ordered)

def make_pipeline(*orig_steps:Union[Operator,Any])->PlannedPipeline:
    steps, edges = [], []
    prev_op = None
    for curr_op in orig_steps:
        if isinstance(prev_op, BasePipeline):
            prev_leaves: Any = prev_op._find_sink_nodes()
        else:
            prev_leaves = [] if prev_op is None else [prev_op]
        if isinstance(curr_op, BasePipeline):
            curr_roots = curr_op._find_source_nodes()
            steps.extend(curr_op.steps())
            edges.extend(curr_op.edges())
        else:
            if not isinstance(curr_op, Operator):
                curr_op = make_operator(curr_op, name = curr_op.__class__.__name__)
            curr_roots = [curr_op]
            steps.append(curr_op)
        edges.extend([(src, tgt) for src in prev_leaves for tgt in curr_roots])
        prev_op = curr_op
    return get_pipeline_of_applicable_type(steps, edges, ordered=True)

def make_union_no_concat(*orig_steps:Union[Operator,Any])->PlannedPipeline:
    steps, edges = [], []
    for curr_op in orig_steps:
        if isinstance(curr_op, BasePipeline):
            steps.extend(curr_op._steps)
            edges.extend(curr_op.edges())
        else:
            if not isinstance(curr_op, Operator):
                curr_op = make_operator(curr_op, name = curr_op.__class__.__name__)
            steps.append(curr_op)
    return get_pipeline_of_applicable_type(steps, edges, ordered=True)

def make_union(*orig_steps:Union[Operator,Any])->PlannedPipeline:
    from lale.lib.lale import ConcatFeatures
    return make_union_no_concat(*orig_steps) >> ConcatFeatures()

def make_choice(*orig_steps:Union[Operator,Any], name:Optional[str]=None)->OperatorChoice:
    if name is None:
        name = ""
    name_:str = name # to make mypy happy
    steps:List[Operator] = [ ]
    for operator in orig_steps:
        if isinstance(operator, OperatorChoice):
            steps.extend(operator.steps())
        else:
            if not isinstance(operator, Operator):
                operator = make_operator(operator, name = operator.__class__.__name__)
            steps.append(operator)
        name_ = name_ + " | " + operator.name()
    return OperatorChoice(steps, name_[3:])

def _fixup_hyperparams_dict(d):
    d1 = remove_defaults_dict(d)
    d2 = {k:lale.helpers.val_wrapper.unwrap(v) for k,v in d1.items()}
    return d2<|MERGE_RESOLUTION|>--- conflicted
+++ resolved
@@ -351,7 +351,6 @@
         pass
 
     @abstractmethod
-<<<<<<< HEAD
     def freeze_trainable(self)->'Operator':
         """Return a copy of the trainable parts of this operator that is the same except
            that all hyperparameters are bound and none are free to be tuned.
@@ -363,7 +362,9 @@
     def is_frozen_trainable(self)->bool:
         """Return true if all hyperparameters are bound, in other words,
            search spaces contain no free hyperparameters to be tuned.
-=======
+        """
+        pass
+    
     def is_classifier(self)->bool:
         """Checks if this operator is a clasifier.
 
@@ -371,7 +372,6 @@
         -------
         bool
             True if the classifier tag is set.
->>>>>>> beeb4d60
         """
         pass
 
@@ -2704,7 +2704,6 @@
         result = lale.type_checking.join_schemas(*pipeline_inputs)
         return result
 
-<<<<<<< HEAD
     def freeze_trainable(self)->'OperatorChoice':
         frozen_steps = []
         frozen_map = {}
@@ -2720,11 +2719,12 @@
     def is_frozen_trainable(self)->bool:
         for step in self.steps():
             if not step.is_frozen_trainable():
-=======
+                return False
+        return True
+                
     def is_classifier(self)->bool:
         for op in self.steps():
             if not op.is_classifier():
->>>>>>> beeb4d60
                 return False
         return True
 
