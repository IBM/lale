# Copyright 2019 IBM Corporation
#
# Licensed under the Apache License, Version 2.0 (the "License");
# you may not use this file except in compliance with the License.
# You may obtain a copy of the License at
#
# http://www.apache.org/licenses/LICENSE-2.0
#
# Unless required by applicable law or agreed to in writing, software
# distributed under the License is distributed on an "AS IS" BASIS,
# WITHOUT WARRANTIES OR CONDITIONS OF ANY KIND, either express or implied.
# See the License for the specific language governing permissions and
# limitations under the License.

from setuptools import setup, find_packages
import os
import sys

with open("README.md", "r") as fh:
    long_description = fh.read()

on_rtd = os.environ.get('READTHEDOCS') == 'True'
if on_rtd:
    install_requires = []
else:
    install_requires=[
        'astunparse',
        'graphviz',
<<<<<<< HEAD
        'hyperopt==0.1.2',
        'jsonschema',
=======
        'hyperopt==0.2.3',
        'jsonschema==2.6.0',
>>>>>>> e233298a
        'jsonsubschema',
        'numpy',
        'scikit-learn==0.20.3',
        'scipy',
        'pandas<=0.25.3',
        'xgboost',
        'lightgbm',
        'decorator',
        'h5py']

setup(
    name='lale',
    version='0.3.3',
    author="Guillaume Baudart, Martin Hirzel, Kiran Kate, Parikshit Ram, Avraham Shinnar",
    description="Library for Semi-Automated Data Science",
    long_description=long_description,
    long_description_content_type="text/markdown",
    url="https://github.com/IBM/lale",
    python_requires='>=3.6',
    packages=find_packages(),
    license='',
    install_requires = install_requires,
    extras_require={
        'full': [
            'liac-arff>=2.4.0',
            'pytorch-pretrained-bert>=0.6.1',
            'torchvision>=0.2.2',
            'tensorflow-datasets>=1.0.1',
            'tensorflow>=1.13.1',
            'tensorflow_hub',
            'spacy',
            'smac<=0.10.0',
            'aif360',
            'numba',
            'torch>=1.0',
            'BlackBoxAuditing'],
        'test':[
            'jupyter',
            'mypy',
            'flake8',
            'numpydoc',
            'sphinx',
            'm2r',
            'sphinx_rtd_theme',
            'sphinxcontrib.apidoc'
        ]}
)<|MERGE_RESOLUTION|>--- conflicted
+++ resolved
@@ -26,13 +26,8 @@
     install_requires=[
         'astunparse',
         'graphviz',
-<<<<<<< HEAD
-        'hyperopt==0.1.2',
+        'hyperopt==0.2.3',
         'jsonschema',
-=======
-        'hyperopt==0.2.3',
-        'jsonschema==2.6.0',
->>>>>>> e233298a
         'jsonsubschema',
         'numpy',
         'scikit-learn==0.20.3',
