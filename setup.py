# Copyright 2019-2023 IBM Corporation
#
# Licensed under the Apache License, Version 2.0 (the "License");
# you may not use this file except in compliance with the License.
# You may obtain a copy of the License at
#
# http://www.apache.org/licenses/LICENSE-2.0
#
# Unless required by applicable law or agreed to in writing, software
# distributed under the License is distributed on an "AS IS" BASIS,
# WITHOUT WARRANTIES OR CONDITIONS OF ANY KIND, either express or implied.
# See the License for the specific language governing permissions and
# limitations under the License.

import logging
import os
from datetime import datetime

from setuptools import find_packages, setup

logger = logging.getLogger(__name__)
logger.addHandler(logging.StreamHandler())

try:
    import builtins

    # This trick is borrowed from scikit-learn
    # This is a bit (!) hackish: we are setting a global variable so that the
    # main lale __init__ can detect if it is being loaded by the setup
    # routine, to avoid attempting to import components before installation.
    builtins.__LALE_SETUP__ = True  # type: ignore
except ImportError:
    pass

with open("README.md", "r", encoding="utf-8") as fh:
    long_description = fh.read()

on_rtd = os.environ.get("READTHEDOCS") == "True"
if on_rtd:
    install_requires = []
else:
    install_requires = [
        "numpy<1.24",
        "black>=22.1.0",
        "click==8.0.4",
        "graphviz",
        "hyperopt>=0.2,<=0.2.5",
        "jsonschema",
        "jsonsubschema>=0.0.6",
        "scikit-learn>=1.0.0,<=1.2.0",
        "scipy<1.11.0",
        "pandas<2.0.0",
        "packaging",
        "decorator",
        "astunparse",
        "typing-extensions",
    ]

import lale  # noqa: E402  # pylint:disable=wrong-import-position

if "TRAVIS" in os.environ:
    now = datetime.now().strftime("%y%m%d%H%M")
    VERSION = f"{lale.__version__}-{now}"
else:
    VERSION = lale.__version__

extras_require = {
    "full": [
<<<<<<< HEAD
        "scikit-learn>=1.0.0,<=1.2.0",
=======
>>>>>>> eca0509d
        "mystic",
        "xgboost<=1.5.1",
        "lightgbm",
        "snapml>=1.7.0rc3,<1.12.0",
        "liac-arff>=2.4.0",
        "tensorflow>=2.4.0",
        "smac<=0.10.0",
        "numba",
        "aif360>=0.4.0",
        "protobuf<=3.20.1",
        "torch>=1.0",
        "BlackBoxAuditing",
        "imbalanced-learn",
        "cvxpy>=1.0",
        "fairlearn",
        "h5py",
    ],
    "dev": ["pre-commit"],
    "test": [
        "mystic",
        "joblib",
        "ipython<8.8.0",
        "jupyter",
        "sphinx>=5.0.0",
        "sphinx_rtd_theme>=0.5.2",
        "docutils<0.17",
        "m2r2",
        "sphinxcontrib.apidoc",
        "sphinxcontrib-svg2pdfconverter",
        "pytest",
        "pyspark",
        "func_timeout",
        "category-encoders",
        "pynisher==0.6.4",
    ],
    "fairness": [
        "mystic",
        "liac-arff>=2.4.0",
        "aif360<0.6.0",
        "imbalanced-learn",
        "protobuf<=3.20.1",
        "BlackBoxAuditing",
    ],
    "tutorial": [
        "ipython<8.8.0",
        "jupyter",
        "xgboost<=1.5.1",
        "imbalanced-learn",
        "liac-arff>=2.4.0",
        "aif360==0.5.0",
        "protobuf<=3.20.1",
        "BlackBoxAuditing",
        "typing-extensions",
    ],
}

classifiers = [
    "Development Status :: 5 - Production/Stable",
    "Intended Audience :: Developers",
    "Intended Audience :: Science/Research",
    "License :: OSI Approved :: Apache Software License",
    "Operating System :: MacOS",
    "Operating System :: Microsoft :: Windows",
    "Operating System :: POSIX",
    "Operating System :: Unix",
    "Programming Language :: Python",
    "Programming Language :: Python :: 3",
    "Programming Language :: Python :: 3.7",
    "Programming Language :: Python :: 3.8",
    "Programming Language :: Python :: 3.9",
    "Programming Language :: Python :: 3.10",
    "Topic :: Software Development",
    "Topic :: Scientific/Engineering",
    "Topic :: Scientific/Engineering :: Artificial Intelligence",
]

setup(
    name="lale",
    version=VERSION,
    author="Guillaume Baudart, Martin Hirzel, Kiran Kate, Parikshit Ram, Avraham Shinnar",
    description="Library for Semi-Automated Data Science",
    long_description=long_description,
    long_description_content_type="text/markdown",
    url="https://github.com/IBM/lale",
    python_requires=">=3.6",
    package_data={"lale": ["py.typed"]},
    packages=find_packages(),
    license="Apache License 2.0",
    classifiers=classifiers,
    install_requires=install_requires,
    extras_require=extras_require,
)<|MERGE_RESOLUTION|>--- conflicted
+++ resolved
@@ -66,10 +66,6 @@
 
 extras_require = {
     "full": [
-<<<<<<< HEAD
-        "scikit-learn>=1.0.0,<=1.2.0",
-=======
->>>>>>> eca0509d
         "mystic",
         "xgboost<=1.5.1",
         "lightgbm",
