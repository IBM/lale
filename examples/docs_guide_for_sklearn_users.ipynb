{
 "cells": [
  {
   "cell_type": "markdown",
   "metadata": {},
   "source": [
    "# Lale: Auto-ML and Types for Scikit-learn\n",
    "\n",
    "This notebook is an introductory guide to\n",
    "[Lale](https://github.com/ibm/lale) for scikit-learn users.\n",
    "[Scikit-learn](https://scikit-learn.org) is a popular, easy-to-use,\n",
    "and comprehensive data science library for Python. This notebook aims\n",
    "to show how Lale can make scikit-learn even better in two areas:\n",
    "auto-ML and type checking. First, if you do not want to manually\n",
    "select all algorithms or tune all hyperparameters, you can leave it to\n",
    "Lale to do that for you automatically.  Second, when you pass\n",
    "hyperparameters or datasets to scikit-learn, Lale checks that these\n",
    "are type-correct.  For both auto-ML and type-checking, Lale uses a\n",
    "single source of truth: machine-readable schemas associated with\n",
    "scikit-learn compatible transformers and estimators. Rather than\n",
    "invent a new schema specification language, Lale uses [JSON\n",
    "Schema](https://json-schema.org/understanding-json-schema/), because\n",
    "it is popular, widely-supported, and makes it easy to store or send\n",
    "hyperparameters as JSON objects. Furthermore, by using the same\n",
    "schemas both for auto-ML and for type-checking, Lale ensures that\n",
    "auto-ML is consistent with type checking while also reducing the\n",
    "maintenance burden to a single set of schemas.\n",
    "\n",
    "Lale is an open-source Python library and you can install it by doing\n",
    "`pip install lale`. See\n",
    "[installation](https://github.com/IBM/lale/blob/master/docs/installation.rst)\n",
    "for further instructions. Lale uses the term *operator* to refer to\n",
    "what scikit-learn calls machine-learning transformer or estimator.\n",
    "Lale provides schemas for 144\n",
    "[operators](https://github.com/IBM/lale/tree/master/lale/lib). Most of\n",
    "these operators come from scikit-learn itself, but there are also\n",
    "operators from other frameworks such as XGBoost or PyTorch.\n",
    "If Lale does not yet support your favorite operator, you can add it\n",
    "yourself by following this\n",
    "[guide](https://nbviewer.jupyter.org/github/IBM/lale/blob/master/examples/docs_new_operators.ipynb).\n",
    "If you do add a new operator, please consider contributing it back to\n",
    "Lale!\n",
    "\n",
    "The rest of this notebook first demonstrates auto-ML, then reveals\n",
    "some of the schemas that make that possible, and finally demonstrates\n",
    "how to also use the very same schemas for type checking."
   ]
  },
  {
   "cell_type": "markdown",
   "metadata": {},
   "source": [
    "## 1. Auto-ML with Lale\n",
    "\n",
    "Lale serves as an interface for two Auto-ML tasks: hyperparameter tuning\n",
    "and algorithm selection. Rather than provide new implementations for\n",
    "these tasks, Lale reuses existing implementations. The next few cells\n",
    "demonstrate how to use hyperopt and GridSearchCV from Lale. Lale also\n",
    "supports additional optimizers, not shown in this notebook. In all\n",
    "cases, the syntax for specifying the search space is the same.\n",
    "\n",
    "### 1.1 Hyperparameter Tuning with Lale and Hyperopt\n",
    "\n",
    "Let's start by looking at hyperparameter tuning, which is an important\n",
    "subtask of auto-ML. To demonstrate it, we first need a dataset.\n",
    "Therefore, we load the California Housing dataset and display the\n",
    "first few rows to get a feeling for the data. Lale can process both\n",
    "Pandas dataframes and Numpy ndarrays; here we use dataframes."
   ]
  },
  {
   "cell_type": "code",
   "execution_count": 3,
   "metadata": {},
   "outputs": [
    {
     "data": {
      "text/html": [
       "<div>\n",
       "<style scoped>\n",
       "    .dataframe tbody tr th:only-of-type {\n",
       "        vertical-align: middle;\n",
       "    }\n",
       "\n",
       "    .dataframe tbody tr th {\n",
       "        vertical-align: top;\n",
       "    }\n",
       "\n",
       "    .dataframe thead th {\n",
       "        text-align: right;\n",
       "    }\n",
       "</style>\n",
       "<table border=\"1\" class=\"dataframe\">\n",
       "  <thead>\n",
       "    <tr style=\"text-align: right;\">\n",
       "      <th></th>\n",
       "      <th>MedInc</th>\n",
       "      <th>HouseAge</th>\n",
       "      <th>AveRooms</th>\n",
       "      <th>AveBedrms</th>\n",
       "      <th>Population</th>\n",
       "      <th>AveOccup</th>\n",
       "      <th>Latitude</th>\n",
       "      <th>Longitude</th>\n",
       "      <th>target</th>\n",
       "    </tr>\n",
       "  </thead>\n",
       "  <tbody>\n",
       "    <tr>\n",
       "      <td>0</td>\n",
       "      <td>3.2596</td>\n",
       "      <td>33.0</td>\n",
       "      <td>5.017657</td>\n",
       "      <td>1.006421</td>\n",
       "      <td>2300.0</td>\n",
       "      <td>3.691814</td>\n",
       "      <td>32.71</td>\n",
       "      <td>-117.03</td>\n",
       "      <td>1.030</td>\n",
       "    </tr>\n",
       "    <tr>\n",
       "      <td>1</td>\n",
       "      <td>3.8125</td>\n",
       "      <td>49.0</td>\n",
       "      <td>4.473545</td>\n",
       "      <td>1.041005</td>\n",
       "      <td>1314.0</td>\n",
       "      <td>1.738095</td>\n",
       "      <td>33.77</td>\n",
       "      <td>-118.16</td>\n",
       "      <td>3.821</td>\n",
       "    </tr>\n",
       "    <tr>\n",
       "      <td>2</td>\n",
       "      <td>4.1563</td>\n",
       "      <td>4.0</td>\n",
       "      <td>5.645833</td>\n",
       "      <td>0.985119</td>\n",
       "      <td>915.0</td>\n",
       "      <td>2.723214</td>\n",
       "      <td>34.66</td>\n",
       "      <td>-120.48</td>\n",
       "      <td>1.726</td>\n",
       "    </tr>\n",
       "    <tr>\n",
       "      <td>3</td>\n",
       "      <td>1.9425</td>\n",
       "      <td>36.0</td>\n",
       "      <td>4.002817</td>\n",
       "      <td>1.033803</td>\n",
       "      <td>1418.0</td>\n",
       "      <td>3.994366</td>\n",
       "      <td>32.69</td>\n",
       "      <td>-117.11</td>\n",
       "      <td>0.934</td>\n",
       "    </tr>\n",
       "    <tr>\n",
       "      <td>4</td>\n",
       "      <td>3.5542</td>\n",
       "      <td>43.0</td>\n",
       "      <td>6.268421</td>\n",
       "      <td>1.134211</td>\n",
       "      <td>874.0</td>\n",
       "      <td>2.300000</td>\n",
       "      <td>36.78</td>\n",
       "      <td>-119.80</td>\n",
       "      <td>0.965</td>\n",
       "    </tr>\n",
       "  </tbody>\n",
       "</table>\n",
       "</div>"
      ],
      "text/plain": [
       "   MedInc  HouseAge  AveRooms  AveBedrms  Population  AveOccup  Latitude  \\\n",
       "0  3.2596      33.0  5.017657   1.006421      2300.0  3.691814     32.71   \n",
       "1  3.8125      49.0  4.473545   1.041005      1314.0  1.738095     33.77   \n",
       "2  4.1563       4.0  5.645833   0.985119       915.0  2.723214     34.66   \n",
       "3  1.9425      36.0  4.002817   1.033803      1418.0  3.994366     32.69   \n",
       "4  3.5542      43.0  6.268421   1.134211       874.0  2.300000     36.78   \n",
       "\n",
       "   Longitude  target  \n",
       "0    -117.03   1.030  \n",
       "1    -118.16   3.821  \n",
       "2    -120.48   1.726  \n",
       "3    -117.11   0.934  \n",
       "4    -119.80   0.965  "
      ]
     },
     "execution_count": 3,
     "metadata": {},
     "output_type": "execute_result"
    }
   ],
   "source": [
    "import pandas as pd\n",
    "import lale.datasets\n",
    "(train_X, train_y), (test_X, test_y) = lale.datasets.california_housing_df()\n",
    "pd.concat([train_X.head(), train_y.head()], axis=1)"
   ]
  },
  {
   "cell_type": "markdown",
   "metadata": {},
   "source": [
    "As you can see, the target column is a continuous number, indicating\n",
    "that this is a regression task. Besides the target, there are eight\n",
    "feature columns, which are also all continuous numbers. That means\n",
    "many scikit-learn operators will work out of the box on this data\n",
    "without needing to preprocess it first. Next, we need to import a few\n",
    "operators. `PCA` (principal component analysis) is a transformer from\n",
    "scikit-learn for linear dimensionality reduction.\n",
    "`DecisionTreeRegressor` is an estimator from scikit-learn that can\n",
    "predict the target column.  `HyperoptCV` is a Lale wrapper for\n",
    "the [hyperopt](http://hyperopt.github.io/hyperopt/) auto-ML library.\n",
    "And finally, `wrap_imported_operators` augments both `PCA` and `Tree`\n",
    "with schemas to enable Lale to tune their hyperparameters."
   ]
  },
  {
   "cell_type": "code",
   "execution_count": 4,
   "metadata": {},
   "outputs": [],
   "source": [
    "from sklearn.decomposition import PCA\n",
    "from sklearn.tree import DecisionTreeRegressor as Tree\n",
    "from lale.lib.lale import HyperoptCV\n",
    "import lale.helpers\n",
    "lale.helpers.wrap_imported_operators()"
   ]
  },
  {
   "cell_type": "markdown",
   "metadata": {},
   "source": [
    "Next, we create a two-step pipeline of `PCA` and `Tree`.  Scikit-learn\n",
    "has a function `make_pipeline` and Lale provides the same\n",
    "functionality. The only difference compared to a scikit-learn pipeline\n",
    "is that since we want Lale to tune the hyperparameters for us, we do\n",
    "not specify them by hand. Specifically, we just write `PCA` instead of\n",
    "`PCA(...)`, omitting the hyperparameters for `PCA`. Analogously, we\n",
    "just write `Tree` instead of `Tree(...)`, omitting the hyperparameters\n",
    "for `Tree`. Rather than binding hyperparameters by hand, we leave them\n",
    "free to be tuned by hyperopt."
   ]
  },
  {
   "cell_type": "code",
   "execution_count": 5,
   "metadata": {},
   "outputs": [],
   "source": [
    "pca_tree_planned = lale.operators.make_pipeline(PCA, Tree)"
   ]
  },
  {
   "cell_type": "markdown",
   "metadata": {},
   "source": [
    "When we create an instance of `HyperoptCV`, we pass in the\n",
    "pipeline as its `estimator` argument. Then, we call `fit` to search\n",
    "for a good pipeline. In this case, the search uses 10 trials. Each\n",
    "trial draws values for the hyperparameters from the ranges specified\n",
    "by the JSON schemas associated with the operators in the pipeline."
   ]
  },
  {
   "cell_type": "code",
   "execution_count": 6,
   "metadata": {},
   "outputs": [
    {
     "name": "stdout",
     "output_type": "stream",
     "text": [
<<<<<<< HEAD
      "100%|██████████| 10/10 [01:24<00:00, 11.11s/it, best loss: 0.38148615225744564]\n",
      "CPU times: user 1min 36s, sys: 11.3 s, total: 1min 47s\n",
      "Wall time: 1min 33s\n"
=======
      "100%|██████████| 10/10 [00:51<00:00,  5.14s/it, best loss: -0.625419109277193]\n",
      "CPU times: user 1min, sys: 1.92 s, total: 1min 2s\n",
      "Wall time: 57.8 s\n"
>>>>>>> dc443943
     ]
    }
   ],
   "source": [
    "%%time\n",
    "pca_tree_hyperopt = HyperoptCV(estimator=pca_tree_planned, cv=3, max_evals=10, scoring='r2')\n",
    "pca_tree_trained = pca_tree_hyperopt.fit(train_X, train_y)"
   ]
  },
  {
   "cell_type": "markdown",
   "metadata": {},
   "source": [
    "By default, HyperoptCV uses k-fold cross validation with the R2\n",
    "score to evaluate each trial. The end result is the pipeline that\n",
    "performed best out of all trials.  In addition to the cross-val score,\n",
    "we can also evaluate this best pipeline against the test data. We\n",
    "simply use the existing R2 score metric from scikit-learn for this\n",
    "purpose."
   ]
  },
  {
   "cell_type": "code",
   "execution_count": 7,
   "metadata": {},
   "outputs": [
    {
     "name": "stdout",
     "output_type": "stream",
     "text": [
<<<<<<< HEAD
      "R2 score 0.60\n"
=======
      "R2 score 0.61\n"
>>>>>>> dc443943
     ]
    }
   ],
   "source": [
    "import sklearn.metrics\n",
    "predicted = pca_tree_trained.predict(test_X)\n",
    "print(f'R2 score {sklearn.metrics.r2_score(test_y, predicted):.2f}')"
   ]
  },
  {
   "cell_type": "markdown",
   "metadata": {},
   "source": [
    "### 1.2 Inspecting the Results of Automation\n",
    "\n",
    "In the previous example, the automation picked hyperparameter values\n",
    "for PCA and the decision tree. We know the values were valid and we\n",
    "know how well the pipeline performed with them. But we might also want\n",
    "to know exactly which values were picked. One way to do that is by\n",
    "visualizing the pipeline and using tooltips. If you are looking at\n",
    "this notebook in a viewer that supports tooltips, you can hover the\n",
    "mouse pointer over either one of the operators to see its\n",
    "hyperparameters."
   ]
  },
  {
   "cell_type": "code",
   "execution_count": 8,
   "metadata": {},
   "outputs": [
    {
     "data": {
      "image/svg+xml": [
       "<?xml version=\"1.0\" encoding=\"UTF-8\" standalone=\"no\"?>\n",
       "<!DOCTYPE svg PUBLIC \"-//W3C//DTD SVG 1.1//EN\"\n",
       " \"http://www.w3.org/Graphics/SVG/1.1/DTD/svg11.dtd\">\n",
       "<!-- Generated by graphviz version 2.40.1 (20161225.0304)\n",
       " -->\n",
       "<!-- Title: %3 Pages: 1 -->\n",
       "<svg width=\"152pt\" height=\"44pt\"\n",
       " viewBox=\"0.00 0.00 152.00 44.00\" xmlns=\"http://www.w3.org/2000/svg\" xmlns:xlink=\"http://www.w3.org/1999/xlink\">\n",
       "<g id=\"graph0\" class=\"graph\" transform=\"scale(1 1) rotate(0) translate(4 40)\">\n",
       "<title>%3</title>\n",
       "<polygon fill=\"#ffffff\" stroke=\"transparent\" points=\"-4,4 -4,-40 148,-40 148,4 -4,4\"/>\n",
       "<!-- 0 -->\n",
       "<g id=\"node1\" class=\"node\">\n",
       "<title>0</title>\n",
       "<g id=\"a_node1\"><a xlink:href=\"https://scikit-learn.org/stable/modules/generated/sklearn.decomposition.PCA.html\" xlink:title=\"PCA(svd_solver=&#39;arpack&#39;, whiten=True)\">\n",
       "<ellipse fill=\"#ffffff\" stroke=\"#000000\" cx=\"27\" cy=\"-18\" rx=\"27\" ry=\"18\"/>\n",
       "<text text-anchor=\"middle\" x=\"27\" y=\"-14.7\" font-family=\"Times,serif\" font-size=\"11.00\" fill=\"#000000\">PCA</text>\n",
       "</a>\n",
       "</g>\n",
       "</g>\n",
       "<!-- 1 -->\n",
       "<g id=\"node2\" class=\"node\">\n",
       "<title>1</title>\n",
       "<g id=\"a_node2\"><a xlink:href=\"https://scikit-learn.org/stable/modules/generated/sklearn.tree.DecisionTreeRegressor.html\" xlink:title=\"Tree(criterion=&#39;mae&#39;, min_samples_leaf=3, min_samples_split=19, splitter=&#39;random&#39;)\">\n",
       "<ellipse fill=\"#ffffff\" stroke=\"#000000\" cx=\"117\" cy=\"-18\" rx=\"27\" ry=\"18\"/>\n",
       "<text text-anchor=\"middle\" x=\"117\" y=\"-14.7\" font-family=\"Times,serif\" font-size=\"11.00\" fill=\"#000000\">Tree</text>\n",
       "</a>\n",
       "</g>\n",
       "</g>\n",
       "<!-- 0&#45;&gt;1 -->\n",
       "<g id=\"edge1\" class=\"edge\">\n",
       "<title>0&#45;&gt;1</title>\n",
       "<path fill=\"none\" stroke=\"#000000\" d=\"M54.003,-18C62.0277,-18 70.9665,-18 79.5309,-18\"/>\n",
       "<polygon fill=\"#000000\" stroke=\"#000000\" points=\"79.7051,-21.5001 89.705,-18 79.705,-14.5001 79.7051,-21.5001\"/>\n",
       "</g>\n",
       "</g>\n",
       "</svg>\n"
      ],
      "text/plain": [
<<<<<<< HEAD
       "<graphviz.dot.Digraph at 0x7f140531b198>"
=======
       "<graphviz.dot.Digraph at 0x13356ac50>"
>>>>>>> dc443943
      ]
     },
     "execution_count": 8,
     "metadata": {},
     "output_type": "execute_result"
    }
   ],
   "source": [
    "from lale.helpers import best_estimator\n",
    "lale.helpers.to_graphviz(best_estimator(pca_tree_trained))"
   ]
  },
  {
   "cell_type": "markdown",
   "metadata": {},
   "source": [
    "Another way to view the results of hyperparameter tuning in Lale is by\n",
    "pretty-printing the pipeline as Python source code.  Lale provides a\n",
    "helper function `ipython_display` that pretty-prints pipelines with\n",
    "syntax highlighting in a Jupyter notebook.  The pretty-printed code\n",
    "contains the hyperparameters. It also uses the `>>` symbol, which is\n",
    "just syntactic sugar for calling the `make_pipeline` function."
   ]
  },
  {
   "cell_type": "code",
   "execution_count": 9,
   "metadata": {},
   "outputs": [
    {
     "data": {
      "text/markdown": [
       "```python\n",
       "pca = PCA(svd_solver='arpack', whiten=True)\n",
       "tree = Tree(criterion='mae', min_samples_leaf=3, min_samples_split=19, splitter='random')\n",
       "pipeline = pca >> tree\n",
       "```"
      ],
      "text/plain": [
       "<IPython.core.display.Markdown object>"
      ]
     },
     "metadata": {},
     "output_type": "display_data"
    }
   ],
   "source": [
    "from lale.pretty_print import ipython_display\n",
    "ipython_display(best_estimator(pca_tree_trained), show_imports=False)"
   ]
  },
  {
   "cell_type": "markdown",
   "metadata": {},
   "source": [
    "### 1.3 Hyperparameter Tuning with Lale and GridSearchCV\n",
    "\n",
    "Lale supports multiple auto-ML tools, not just hyperopt. For instance,\n",
    "you can also use\n",
    "[GridSearchCV](https://scikit-learn.org/stable/modules/generated/sklearn.model_selection.GridSearchCV.html)\n",
    "from scikit-learn. You can use the exact same `pca_tree_planned`\n",
    "pipeline for this as we did with the hyperopt tool. Lale again uses\n",
    "the schemas attached to the operators in the pipeline to generate a\n",
    "suitable search grid."
   ]
  },
  {
   "cell_type": "code",
   "execution_count": 10,
   "metadata": {},
   "outputs": [],
   "source": [
    "from lale.lib.lale import GridSearchCV\n",
    "grid_search_grid = GridSearchCV(\n",
    "    estimator=pca_tree_planned, lale_num_samples=1, lale_num_grids=1, cv=3,\n",
    "    scoring=sklearn.metrics.make_scorer(sklearn.metrics.r2_score))"
   ]
  },
  {
   "cell_type": "markdown",
   "metadata": {},
   "source": [
    "To run the search, you call `fit` and provide the training data."
   ]
  },
  {
   "cell_type": "code",
   "execution_count": 11,
   "metadata": {},
   "outputs": [
    {
     "name": "stdout",
     "output_type": "stream",
     "text": [
<<<<<<< HEAD
      "CPU times: user 37 s, sys: 15.5 s, total: 52.5 s\n",
      "Wall time: 27.4 s\n"
=======
      "parameters:  {'PCA__n_components': None, 'PCA__svd_solver': 'full', 'PCA__whiten': False, 'Tree__criterion': 'friedman_mse', 'Tree__max_depth': 3, 'Tree__max_features': None, 'Tree__min_samples_leaf': 0.01, 'Tree__min_samples_split': 2, 'Tree__splitter': 'best'}\n",
      "parameters:  {'PCA__n_components': None, 'PCA__svd_solver': 'full', 'PCA__whiten': False, 'Tree__criterion': 'friedman_mse', 'Tree__max_depth': 3, 'Tree__max_features': None, 'Tree__min_samples_leaf': 0.01, 'Tree__min_samples_split': 2, 'Tree__splitter': 'best'}\n",
      "parameters:  {'PCA__n_components': None, 'PCA__svd_solver': 'full', 'PCA__whiten': False, 'Tree__criterion': 'friedman_mse', 'Tree__max_depth': 3, 'Tree__max_features': None, 'Tree__min_samples_leaf': 0.01, 'Tree__min_samples_split': 2, 'Tree__splitter': 'best'}\n",
      "parameters:  {'PCA__n_components': None, 'PCA__svd_solver': 'full', 'PCA__whiten': False, 'Tree__criterion': 'friedman_mse', 'Tree__max_depth': 3, 'Tree__max_features': None, 'Tree__min_samples_leaf': 0.01, 'Tree__min_samples_split': 2, 'Tree__splitter': 'random'}\n",
      "parameters:  {'PCA__n_components': None, 'PCA__svd_solver': 'full', 'PCA__whiten': False, 'Tree__criterion': 'friedman_mse', 'Tree__max_depth': 3, 'Tree__max_features': None, 'Tree__min_samples_leaf': 0.01, 'Tree__min_samples_split': 2, 'Tree__splitter': 'random'}\n",
      "parameters:  {'PCA__n_components': None, 'PCA__svd_solver': 'full', 'PCA__whiten': False, 'Tree__criterion': 'friedman_mse', 'Tree__max_depth': 3, 'Tree__max_features': None, 'Tree__min_samples_leaf': 0.01, 'Tree__min_samples_split': 2, 'Tree__splitter': 'random'}\n",
      "parameters:  {'PCA__n_components': None, 'PCA__svd_solver': 'full', 'PCA__whiten': False, 'Tree__criterion': 'friedman_mse', 'Tree__max_depth': 3, 'Tree__max_features': 'auto', 'Tree__min_samples_leaf': 0.01, 'Tree__min_samples_split': 2, 'Tree__splitter': 'best'}\n",
      "parameters:  {'PCA__n_components': None, 'PCA__svd_solver': 'full', 'PCA__whiten': False, 'Tree__criterion': 'friedman_mse', 'Tree__max_depth': 3, 'Tree__max_features': 'auto', 'Tree__min_samples_leaf': 0.01, 'Tree__min_samples_split': 2, 'Tree__splitter': 'best'}\n",
      "parameters:  {'PCA__n_components': None, 'PCA__svd_solver': 'full', 'PCA__whiten': False, 'Tree__criterion': 'friedman_mse', 'Tree__max_depth': 3, 'Tree__max_features': 'auto', 'Tree__min_samples_leaf': 0.01, 'Tree__min_samples_split': 2, 'Tree__splitter': 'best'}\n",
      "parameters:  {'PCA__n_components': None, 'PCA__svd_solver': 'full', 'PCA__whiten': False, 'Tree__criterion': 'friedman_mse', 'Tree__max_depth': 3, 'Tree__max_features': 'auto', 'Tree__min_samples_leaf': 0.01, 'Tree__min_samples_split': 2, 'Tree__splitter': 'random'}\n",
      "parameters:  {'PCA__n_components': None, 'PCA__svd_solver': 'full', 'PCA__whiten': False, 'Tree__criterion': 'friedman_mse', 'Tree__max_depth': 3, 'Tree__max_features': 'auto', 'Tree__min_samples_leaf': 0.01, 'Tree__min_samples_split': 2, 'Tree__splitter': 'random'}\n",
      "parameters:  {'PCA__n_components': None, 'PCA__svd_solver': 'full', 'PCA__whiten': False, 'Tree__criterion': 'friedman_mse', 'Tree__max_depth': 3, 'Tree__max_features': 'auto', 'Tree__min_samples_leaf': 0.01, 'Tree__min_samples_split': 2, 'Tree__splitter': 'random'}\n",
      "parameters:  {'PCA__n_components': None, 'PCA__svd_solver': 'full', 'PCA__whiten': False, 'Tree__criterion': 'friedman_mse', 'Tree__max_depth': 3, 'Tree__max_features': 'log2', 'Tree__min_samples_leaf': 0.01, 'Tree__min_samples_split': 2, 'Tree__splitter': 'best'}\n",
      "parameters:  {'PCA__n_components': None, 'PCA__svd_solver': 'full', 'PCA__whiten': False, 'Tree__criterion': 'friedman_mse', 'Tree__max_depth': 3, 'Tree__max_features': 'log2', 'Tree__min_samples_leaf': 0.01, 'Tree__min_samples_split': 2, 'Tree__splitter': 'best'}\n",
      "parameters:  {'PCA__n_components': None, 'PCA__svd_solver': 'full', 'PCA__whiten': False, 'Tree__criterion': 'friedman_mse', 'Tree__max_depth': 3, 'Tree__max_features': 'log2', 'Tree__min_samples_leaf': 0.01, 'Tree__min_samples_split': 2, 'Tree__splitter': 'best'}\n",
      "parameters:  {'PCA__n_components': None, 'PCA__svd_solver': 'full', 'PCA__whiten': False, 'Tree__criterion': 'friedman_mse', 'Tree__max_depth': 3, 'Tree__max_features': 'log2', 'Tree__min_samples_leaf': 0.01, 'Tree__min_samples_split': 2, 'Tree__splitter': 'random'}\n",
      "parameters:  {'PCA__n_components': None, 'PCA__svd_solver': 'full', 'PCA__whiten': False, 'Tree__criterion': 'friedman_mse', 'Tree__max_depth': 3, 'Tree__max_features': 'log2', 'Tree__min_samples_leaf': 0.01, 'Tree__min_samples_split': 2, 'Tree__splitter': 'random'}\n",
      "parameters:  {'PCA__n_components': None, 'PCA__svd_solver': 'full', 'PCA__whiten': False, 'Tree__criterion': 'friedman_mse', 'Tree__max_depth': 3, 'Tree__max_features': 'log2', 'Tree__min_samples_leaf': 0.01, 'Tree__min_samples_split': 2, 'Tree__splitter': 'random'}\n",
      "parameters:  {'PCA__n_components': None, 'PCA__svd_solver': 'full', 'PCA__whiten': False, 'Tree__criterion': 'friedman_mse', 'Tree__max_depth': 3, 'Tree__max_features': 'sqrt', 'Tree__min_samples_leaf': 0.01, 'Tree__min_samples_split': 2, 'Tree__splitter': 'best'}\n",
      "parameters:  {'PCA__n_components': None, 'PCA__svd_solver': 'full', 'PCA__whiten': False, 'Tree__criterion': 'friedman_mse', 'Tree__max_depth': 3, 'Tree__max_features': 'sqrt', 'Tree__min_samples_leaf': 0.01, 'Tree__min_samples_split': 2, 'Tree__splitter': 'best'}\n",
      "parameters:  {'PCA__n_components': None, 'PCA__svd_solver': 'full', 'PCA__whiten': False, 'Tree__criterion': 'friedman_mse', 'Tree__max_depth': 3, 'Tree__max_features': 'sqrt', 'Tree__min_samples_leaf': 0.01, 'Tree__min_samples_split': 2, 'Tree__splitter': 'best'}\n",
      "parameters:  {'PCA__n_components': None, 'PCA__svd_solver': 'full', 'PCA__whiten': False, 'Tree__criterion': 'friedman_mse', 'Tree__max_depth': 3, 'Tree__max_features': 'sqrt', 'Tree__min_samples_leaf': 0.01, 'Tree__min_samples_split': 2, 'Tree__splitter': 'random'}\n",
      "parameters:  {'PCA__n_components': None, 'PCA__svd_solver': 'full', 'PCA__whiten': False, 'Tree__criterion': 'friedman_mse', 'Tree__max_depth': 3, 'Tree__max_features': 'sqrt', 'Tree__min_samples_leaf': 0.01, 'Tree__min_samples_split': 2, 'Tree__splitter': 'random'}\n",
      "parameters:  {'PCA__n_components': None, 'PCA__svd_solver': 'full', 'PCA__whiten': False, 'Tree__criterion': 'friedman_mse', 'Tree__max_depth': 3, 'Tree__max_features': 'sqrt', 'Tree__min_samples_leaf': 0.01, 'Tree__min_samples_split': 2, 'Tree__splitter': 'random'}\n",
      "parameters:  {'PCA__n_components': None, 'PCA__svd_solver': 'full', 'PCA__whiten': False, 'Tree__criterion': 'mae', 'Tree__max_depth': 3, 'Tree__max_features': None, 'Tree__min_samples_leaf': 0.01, 'Tree__min_samples_split': 2, 'Tree__splitter': 'best'}\n",
      "parameters:  {'PCA__n_components': None, 'PCA__svd_solver': 'full', 'PCA__whiten': False, 'Tree__criterion': 'mae', 'Tree__max_depth': 3, 'Tree__max_features': None, 'Tree__min_samples_leaf': 0.01, 'Tree__min_samples_split': 2, 'Tree__splitter': 'best'}\n",
      "parameters:  {'PCA__n_components': None, 'PCA__svd_solver': 'full', 'PCA__whiten': False, 'Tree__criterion': 'mae', 'Tree__max_depth': 3, 'Tree__max_features': None, 'Tree__min_samples_leaf': 0.01, 'Tree__min_samples_split': 2, 'Tree__splitter': 'best'}\n",
      "parameters:  {'PCA__n_components': None, 'PCA__svd_solver': 'full', 'PCA__whiten': False, 'Tree__criterion': 'mae', 'Tree__max_depth': 3, 'Tree__max_features': None, 'Tree__min_samples_leaf': 0.01, 'Tree__min_samples_split': 2, 'Tree__splitter': 'random'}\n",
      "parameters:  {'PCA__n_components': None, 'PCA__svd_solver': 'full', 'PCA__whiten': False, 'Tree__criterion': 'mae', 'Tree__max_depth': 3, 'Tree__max_features': None, 'Tree__min_samples_leaf': 0.01, 'Tree__min_samples_split': 2, 'Tree__splitter': 'random'}\n",
      "parameters:  {'PCA__n_components': None, 'PCA__svd_solver': 'full', 'PCA__whiten': False, 'Tree__criterion': 'mae', 'Tree__max_depth': 3, 'Tree__max_features': None, 'Tree__min_samples_leaf': 0.01, 'Tree__min_samples_split': 2, 'Tree__splitter': 'random'}\n",
      "parameters:  {'PCA__n_components': None, 'PCA__svd_solver': 'full', 'PCA__whiten': False, 'Tree__criterion': 'mae', 'Tree__max_depth': 3, 'Tree__max_features': 'auto', 'Tree__min_samples_leaf': 0.01, 'Tree__min_samples_split': 2, 'Tree__splitter': 'best'}\n",
      "parameters:  {'PCA__n_components': None, 'PCA__svd_solver': 'full', 'PCA__whiten': False, 'Tree__criterion': 'mae', 'Tree__max_depth': 3, 'Tree__max_features': 'auto', 'Tree__min_samples_leaf': 0.01, 'Tree__min_samples_split': 2, 'Tree__splitter': 'best'}\n"
     ]
    },
    {
     "name": "stdout",
     "output_type": "stream",
     "text": [
      "parameters:  {'PCA__n_components': None, 'PCA__svd_solver': 'full', 'PCA__whiten': False, 'Tree__criterion': 'mae', 'Tree__max_depth': 3, 'Tree__max_features': 'auto', 'Tree__min_samples_leaf': 0.01, 'Tree__min_samples_split': 2, 'Tree__splitter': 'best'}\n",
      "parameters:  {'PCA__n_components': None, 'PCA__svd_solver': 'full', 'PCA__whiten': False, 'Tree__criterion': 'mae', 'Tree__max_depth': 3, 'Tree__max_features': 'auto', 'Tree__min_samples_leaf': 0.01, 'Tree__min_samples_split': 2, 'Tree__splitter': 'random'}\n",
      "parameters:  {'PCA__n_components': None, 'PCA__svd_solver': 'full', 'PCA__whiten': False, 'Tree__criterion': 'mae', 'Tree__max_depth': 3, 'Tree__max_features': 'auto', 'Tree__min_samples_leaf': 0.01, 'Tree__min_samples_split': 2, 'Tree__splitter': 'random'}\n",
      "parameters:  {'PCA__n_components': None, 'PCA__svd_solver': 'full', 'PCA__whiten': False, 'Tree__criterion': 'mae', 'Tree__max_depth': 3, 'Tree__max_features': 'auto', 'Tree__min_samples_leaf': 0.01, 'Tree__min_samples_split': 2, 'Tree__splitter': 'random'}\n",
      "parameters:  {'PCA__n_components': None, 'PCA__svd_solver': 'full', 'PCA__whiten': False, 'Tree__criterion': 'mae', 'Tree__max_depth': 3, 'Tree__max_features': 'log2', 'Tree__min_samples_leaf': 0.01, 'Tree__min_samples_split': 2, 'Tree__splitter': 'best'}\n",
      "parameters:  {'PCA__n_components': None, 'PCA__svd_solver': 'full', 'PCA__whiten': False, 'Tree__criterion': 'mae', 'Tree__max_depth': 3, 'Tree__max_features': 'log2', 'Tree__min_samples_leaf': 0.01, 'Tree__min_samples_split': 2, 'Tree__splitter': 'best'}\n",
      "parameters:  {'PCA__n_components': None, 'PCA__svd_solver': 'full', 'PCA__whiten': False, 'Tree__criterion': 'mae', 'Tree__max_depth': 3, 'Tree__max_features': 'log2', 'Tree__min_samples_leaf': 0.01, 'Tree__min_samples_split': 2, 'Tree__splitter': 'best'}\n",
      "parameters:  {'PCA__n_components': None, 'PCA__svd_solver': 'full', 'PCA__whiten': False, 'Tree__criterion': 'mae', 'Tree__max_depth': 3, 'Tree__max_features': 'log2', 'Tree__min_samples_leaf': 0.01, 'Tree__min_samples_split': 2, 'Tree__splitter': 'random'}\n",
      "parameters:  {'PCA__n_components': None, 'PCA__svd_solver': 'full', 'PCA__whiten': False, 'Tree__criterion': 'mae', 'Tree__max_depth': 3, 'Tree__max_features': 'log2', 'Tree__min_samples_leaf': 0.01, 'Tree__min_samples_split': 2, 'Tree__splitter': 'random'}\n",
      "parameters:  {'PCA__n_components': None, 'PCA__svd_solver': 'full', 'PCA__whiten': False, 'Tree__criterion': 'mae', 'Tree__max_depth': 3, 'Tree__max_features': 'log2', 'Tree__min_samples_leaf': 0.01, 'Tree__min_samples_split': 2, 'Tree__splitter': 'random'}\n",
      "parameters:  {'PCA__n_components': None, 'PCA__svd_solver': 'full', 'PCA__whiten': False, 'Tree__criterion': 'mae', 'Tree__max_depth': 3, 'Tree__max_features': 'sqrt', 'Tree__min_samples_leaf': 0.01, 'Tree__min_samples_split': 2, 'Tree__splitter': 'best'}\n",
      "parameters:  {'PCA__n_components': None, 'PCA__svd_solver': 'full', 'PCA__whiten': False, 'Tree__criterion': 'mae', 'Tree__max_depth': 3, 'Tree__max_features': 'sqrt', 'Tree__min_samples_leaf': 0.01, 'Tree__min_samples_split': 2, 'Tree__splitter': 'best'}\n",
      "parameters:  {'PCA__n_components': None, 'PCA__svd_solver': 'full', 'PCA__whiten': False, 'Tree__criterion': 'mae', 'Tree__max_depth': 3, 'Tree__max_features': 'sqrt', 'Tree__min_samples_leaf': 0.01, 'Tree__min_samples_split': 2, 'Tree__splitter': 'best'}\n",
      "parameters:  {'PCA__n_components': None, 'PCA__svd_solver': 'full', 'PCA__whiten': False, 'Tree__criterion': 'mae', 'Tree__max_depth': 3, 'Tree__max_features': 'sqrt', 'Tree__min_samples_leaf': 0.01, 'Tree__min_samples_split': 2, 'Tree__splitter': 'random'}\n",
      "parameters:  {'PCA__n_components': None, 'PCA__svd_solver': 'full', 'PCA__whiten': False, 'Tree__criterion': 'mae', 'Tree__max_depth': 3, 'Tree__max_features': 'sqrt', 'Tree__min_samples_leaf': 0.01, 'Tree__min_samples_split': 2, 'Tree__splitter': 'random'}\n",
      "parameters:  {'PCA__n_components': None, 'PCA__svd_solver': 'full', 'PCA__whiten': False, 'Tree__criterion': 'mae', 'Tree__max_depth': 3, 'Tree__max_features': 'sqrt', 'Tree__min_samples_leaf': 0.01, 'Tree__min_samples_split': 2, 'Tree__splitter': 'random'}\n",
      "parameters:  {'PCA__n_components': None, 'PCA__svd_solver': 'full', 'PCA__whiten': False, 'Tree__criterion': 'mse', 'Tree__max_depth': 3, 'Tree__max_features': None, 'Tree__min_samples_leaf': 0.01, 'Tree__min_samples_split': 2, 'Tree__splitter': 'best'}\n",
      "parameters:  {'PCA__n_components': None, 'PCA__svd_solver': 'full', 'PCA__whiten': False, 'Tree__criterion': 'mse', 'Tree__max_depth': 3, 'Tree__max_features': None, 'Tree__min_samples_leaf': 0.01, 'Tree__min_samples_split': 2, 'Tree__splitter': 'best'}\n",
      "parameters:  {'PCA__n_components': None, 'PCA__svd_solver': 'full', 'PCA__whiten': False, 'Tree__criterion': 'mse', 'Tree__max_depth': 3, 'Tree__max_features': None, 'Tree__min_samples_leaf': 0.01, 'Tree__min_samples_split': 2, 'Tree__splitter': 'best'}\n",
      "parameters:  {'PCA__n_components': None, 'PCA__svd_solver': 'full', 'PCA__whiten': False, 'Tree__criterion': 'mse', 'Tree__max_depth': 3, 'Tree__max_features': None, 'Tree__min_samples_leaf': 0.01, 'Tree__min_samples_split': 2, 'Tree__splitter': 'random'}\n",
      "parameters:  {'PCA__n_components': None, 'PCA__svd_solver': 'full', 'PCA__whiten': False, 'Tree__criterion': 'mse', 'Tree__max_depth': 3, 'Tree__max_features': None, 'Tree__min_samples_leaf': 0.01, 'Tree__min_samples_split': 2, 'Tree__splitter': 'random'}\n",
      "parameters:  {'PCA__n_components': None, 'PCA__svd_solver': 'full', 'PCA__whiten': False, 'Tree__criterion': 'mse', 'Tree__max_depth': 3, 'Tree__max_features': None, 'Tree__min_samples_leaf': 0.01, 'Tree__min_samples_split': 2, 'Tree__splitter': 'random'}\n",
      "parameters:  {'PCA__n_components': None, 'PCA__svd_solver': 'full', 'PCA__whiten': False, 'Tree__criterion': 'mse', 'Tree__max_depth': 3, 'Tree__max_features': 'auto', 'Tree__min_samples_leaf': 0.01, 'Tree__min_samples_split': 2, 'Tree__splitter': 'best'}\n",
      "parameters:  {'PCA__n_components': None, 'PCA__svd_solver': 'full', 'PCA__whiten': False, 'Tree__criterion': 'mse', 'Tree__max_depth': 3, 'Tree__max_features': 'auto', 'Tree__min_samples_leaf': 0.01, 'Tree__min_samples_split': 2, 'Tree__splitter': 'best'}\n",
      "parameters:  {'PCA__n_components': None, 'PCA__svd_solver': 'full', 'PCA__whiten': False, 'Tree__criterion': 'mse', 'Tree__max_depth': 3, 'Tree__max_features': 'auto', 'Tree__min_samples_leaf': 0.01, 'Tree__min_samples_split': 2, 'Tree__splitter': 'best'}\n",
      "parameters:  {'PCA__n_components': None, 'PCA__svd_solver': 'full', 'PCA__whiten': False, 'Tree__criterion': 'mse', 'Tree__max_depth': 3, 'Tree__max_features': 'auto', 'Tree__min_samples_leaf': 0.01, 'Tree__min_samples_split': 2, 'Tree__splitter': 'random'}\n",
      "parameters:  {'PCA__n_components': None, 'PCA__svd_solver': 'full', 'PCA__whiten': False, 'Tree__criterion': 'mse', 'Tree__max_depth': 3, 'Tree__max_features': 'auto', 'Tree__min_samples_leaf': 0.01, 'Tree__min_samples_split': 2, 'Tree__splitter': 'random'}\n",
      "parameters:  {'PCA__n_components': None, 'PCA__svd_solver': 'full', 'PCA__whiten': False, 'Tree__criterion': 'mse', 'Tree__max_depth': 3, 'Tree__max_features': 'auto', 'Tree__min_samples_leaf': 0.01, 'Tree__min_samples_split': 2, 'Tree__splitter': 'random'}\n",
      "parameters:  {'PCA__n_components': None, 'PCA__svd_solver': 'full', 'PCA__whiten': False, 'Tree__criterion': 'mse', 'Tree__max_depth': 3, 'Tree__max_features': 'log2', 'Tree__min_samples_leaf': 0.01, 'Tree__min_samples_split': 2, 'Tree__splitter': 'best'}\n",
      "parameters:  {'PCA__n_components': None, 'PCA__svd_solver': 'full', 'PCA__whiten': False, 'Tree__criterion': 'mse', 'Tree__max_depth': 3, 'Tree__max_features': 'log2', 'Tree__min_samples_leaf': 0.01, 'Tree__min_samples_split': 2, 'Tree__splitter': 'best'}\n",
      "parameters:  {'PCA__n_components': None, 'PCA__svd_solver': 'full', 'PCA__whiten': False, 'Tree__criterion': 'mse', 'Tree__max_depth': 3, 'Tree__max_features': 'log2', 'Tree__min_samples_leaf': 0.01, 'Tree__min_samples_split': 2, 'Tree__splitter': 'best'}\n",
      "parameters:  {'PCA__n_components': None, 'PCA__svd_solver': 'full', 'PCA__whiten': False, 'Tree__criterion': 'mse', 'Tree__max_depth': 3, 'Tree__max_features': 'log2', 'Tree__min_samples_leaf': 0.01, 'Tree__min_samples_split': 2, 'Tree__splitter': 'random'}\n",
      "parameters:  {'PCA__n_components': None, 'PCA__svd_solver': 'full', 'PCA__whiten': False, 'Tree__criterion': 'mse', 'Tree__max_depth': 3, 'Tree__max_features': 'log2', 'Tree__min_samples_leaf': 0.01, 'Tree__min_samples_split': 2, 'Tree__splitter': 'random'}\n",
      "parameters:  {'PCA__n_components': None, 'PCA__svd_solver': 'full', 'PCA__whiten': False, 'Tree__criterion': 'mse', 'Tree__max_depth': 3, 'Tree__max_features': 'log2', 'Tree__min_samples_leaf': 0.01, 'Tree__min_samples_split': 2, 'Tree__splitter': 'random'}\n",
      "parameters:  {'PCA__n_components': None, 'PCA__svd_solver': 'full', 'PCA__whiten': False, 'Tree__criterion': 'mse', 'Tree__max_depth': 3, 'Tree__max_features': 'sqrt', 'Tree__min_samples_leaf': 0.01, 'Tree__min_samples_split': 2, 'Tree__splitter': 'best'}\n",
      "parameters:  {'PCA__n_components': None, 'PCA__svd_solver': 'full', 'PCA__whiten': False, 'Tree__criterion': 'mse', 'Tree__max_depth': 3, 'Tree__max_features': 'sqrt', 'Tree__min_samples_leaf': 0.01, 'Tree__min_samples_split': 2, 'Tree__splitter': 'best'}\n"
     ]
    },
    {
     "name": "stdout",
     "output_type": "stream",
     "text": [
      "parameters:  {'PCA__n_components': None, 'PCA__svd_solver': 'full', 'PCA__whiten': False, 'Tree__criterion': 'mse', 'Tree__max_depth': 3, 'Tree__max_features': 'sqrt', 'Tree__min_samples_leaf': 0.01, 'Tree__min_samples_split': 2, 'Tree__splitter': 'best'}\n",
      "parameters:  {'PCA__n_components': None, 'PCA__svd_solver': 'full', 'PCA__whiten': False, 'Tree__criterion': 'mse', 'Tree__max_depth': 3, 'Tree__max_features': 'sqrt', 'Tree__min_samples_leaf': 0.01, 'Tree__min_samples_split': 2, 'Tree__splitter': 'random'}\n",
      "parameters:  {'PCA__n_components': None, 'PCA__svd_solver': 'full', 'PCA__whiten': False, 'Tree__criterion': 'mse', 'Tree__max_depth': 3, 'Tree__max_features': 'sqrt', 'Tree__min_samples_leaf': 0.01, 'Tree__min_samples_split': 2, 'Tree__splitter': 'random'}\n",
      "parameters:  {'PCA__n_components': None, 'PCA__svd_solver': 'full', 'PCA__whiten': False, 'Tree__criterion': 'mse', 'Tree__max_depth': 3, 'Tree__max_features': 'sqrt', 'Tree__min_samples_leaf': 0.01, 'Tree__min_samples_split': 2, 'Tree__splitter': 'random'}\n",
      "parameters:  {'PCA__n_components': None, 'PCA__svd_solver': 'full', 'PCA__whiten': True, 'Tree__criterion': 'friedman_mse', 'Tree__max_depth': 3, 'Tree__max_features': None, 'Tree__min_samples_leaf': 0.01, 'Tree__min_samples_split': 2, 'Tree__splitter': 'best'}\n",
      "parameters:  {'PCA__n_components': None, 'PCA__svd_solver': 'full', 'PCA__whiten': True, 'Tree__criterion': 'friedman_mse', 'Tree__max_depth': 3, 'Tree__max_features': None, 'Tree__min_samples_leaf': 0.01, 'Tree__min_samples_split': 2, 'Tree__splitter': 'best'}\n",
      "parameters:  {'PCA__n_components': None, 'PCA__svd_solver': 'full', 'PCA__whiten': True, 'Tree__criterion': 'friedman_mse', 'Tree__max_depth': 3, 'Tree__max_features': None, 'Tree__min_samples_leaf': 0.01, 'Tree__min_samples_split': 2, 'Tree__splitter': 'best'}\n",
      "parameters:  {'PCA__n_components': None, 'PCA__svd_solver': 'full', 'PCA__whiten': True, 'Tree__criterion': 'friedman_mse', 'Tree__max_depth': 3, 'Tree__max_features': None, 'Tree__min_samples_leaf': 0.01, 'Tree__min_samples_split': 2, 'Tree__splitter': 'random'}\n",
      "parameters:  {'PCA__n_components': None, 'PCA__svd_solver': 'full', 'PCA__whiten': True, 'Tree__criterion': 'friedman_mse', 'Tree__max_depth': 3, 'Tree__max_features': None, 'Tree__min_samples_leaf': 0.01, 'Tree__min_samples_split': 2, 'Tree__splitter': 'random'}\n",
      "parameters:  {'PCA__n_components': None, 'PCA__svd_solver': 'full', 'PCA__whiten': True, 'Tree__criterion': 'friedman_mse', 'Tree__max_depth': 3, 'Tree__max_features': None, 'Tree__min_samples_leaf': 0.01, 'Tree__min_samples_split': 2, 'Tree__splitter': 'random'}\n",
      "parameters:  {'PCA__n_components': None, 'PCA__svd_solver': 'full', 'PCA__whiten': True, 'Tree__criterion': 'friedman_mse', 'Tree__max_depth': 3, 'Tree__max_features': 'auto', 'Tree__min_samples_leaf': 0.01, 'Tree__min_samples_split': 2, 'Tree__splitter': 'best'}\n",
      "parameters:  {'PCA__n_components': None, 'PCA__svd_solver': 'full', 'PCA__whiten': True, 'Tree__criterion': 'friedman_mse', 'Tree__max_depth': 3, 'Tree__max_features': 'auto', 'Tree__min_samples_leaf': 0.01, 'Tree__min_samples_split': 2, 'Tree__splitter': 'best'}\n",
      "parameters:  {'PCA__n_components': None, 'PCA__svd_solver': 'full', 'PCA__whiten': True, 'Tree__criterion': 'friedman_mse', 'Tree__max_depth': 3, 'Tree__max_features': 'auto', 'Tree__min_samples_leaf': 0.01, 'Tree__min_samples_split': 2, 'Tree__splitter': 'best'}\n",
      "parameters:  {'PCA__n_components': None, 'PCA__svd_solver': 'full', 'PCA__whiten': True, 'Tree__criterion': 'friedman_mse', 'Tree__max_depth': 3, 'Tree__max_features': 'auto', 'Tree__min_samples_leaf': 0.01, 'Tree__min_samples_split': 2, 'Tree__splitter': 'random'}\n",
      "parameters:  {'PCA__n_components': None, 'PCA__svd_solver': 'full', 'PCA__whiten': True, 'Tree__criterion': 'friedman_mse', 'Tree__max_depth': 3, 'Tree__max_features': 'auto', 'Tree__min_samples_leaf': 0.01, 'Tree__min_samples_split': 2, 'Tree__splitter': 'random'}\n",
      "parameters:  {'PCA__n_components': None, 'PCA__svd_solver': 'full', 'PCA__whiten': True, 'Tree__criterion': 'friedman_mse', 'Tree__max_depth': 3, 'Tree__max_features': 'auto', 'Tree__min_samples_leaf': 0.01, 'Tree__min_samples_split': 2, 'Tree__splitter': 'random'}\n",
      "parameters:  {'PCA__n_components': None, 'PCA__svd_solver': 'full', 'PCA__whiten': True, 'Tree__criterion': 'friedman_mse', 'Tree__max_depth': 3, 'Tree__max_features': 'log2', 'Tree__min_samples_leaf': 0.01, 'Tree__min_samples_split': 2, 'Tree__splitter': 'best'}\n",
      "parameters:  {'PCA__n_components': None, 'PCA__svd_solver': 'full', 'PCA__whiten': True, 'Tree__criterion': 'friedman_mse', 'Tree__max_depth': 3, 'Tree__max_features': 'log2', 'Tree__min_samples_leaf': 0.01, 'Tree__min_samples_split': 2, 'Tree__splitter': 'best'}\n",
      "parameters:  {'PCA__n_components': None, 'PCA__svd_solver': 'full', 'PCA__whiten': True, 'Tree__criterion': 'friedman_mse', 'Tree__max_depth': 3, 'Tree__max_features': 'log2', 'Tree__min_samples_leaf': 0.01, 'Tree__min_samples_split': 2, 'Tree__splitter': 'best'}\n",
      "parameters:  {'PCA__n_components': None, 'PCA__svd_solver': 'full', 'PCA__whiten': True, 'Tree__criterion': 'friedman_mse', 'Tree__max_depth': 3, 'Tree__max_features': 'log2', 'Tree__min_samples_leaf': 0.01, 'Tree__min_samples_split': 2, 'Tree__splitter': 'random'}\n",
      "parameters:  {'PCA__n_components': None, 'PCA__svd_solver': 'full', 'PCA__whiten': True, 'Tree__criterion': 'friedman_mse', 'Tree__max_depth': 3, 'Tree__max_features': 'log2', 'Tree__min_samples_leaf': 0.01, 'Tree__min_samples_split': 2, 'Tree__splitter': 'random'}\n",
      "parameters:  {'PCA__n_components': None, 'PCA__svd_solver': 'full', 'PCA__whiten': True, 'Tree__criterion': 'friedman_mse', 'Tree__max_depth': 3, 'Tree__max_features': 'log2', 'Tree__min_samples_leaf': 0.01, 'Tree__min_samples_split': 2, 'Tree__splitter': 'random'}\n",
      "parameters:  {'PCA__n_components': None, 'PCA__svd_solver': 'full', 'PCA__whiten': True, 'Tree__criterion': 'friedman_mse', 'Tree__max_depth': 3, 'Tree__max_features': 'sqrt', 'Tree__min_samples_leaf': 0.01, 'Tree__min_samples_split': 2, 'Tree__splitter': 'best'}\n",
      "parameters:  {'PCA__n_components': None, 'PCA__svd_solver': 'full', 'PCA__whiten': True, 'Tree__criterion': 'friedman_mse', 'Tree__max_depth': 3, 'Tree__max_features': 'sqrt', 'Tree__min_samples_leaf': 0.01, 'Tree__min_samples_split': 2, 'Tree__splitter': 'best'}\n",
      "parameters:  {'PCA__n_components': None, 'PCA__svd_solver': 'full', 'PCA__whiten': True, 'Tree__criterion': 'friedman_mse', 'Tree__max_depth': 3, 'Tree__max_features': 'sqrt', 'Tree__min_samples_leaf': 0.01, 'Tree__min_samples_split': 2, 'Tree__splitter': 'best'}\n",
      "parameters:  {'PCA__n_components': None, 'PCA__svd_solver': 'full', 'PCA__whiten': True, 'Tree__criterion': 'friedman_mse', 'Tree__max_depth': 3, 'Tree__max_features': 'sqrt', 'Tree__min_samples_leaf': 0.01, 'Tree__min_samples_split': 2, 'Tree__splitter': 'random'}\n",
      "parameters:  {'PCA__n_components': None, 'PCA__svd_solver': 'full', 'PCA__whiten': True, 'Tree__criterion': 'friedman_mse', 'Tree__max_depth': 3, 'Tree__max_features': 'sqrt', 'Tree__min_samples_leaf': 0.01, 'Tree__min_samples_split': 2, 'Tree__splitter': 'random'}\n",
      "parameters:  {'PCA__n_components': None, 'PCA__svd_solver': 'full', 'PCA__whiten': True, 'Tree__criterion': 'friedman_mse', 'Tree__max_depth': 3, 'Tree__max_features': 'sqrt', 'Tree__min_samples_leaf': 0.01, 'Tree__min_samples_split': 2, 'Tree__splitter': 'random'}\n",
      "parameters:  {'PCA__n_components': None, 'PCA__svd_solver': 'full', 'PCA__whiten': True, 'Tree__criterion': 'mae', 'Tree__max_depth': 3, 'Tree__max_features': None, 'Tree__min_samples_leaf': 0.01, 'Tree__min_samples_split': 2, 'Tree__splitter': 'best'}\n",
      "parameters:  {'PCA__n_components': None, 'PCA__svd_solver': 'full', 'PCA__whiten': True, 'Tree__criterion': 'mae', 'Tree__max_depth': 3, 'Tree__max_features': None, 'Tree__min_samples_leaf': 0.01, 'Tree__min_samples_split': 2, 'Tree__splitter': 'best'}\n",
      "parameters:  {'PCA__n_components': None, 'PCA__svd_solver': 'full', 'PCA__whiten': True, 'Tree__criterion': 'mae', 'Tree__max_depth': 3, 'Tree__max_features': None, 'Tree__min_samples_leaf': 0.01, 'Tree__min_samples_split': 2, 'Tree__splitter': 'best'}\n",
      "parameters:  {'PCA__n_components': None, 'PCA__svd_solver': 'full', 'PCA__whiten': True, 'Tree__criterion': 'mae', 'Tree__max_depth': 3, 'Tree__max_features': None, 'Tree__min_samples_leaf': 0.01, 'Tree__min_samples_split': 2, 'Tree__splitter': 'random'}\n"
     ]
    },
    {
     "name": "stdout",
     "output_type": "stream",
     "text": [
      "parameters:  {'PCA__n_components': None, 'PCA__svd_solver': 'full', 'PCA__whiten': True, 'Tree__criterion': 'mae', 'Tree__max_depth': 3, 'Tree__max_features': None, 'Tree__min_samples_leaf': 0.01, 'Tree__min_samples_split': 2, 'Tree__splitter': 'random'}\n",
      "parameters:  {'PCA__n_components': None, 'PCA__svd_solver': 'full', 'PCA__whiten': True, 'Tree__criterion': 'mae', 'Tree__max_depth': 3, 'Tree__max_features': None, 'Tree__min_samples_leaf': 0.01, 'Tree__min_samples_split': 2, 'Tree__splitter': 'random'}\n",
      "parameters:  {'PCA__n_components': None, 'PCA__svd_solver': 'full', 'PCA__whiten': True, 'Tree__criterion': 'mae', 'Tree__max_depth': 3, 'Tree__max_features': 'auto', 'Tree__min_samples_leaf': 0.01, 'Tree__min_samples_split': 2, 'Tree__splitter': 'best'}\n",
      "parameters:  {'PCA__n_components': None, 'PCA__svd_solver': 'full', 'PCA__whiten': True, 'Tree__criterion': 'mae', 'Tree__max_depth': 3, 'Tree__max_features': 'auto', 'Tree__min_samples_leaf': 0.01, 'Tree__min_samples_split': 2, 'Tree__splitter': 'best'}\n",
      "parameters:  {'PCA__n_components': None, 'PCA__svd_solver': 'full', 'PCA__whiten': True, 'Tree__criterion': 'mae', 'Tree__max_depth': 3, 'Tree__max_features': 'auto', 'Tree__min_samples_leaf': 0.01, 'Tree__min_samples_split': 2, 'Tree__splitter': 'best'}\n",
      "parameters:  {'PCA__n_components': None, 'PCA__svd_solver': 'full', 'PCA__whiten': True, 'Tree__criterion': 'mae', 'Tree__max_depth': 3, 'Tree__max_features': 'auto', 'Tree__min_samples_leaf': 0.01, 'Tree__min_samples_split': 2, 'Tree__splitter': 'random'}\n",
      "parameters:  {'PCA__n_components': None, 'PCA__svd_solver': 'full', 'PCA__whiten': True, 'Tree__criterion': 'mae', 'Tree__max_depth': 3, 'Tree__max_features': 'auto', 'Tree__min_samples_leaf': 0.01, 'Tree__min_samples_split': 2, 'Tree__splitter': 'random'}\n",
      "parameters:  {'PCA__n_components': None, 'PCA__svd_solver': 'full', 'PCA__whiten': True, 'Tree__criterion': 'mae', 'Tree__max_depth': 3, 'Tree__max_features': 'auto', 'Tree__min_samples_leaf': 0.01, 'Tree__min_samples_split': 2, 'Tree__splitter': 'random'}\n",
      "parameters:  {'PCA__n_components': None, 'PCA__svd_solver': 'full', 'PCA__whiten': True, 'Tree__criterion': 'mae', 'Tree__max_depth': 3, 'Tree__max_features': 'log2', 'Tree__min_samples_leaf': 0.01, 'Tree__min_samples_split': 2, 'Tree__splitter': 'best'}\n",
      "parameters:  {'PCA__n_components': None, 'PCA__svd_solver': 'full', 'PCA__whiten': True, 'Tree__criterion': 'mae', 'Tree__max_depth': 3, 'Tree__max_features': 'log2', 'Tree__min_samples_leaf': 0.01, 'Tree__min_samples_split': 2, 'Tree__splitter': 'best'}\n",
      "parameters:  {'PCA__n_components': None, 'PCA__svd_solver': 'full', 'PCA__whiten': True, 'Tree__criterion': 'mae', 'Tree__max_depth': 3, 'Tree__max_features': 'log2', 'Tree__min_samples_leaf': 0.01, 'Tree__min_samples_split': 2, 'Tree__splitter': 'best'}\n",
      "parameters:  {'PCA__n_components': None, 'PCA__svd_solver': 'full', 'PCA__whiten': True, 'Tree__criterion': 'mae', 'Tree__max_depth': 3, 'Tree__max_features': 'log2', 'Tree__min_samples_leaf': 0.01, 'Tree__min_samples_split': 2, 'Tree__splitter': 'random'}\n",
      "parameters:  {'PCA__n_components': None, 'PCA__svd_solver': 'full', 'PCA__whiten': True, 'Tree__criterion': 'mae', 'Tree__max_depth': 3, 'Tree__max_features': 'log2', 'Tree__min_samples_leaf': 0.01, 'Tree__min_samples_split': 2, 'Tree__splitter': 'random'}\n",
      "parameters:  {'PCA__n_components': None, 'PCA__svd_solver': 'full', 'PCA__whiten': True, 'Tree__criterion': 'mae', 'Tree__max_depth': 3, 'Tree__max_features': 'log2', 'Tree__min_samples_leaf': 0.01, 'Tree__min_samples_split': 2, 'Tree__splitter': 'random'}\n",
      "parameters:  {'PCA__n_components': None, 'PCA__svd_solver': 'full', 'PCA__whiten': True, 'Tree__criterion': 'mae', 'Tree__max_depth': 3, 'Tree__max_features': 'sqrt', 'Tree__min_samples_leaf': 0.01, 'Tree__min_samples_split': 2, 'Tree__splitter': 'best'}\n",
      "parameters:  {'PCA__n_components': None, 'PCA__svd_solver': 'full', 'PCA__whiten': True, 'Tree__criterion': 'mae', 'Tree__max_depth': 3, 'Tree__max_features': 'sqrt', 'Tree__min_samples_leaf': 0.01, 'Tree__min_samples_split': 2, 'Tree__splitter': 'best'}\n",
      "parameters:  {'PCA__n_components': None, 'PCA__svd_solver': 'full', 'PCA__whiten': True, 'Tree__criterion': 'mae', 'Tree__max_depth': 3, 'Tree__max_features': 'sqrt', 'Tree__min_samples_leaf': 0.01, 'Tree__min_samples_split': 2, 'Tree__splitter': 'best'}\n",
      "parameters:  {'PCA__n_components': None, 'PCA__svd_solver': 'full', 'PCA__whiten': True, 'Tree__criterion': 'mae', 'Tree__max_depth': 3, 'Tree__max_features': 'sqrt', 'Tree__min_samples_leaf': 0.01, 'Tree__min_samples_split': 2, 'Tree__splitter': 'random'}\n",
      "parameters:  {'PCA__n_components': None, 'PCA__svd_solver': 'full', 'PCA__whiten': True, 'Tree__criterion': 'mae', 'Tree__max_depth': 3, 'Tree__max_features': 'sqrt', 'Tree__min_samples_leaf': 0.01, 'Tree__min_samples_split': 2, 'Tree__splitter': 'random'}\n",
      "parameters:  {'PCA__n_components': None, 'PCA__svd_solver': 'full', 'PCA__whiten': True, 'Tree__criterion': 'mae', 'Tree__max_depth': 3, 'Tree__max_features': 'sqrt', 'Tree__min_samples_leaf': 0.01, 'Tree__min_samples_split': 2, 'Tree__splitter': 'random'}\n",
      "parameters:  {'PCA__n_components': None, 'PCA__svd_solver': 'full', 'PCA__whiten': True, 'Tree__criterion': 'mse', 'Tree__max_depth': 3, 'Tree__max_features': None, 'Tree__min_samples_leaf': 0.01, 'Tree__min_samples_split': 2, 'Tree__splitter': 'best'}\n",
      "parameters:  {'PCA__n_components': None, 'PCA__svd_solver': 'full', 'PCA__whiten': True, 'Tree__criterion': 'mse', 'Tree__max_depth': 3, 'Tree__max_features': None, 'Tree__min_samples_leaf': 0.01, 'Tree__min_samples_split': 2, 'Tree__splitter': 'best'}\n",
      "parameters:  {'PCA__n_components': None, 'PCA__svd_solver': 'full', 'PCA__whiten': True, 'Tree__criterion': 'mse', 'Tree__max_depth': 3, 'Tree__max_features': None, 'Tree__min_samples_leaf': 0.01, 'Tree__min_samples_split': 2, 'Tree__splitter': 'best'}\n",
      "parameters:  {'PCA__n_components': None, 'PCA__svd_solver': 'full', 'PCA__whiten': True, 'Tree__criterion': 'mse', 'Tree__max_depth': 3, 'Tree__max_features': None, 'Tree__min_samples_leaf': 0.01, 'Tree__min_samples_split': 2, 'Tree__splitter': 'random'}\n",
      "parameters:  {'PCA__n_components': None, 'PCA__svd_solver': 'full', 'PCA__whiten': True, 'Tree__criterion': 'mse', 'Tree__max_depth': 3, 'Tree__max_features': None, 'Tree__min_samples_leaf': 0.01, 'Tree__min_samples_split': 2, 'Tree__splitter': 'random'}\n",
      "parameters:  {'PCA__n_components': None, 'PCA__svd_solver': 'full', 'PCA__whiten': True, 'Tree__criterion': 'mse', 'Tree__max_depth': 3, 'Tree__max_features': None, 'Tree__min_samples_leaf': 0.01, 'Tree__min_samples_split': 2, 'Tree__splitter': 'random'}\n",
      "parameters:  {'PCA__n_components': None, 'PCA__svd_solver': 'full', 'PCA__whiten': True, 'Tree__criterion': 'mse', 'Tree__max_depth': 3, 'Tree__max_features': 'auto', 'Tree__min_samples_leaf': 0.01, 'Tree__min_samples_split': 2, 'Tree__splitter': 'best'}\n",
      "parameters:  {'PCA__n_components': None, 'PCA__svd_solver': 'full', 'PCA__whiten': True, 'Tree__criterion': 'mse', 'Tree__max_depth': 3, 'Tree__max_features': 'auto', 'Tree__min_samples_leaf': 0.01, 'Tree__min_samples_split': 2, 'Tree__splitter': 'best'}\n",
      "parameters:  {'PCA__n_components': None, 'PCA__svd_solver': 'full', 'PCA__whiten': True, 'Tree__criterion': 'mse', 'Tree__max_depth': 3, 'Tree__max_features': 'auto', 'Tree__min_samples_leaf': 0.01, 'Tree__min_samples_split': 2, 'Tree__splitter': 'best'}\n",
      "parameters:  {'PCA__n_components': None, 'PCA__svd_solver': 'full', 'PCA__whiten': True, 'Tree__criterion': 'mse', 'Tree__max_depth': 3, 'Tree__max_features': 'auto', 'Tree__min_samples_leaf': 0.01, 'Tree__min_samples_split': 2, 'Tree__splitter': 'random'}\n",
      "parameters:  {'PCA__n_components': None, 'PCA__svd_solver': 'full', 'PCA__whiten': True, 'Tree__criterion': 'mse', 'Tree__max_depth': 3, 'Tree__max_features': 'auto', 'Tree__min_samples_leaf': 0.01, 'Tree__min_samples_split': 2, 'Tree__splitter': 'random'}\n",
      "parameters:  {'PCA__n_components': None, 'PCA__svd_solver': 'full', 'PCA__whiten': True, 'Tree__criterion': 'mse', 'Tree__max_depth': 3, 'Tree__max_features': 'auto', 'Tree__min_samples_leaf': 0.01, 'Tree__min_samples_split': 2, 'Tree__splitter': 'random'}\n",
      "parameters:  {'PCA__n_components': None, 'PCA__svd_solver': 'full', 'PCA__whiten': True, 'Tree__criterion': 'mse', 'Tree__max_depth': 3, 'Tree__max_features': 'log2', 'Tree__min_samples_leaf': 0.01, 'Tree__min_samples_split': 2, 'Tree__splitter': 'best'}\n"
     ]
    },
    {
     "name": "stdout",
     "output_type": "stream",
     "text": [
      "parameters:  {'PCA__n_components': None, 'PCA__svd_solver': 'full', 'PCA__whiten': True, 'Tree__criterion': 'mse', 'Tree__max_depth': 3, 'Tree__max_features': 'log2', 'Tree__min_samples_leaf': 0.01, 'Tree__min_samples_split': 2, 'Tree__splitter': 'best'}\n",
      "parameters:  {'PCA__n_components': None, 'PCA__svd_solver': 'full', 'PCA__whiten': True, 'Tree__criterion': 'mse', 'Tree__max_depth': 3, 'Tree__max_features': 'log2', 'Tree__min_samples_leaf': 0.01, 'Tree__min_samples_split': 2, 'Tree__splitter': 'best'}\n",
      "parameters:  {'PCA__n_components': None, 'PCA__svd_solver': 'full', 'PCA__whiten': True, 'Tree__criterion': 'mse', 'Tree__max_depth': 3, 'Tree__max_features': 'log2', 'Tree__min_samples_leaf': 0.01, 'Tree__min_samples_split': 2, 'Tree__splitter': 'random'}\n",
      "parameters:  {'PCA__n_components': None, 'PCA__svd_solver': 'full', 'PCA__whiten': True, 'Tree__criterion': 'mse', 'Tree__max_depth': 3, 'Tree__max_features': 'log2', 'Tree__min_samples_leaf': 0.01, 'Tree__min_samples_split': 2, 'Tree__splitter': 'random'}\n",
      "parameters:  {'PCA__n_components': None, 'PCA__svd_solver': 'full', 'PCA__whiten': True, 'Tree__criterion': 'mse', 'Tree__max_depth': 3, 'Tree__max_features': 'log2', 'Tree__min_samples_leaf': 0.01, 'Tree__min_samples_split': 2, 'Tree__splitter': 'random'}\n",
      "parameters:  {'PCA__n_components': None, 'PCA__svd_solver': 'full', 'PCA__whiten': True, 'Tree__criterion': 'mse', 'Tree__max_depth': 3, 'Tree__max_features': 'sqrt', 'Tree__min_samples_leaf': 0.01, 'Tree__min_samples_split': 2, 'Tree__splitter': 'best'}\n",
      "parameters:  {'PCA__n_components': None, 'PCA__svd_solver': 'full', 'PCA__whiten': True, 'Tree__criterion': 'mse', 'Tree__max_depth': 3, 'Tree__max_features': 'sqrt', 'Tree__min_samples_leaf': 0.01, 'Tree__min_samples_split': 2, 'Tree__splitter': 'best'}\n",
      "parameters:  {'PCA__n_components': None, 'PCA__svd_solver': 'full', 'PCA__whiten': True, 'Tree__criterion': 'mse', 'Tree__max_depth': 3, 'Tree__max_features': 'sqrt', 'Tree__min_samples_leaf': 0.01, 'Tree__min_samples_split': 2, 'Tree__splitter': 'best'}\n",
      "parameters:  {'PCA__n_components': None, 'PCA__svd_solver': 'full', 'PCA__whiten': True, 'Tree__criterion': 'mse', 'Tree__max_depth': 3, 'Tree__max_features': 'sqrt', 'Tree__min_samples_leaf': 0.01, 'Tree__min_samples_split': 2, 'Tree__splitter': 'random'}\n",
      "parameters:  {'PCA__n_components': None, 'PCA__svd_solver': 'full', 'PCA__whiten': True, 'Tree__criterion': 'mse', 'Tree__max_depth': 3, 'Tree__max_features': 'sqrt', 'Tree__min_samples_leaf': 0.01, 'Tree__min_samples_split': 2, 'Tree__splitter': 'random'}\n",
      "parameters:  {'PCA__n_components': None, 'PCA__svd_solver': 'full', 'PCA__whiten': True, 'Tree__criterion': 'mse', 'Tree__max_depth': 3, 'Tree__max_features': 'sqrt', 'Tree__min_samples_leaf': 0.01, 'Tree__min_samples_split': 2, 'Tree__splitter': 'random'}\n",
      "CPU times: user 2min 15s, sys: 7.15 s, total: 2min 23s\n",
      "Wall time: 2min 3s\n"
>>>>>>> dc443943
     ]
    }
   ],
   "source": [
    "%%time\n",
    "grid_search_result = grid_search_grid.fit(train_X, train_y)"
   ]
  },
  {
   "cell_type": "markdown",
   "metadata": {},
   "source": [
    "Just like we saw earlier with hyperopt, you can use the best pipeline\n",
    "found for scoring and evaluate the quality of the predictions."
   ]
  },
  {
   "cell_type": "code",
   "execution_count": 12,
   "metadata": {},
   "outputs": [
    {
     "name": "stdout",
     "output_type": "stream",
     "text": [
<<<<<<< HEAD
      "R2 score 0.51\n"
=======
      "R2 score 0.53\n"
>>>>>>> dc443943
     ]
    }
   ],
   "source": [
    "grid_search_best = best_estimator(grid_search_result)\n",
    "predicted = grid_search_best.predict(test_X)\n",
    "print(f'R2 score {sklearn.metrics.r2_score(test_y, predicted):.2f}')"
   ]
  },
  {
   "cell_type": "markdown",
   "metadata": {},
   "source": [
    "Similarly, to inspect the results of grid search, you have the same\n",
    "options as demonstrated earlier for hypopt. For instance, you can\n",
    "pretty-print the best pipeline found by grid search back as Python\n",
    "source code, and then look at its hyperparameters."
   ]
  },
  {
   "cell_type": "code",
   "execution_count": 13,
   "metadata": {},
   "outputs": [
    {
     "data": {
      "text/markdown": [
       "```python\n",
<<<<<<< HEAD
       "pca = PCA(svd_solver='randomized', whiten=True)\n",
       "tree = Tree(max_features=5e-324, min_samples_leaf=0.01, min_samples_split=0.01)\n",
=======
       "pca = PCA(svd_solver='full')\n",
       "tree = Tree(criterion='friedman_mse', max_depth=3, min_samples_leaf=0.01)\n",
>>>>>>> dc443943
       "pipeline = pca >> tree\n",
       "```"
      ],
      "text/plain": [
       "<IPython.core.display.Markdown object>"
      ]
     },
     "metadata": {},
     "output_type": "display_data"
    }
   ],
   "source": [
    "ipython_display(grid_search_best, show_imports=False)"
   ]
  },
  {
   "cell_type": "markdown",
   "metadata": {},
   "source": [
    "### 1.4 Pipeline Combinators\n",
    "\n",
    "We already saw that `>>` is syntactic sugar for `make_pipeline`.  Lale\n",
    "refers to `>>` as the *pipe combinator*. Besides `>>`, Lale supports\n",
    "two additional combinators. Before we introduce them, let's import a\n",
    "few more things."
   ]
  },
  {
   "cell_type": "code",
   "execution_count": 14,
   "metadata": {},
   "outputs": [],
   "source": [
    "from lale.lib.lale import NoOp, ConcatFeatures\n",
    "from sklearn.linear_model import LinearRegression as LinReg\n",
    "from xgboost import XGBRegressor as XGBoost\n",
    "lale.helpers.wrap_imported_operators()"
   ]
  },
  {
   "cell_type": "markdown",
   "metadata": {},
   "source": [
    "Lale emulates the scikit-learn APIs for composing pipelines using\n",
    "functions. We already saw `make_pipeline`. Another function in\n",
    "scikit-learn is `make_union`, which composes multiple sub-pipelines to\n",
    "run on the same data, then concatenates the features. In other words,\n",
    "`make_union` produces a horizontal stack of the data transformed by\n",
    "its sub-pipelines. To support auto-ML, Lale introduces a third\n",
    "function, `make_choice`, which does not exist in scikit-learn. The\n",
    "`make_choice` function specifies an algorithmic choice for auto-ML to\n",
    "resolve. In other words, `make_choice` creates a search space for\n",
    "automated algorithm selection."
   ]
  },
  {
   "cell_type": "code",
   "execution_count": 15,
   "metadata": {},
   "outputs": [
    {
     "data": {
      "image/svg+xml": [
       "<?xml version=\"1.0\" encoding=\"UTF-8\" standalone=\"no\"?>\n",
       "<!DOCTYPE svg PUBLIC \"-//W3C//DTD SVG 1.1//EN\"\n",
       " \"http://www.w3.org/Graphics/SVG/1.1/DTD/svg11.dtd\">\n",
       "<!-- Generated by graphviz version 2.40.1 (20161225.0304)\n",
       " -->\n",
       "<!-- Title: %3 Pages: 1 -->\n",
       "<svg width=\"328pt\" height=\"98pt\"\n",
       " viewBox=\"0.00 0.00 327.52 98.38\" xmlns=\"http://www.w3.org/2000/svg\" xmlns:xlink=\"http://www.w3.org/1999/xlink\">\n",
       "<g id=\"graph0\" class=\"graph\" transform=\"scale(1 1) rotate(0) translate(4 94.3848)\">\n",
       "<title>%3</title>\n",
       "<polygon fill=\"#ffffff\" stroke=\"transparent\" points=\"-4,4 -4,-94.3848 323.5171,-94.3848 323.5171,4 -4,4\"/>\n",
       "<!-- 0 -->\n",
       "<g id=\"node1\" class=\"node\">\n",
       "<title>0</title>\n",
       "<g id=\"a_node1\"><a xlink:href=\"https://scikit-learn.org/stable/modules/generated/sklearn.decomposition.PCA.html\" xlink:title=\"PCA\">\n",
       "<ellipse fill=\"#7ec0ee\" stroke=\"#000000\" cx=\"27\" cy=\"-72.3848\" rx=\"27\" ry=\"18\"/>\n",
       "<text text-anchor=\"middle\" x=\"27\" y=\"-69.0848\" font-family=\"Times,serif\" font-size=\"11.00\" fill=\"#000000\">PCA</text>\n",
       "</a>\n",
       "</g>\n",
       "</g>\n",
       "<!-- 2 -->\n",
       "<g id=\"node3\" class=\"node\">\n",
       "<title>2</title>\n",
       "<g id=\"a_node3\"><a xlink:href=\"https://lale.readthedocs.io/en/latest/modules/lale.lib.lale.concat_features.html\" xlink:title=\"ConcatFeatures\">\n",
       "<ellipse fill=\"#ffffff\" stroke=\"#000000\" cx=\"122.0069\" cy=\"-45.3848\" rx=\"32.0139\" ry=\"18.2703\"/>\n",
       "<text text-anchor=\"middle\" x=\"122.0069\" y=\"-47.5848\" font-family=\"Times,serif\" font-size=\"11.00\" fill=\"#000000\">Concat&#45;</text>\n",
       "<text text-anchor=\"middle\" x=\"122.0069\" y=\"-36.5848\" font-family=\"Times,serif\" font-size=\"11.00\" fill=\"#000000\">Features</text>\n",
       "</a>\n",
       "</g>\n",
       "</g>\n",
       "<!-- 0&#45;&gt;2 -->\n",
       "<g id=\"edge1\" class=\"edge\">\n",
       "<title>0&#45;&gt;2</title>\n",
       "<path fill=\"none\" stroke=\"#000000\" d=\"M51.962,-65.2908C61.5445,-62.5676 72.7202,-59.3916 83.2938,-56.3866\"/>\n",
       "<polygon fill=\"#000000\" stroke=\"#000000\" points=\"84.513,-59.6788 93.1753,-53.5784 82.5994,-52.9455 84.513,-59.6788\"/>\n",
       "</g>\n",
       "<!-- 1 -->\n",
       "<g id=\"node2\" class=\"node\">\n",
       "<title>1</title>\n",
       "<g id=\"a_node2\"><a xlink:href=\"https://lale.readthedocs.io/en/latest/modules/lale.lib.lale.no_op.html\" xlink:title=\"NoOp\">\n",
       "<ellipse fill=\"#ffffff\" stroke=\"#000000\" cx=\"27\" cy=\"-18.3848\" rx=\"27\" ry=\"18.2703\"/>\n",
       "<text text-anchor=\"middle\" x=\"27\" y=\"-20.5848\" font-family=\"Times,serif\" font-size=\"11.00\" fill=\"#000000\">No&#45;</text>\n",
       "<text text-anchor=\"middle\" x=\"27\" y=\"-9.5848\" font-family=\"Times,serif\" font-size=\"11.00\" fill=\"#000000\">Op</text>\n",
       "</a>\n",
       "</g>\n",
       "</g>\n",
       "<!-- 1&#45;&gt;2 -->\n",
       "<g id=\"edge2\" class=\"edge\">\n",
       "<title>1&#45;&gt;2</title>\n",
       "<path fill=\"none\" stroke=\"#000000\" d=\"M51.962,-25.4787C61.5445,-28.202 72.7202,-31.378 83.2938,-34.3829\"/>\n",
       "<polygon fill=\"#000000\" stroke=\"#000000\" points=\"82.5994,-37.8241 93.1753,-37.1911 84.513,-31.0907 82.5994,-37.8241\"/>\n",
       "</g>\n",
       "<!-- 3 -->\n",
       "<g id=\"node4\" class=\"node\">\n",
       "<title>3</title>\n",
       "<g id=\"a_node4\"><a xlink:title=\"Tree | LinReg | XGBoost\">\n",
       "<ellipse fill=\"#7ec0ee\" stroke=\"#000000\" cx=\"254.7655\" cy=\"-45.3848\" rx=\"64.5041\" ry=\"18\"/>\n",
       "<text text-anchor=\"middle\" x=\"254.7655\" y=\"-42.0848\" font-family=\"Times,serif\" font-size=\"11.00\" fill=\"#000000\">Tree | LinReg | XGBoost</text>\n",
       "</a>\n",
       "</g>\n",
       "</g>\n",
       "<!-- 2&#45;&gt;3 -->\n",
       "<g id=\"edge3\" class=\"edge\">\n",
       "<title>2&#45;&gt;3</title>\n",
       "<path fill=\"none\" stroke=\"#000000\" d=\"M154.1441,-45.3848C162.0056,-45.3848 170.7495,-45.3848 179.708,-45.3848\"/>\n",
       "<polygon fill=\"#000000\" stroke=\"#000000\" points=\"179.8781,-48.8849 189.878,-45.3848 179.878,-41.8849 179.8781,-48.8849\"/>\n",
       "</g>\n",
       "</g>\n",
       "</svg>\n"
      ],
      "text/plain": [
<<<<<<< HEAD
       "<graphviz.dot.Digraph at 0x7f1406d8d400>"
=======
       "<graphviz.dot.Digraph at 0x1338a0f60>"
>>>>>>> dc443943
      ]
     },
     "execution_count": 15,
     "metadata": {},
     "output_type": "execute_result"
    }
   ],
   "source": [
    "dag_with_functions = lale.operators.make_pipeline(\n",
    "    lale.operators.make_union(PCA, NoOp),\n",
    "    lale.operators.make_choice(Tree, LinReg, XGBoost))\n",
    "lale.helpers.to_graphviz(dag_with_functions)"
   ]
  },
  {
   "cell_type": "markdown",
   "metadata": {},
   "source": [
    "The visualization shows `make_union` as multiple sub-pipelines feeding\n",
    "into `ConcatFeatures`, and it shows `make_choice` using an `|`\n",
    "combinator.  Operators shown in white are already fully trained; in\n",
    "this case, these operators actually do not have any learnable\n",
    "coefficients, nor do they have hyperparameters. For each of the three\n",
    "functions `make_pipeline`, `make_choice`, and `make_union`, Lale also\n",
    "provides a corresponding combinator. We already saw the pipe\n",
    "combinator (`>>`) and the choice combinator (`|`).  To get the effect\n",
    "of `make_union`, use the *and combinator* (`&`) with the\n",
    "`ConcatFeatures` operator. The next example shows the exact same\n",
    "pipeline as before, but written using combinators instead of\n",
    "functions."
   ]
  },
  {
   "cell_type": "code",
   "execution_count": 16,
   "metadata": {},
   "outputs": [
    {
     "data": {
      "image/svg+xml": [
       "<?xml version=\"1.0\" encoding=\"UTF-8\" standalone=\"no\"?>\n",
       "<!DOCTYPE svg PUBLIC \"-//W3C//DTD SVG 1.1//EN\"\n",
       " \"http://www.w3.org/Graphics/SVG/1.1/DTD/svg11.dtd\">\n",
       "<!-- Generated by graphviz version 2.40.1 (20161225.0304)\n",
       " -->\n",
       "<!-- Title: %3 Pages: 1 -->\n",
       "<svg width=\"328pt\" height=\"98pt\"\n",
       " viewBox=\"0.00 0.00 327.52 98.38\" xmlns=\"http://www.w3.org/2000/svg\" xmlns:xlink=\"http://www.w3.org/1999/xlink\">\n",
       "<g id=\"graph0\" class=\"graph\" transform=\"scale(1 1) rotate(0) translate(4 94.3848)\">\n",
       "<title>%3</title>\n",
       "<polygon fill=\"#ffffff\" stroke=\"transparent\" points=\"-4,4 -4,-94.3848 323.5171,-94.3848 323.5171,4 -4,4\"/>\n",
       "<!-- 0 -->\n",
       "<g id=\"node1\" class=\"node\">\n",
       "<title>0</title>\n",
       "<g id=\"a_node1\"><a xlink:href=\"https://scikit-learn.org/stable/modules/generated/sklearn.decomposition.PCA.html\" xlink:title=\"PCA\">\n",
       "<ellipse fill=\"#7ec0ee\" stroke=\"#000000\" cx=\"27\" cy=\"-72.3848\" rx=\"27\" ry=\"18\"/>\n",
       "<text text-anchor=\"middle\" x=\"27\" y=\"-69.0848\" font-family=\"Times,serif\" font-size=\"11.00\" fill=\"#000000\">PCA</text>\n",
       "</a>\n",
       "</g>\n",
       "</g>\n",
       "<!-- 2 -->\n",
       "<g id=\"node3\" class=\"node\">\n",
       "<title>2</title>\n",
       "<g id=\"a_node3\"><a xlink:href=\"https://lale.readthedocs.io/en/latest/modules/lale.lib.lale.concat_features.html\" xlink:title=\"ConcatFeatures\">\n",
       "<ellipse fill=\"#ffffff\" stroke=\"#000000\" cx=\"122.0069\" cy=\"-45.3848\" rx=\"32.0139\" ry=\"18.2703\"/>\n",
       "<text text-anchor=\"middle\" x=\"122.0069\" y=\"-47.5848\" font-family=\"Times,serif\" font-size=\"11.00\" fill=\"#000000\">Concat&#45;</text>\n",
       "<text text-anchor=\"middle\" x=\"122.0069\" y=\"-36.5848\" font-family=\"Times,serif\" font-size=\"11.00\" fill=\"#000000\">Features</text>\n",
       "</a>\n",
       "</g>\n",
       "</g>\n",
       "<!-- 0&#45;&gt;2 -->\n",
       "<g id=\"edge1\" class=\"edge\">\n",
       "<title>0&#45;&gt;2</title>\n",
       "<path fill=\"none\" stroke=\"#000000\" d=\"M51.962,-65.2908C61.5445,-62.5676 72.7202,-59.3916 83.2938,-56.3866\"/>\n",
       "<polygon fill=\"#000000\" stroke=\"#000000\" points=\"84.513,-59.6788 93.1753,-53.5784 82.5994,-52.9455 84.513,-59.6788\"/>\n",
       "</g>\n",
       "<!-- 1 -->\n",
       "<g id=\"node2\" class=\"node\">\n",
       "<title>1</title>\n",
       "<g id=\"a_node2\"><a xlink:href=\"https://lale.readthedocs.io/en/latest/modules/lale.lib.lale.no_op.html\" xlink:title=\"NoOp\">\n",
       "<ellipse fill=\"#ffffff\" stroke=\"#000000\" cx=\"27\" cy=\"-18.3848\" rx=\"27\" ry=\"18.2703\"/>\n",
       "<text text-anchor=\"middle\" x=\"27\" y=\"-20.5848\" font-family=\"Times,serif\" font-size=\"11.00\" fill=\"#000000\">No&#45;</text>\n",
       "<text text-anchor=\"middle\" x=\"27\" y=\"-9.5848\" font-family=\"Times,serif\" font-size=\"11.00\" fill=\"#000000\">Op</text>\n",
       "</a>\n",
       "</g>\n",
       "</g>\n",
       "<!-- 1&#45;&gt;2 -->\n",
       "<g id=\"edge2\" class=\"edge\">\n",
       "<title>1&#45;&gt;2</title>\n",
       "<path fill=\"none\" stroke=\"#000000\" d=\"M51.962,-25.4787C61.5445,-28.202 72.7202,-31.378 83.2938,-34.3829\"/>\n",
       "<polygon fill=\"#000000\" stroke=\"#000000\" points=\"82.5994,-37.8241 93.1753,-37.1911 84.513,-31.0907 82.5994,-37.8241\"/>\n",
       "</g>\n",
       "<!-- 3 -->\n",
       "<g id=\"node4\" class=\"node\">\n",
       "<title>3</title>\n",
       "<g id=\"a_node4\"><a xlink:title=\"Tree | LinReg | XGBoost\">\n",
       "<ellipse fill=\"#7ec0ee\" stroke=\"#000000\" cx=\"254.7655\" cy=\"-45.3848\" rx=\"64.5041\" ry=\"18\"/>\n",
       "<text text-anchor=\"middle\" x=\"254.7655\" y=\"-42.0848\" font-family=\"Times,serif\" font-size=\"11.00\" fill=\"#000000\">Tree | LinReg | XGBoost</text>\n",
       "</a>\n",
       "</g>\n",
       "</g>\n",
       "<!-- 2&#45;&gt;3 -->\n",
       "<g id=\"edge3\" class=\"edge\">\n",
       "<title>2&#45;&gt;3</title>\n",
       "<path fill=\"none\" stroke=\"#000000\" d=\"M154.1441,-45.3848C162.0056,-45.3848 170.7495,-45.3848 179.708,-45.3848\"/>\n",
       "<polygon fill=\"#000000\" stroke=\"#000000\" points=\"179.8781,-48.8849 189.878,-45.3848 179.878,-41.8849 179.8781,-48.8849\"/>\n",
       "</g>\n",
       "</g>\n",
       "</svg>\n"
      ],
      "text/plain": [
<<<<<<< HEAD
       "<graphviz.dot.Digraph at 0x7f1403a484a8>"
=======
       "<graphviz.dot.Digraph at 0x1338a0780>"
>>>>>>> dc443943
      ]
     },
     "execution_count": 16,
     "metadata": {},
     "output_type": "execute_result"
    }
   ],
   "source": [
    "dag_with_combinators = (\n",
    "       (PCA & NoOp)\n",
    "    >> ConcatFeatures\n",
    "    >> (Tree | LinReg | XGBoost))\n",
    "lale.helpers.to_graphviz(dag_with_combinators)"
   ]
  },
  {
   "cell_type": "markdown",
   "metadata": {},
   "source": [
    "### 1.5 Combined Algorithm Selection and Hyperparameter Optimization\n",
    "\n",
    "Since the `dag_with_functions` specifies an algorithm choice, when we\n",
    "feed it to a `HyperoptCV`, hyperopt will do algorithm selection\n",
    "for us. And since some of the operators in the dag do not have all\n",
    "their hyperparameters bound, hyperopt will also tune their free\n",
    "hyperparameters for us."
   ]
  },
  {
   "cell_type": "code",
   "execution_count": 17,
   "metadata": {},
   "outputs": [
    {
     "name": "stdout",
     "output_type": "stream",
     "text": [
<<<<<<< HEAD
      "100%|██████████| 10/10 [01:53<00:00,  9.22s/it, best loss: 0.22219402067079008]\n",
      "CPU times: user 2min 19s, sys: 13.1 s, total: 2min 32s\n",
      "Wall time: 2min 15s\n"
=======
      "100%|██████████| 10/10 [00:52<00:00,  5.28s/it, best loss: -0.7771947589824552]\n",
      "CPU times: user 1min 8s, sys: 2.4 s, total: 1min 10s\n",
      "Wall time: 1min 4s\n"
>>>>>>> dc443943
     ]
    }
   ],
   "source": [
    "%%time\n",
    "multi_alg_hyperopt = HyperoptCV(estimator=dag_with_functions, cv=3, max_evals=10, scoring='r2')\n",
    "multi_alg_trained = multi_alg_hyperopt.fit(train_X, train_y)"
   ]
  },
  {
   "cell_type": "markdown",
   "metadata": {},
   "source": [
    "Visualizing the best estimator reveals what algorithms\n",
    "hyperopt chose."
   ]
  },
  {
   "cell_type": "code",
   "execution_count": 18,
   "metadata": {},
   "outputs": [
    {
     "data": {
      "image/svg+xml": [
       "<?xml version=\"1.0\" encoding=\"UTF-8\" standalone=\"no\"?>\n",
       "<!DOCTYPE svg PUBLIC \"-//W3C//DTD SVG 1.1//EN\"\n",
       " \"http://www.w3.org/Graphics/SVG/1.1/DTD/svg11.dtd\">\n",
       "<!-- Generated by graphviz version 2.40.1 (20161225.0304)\n",
       " -->\n",
       "<!-- Title: %3 Pages: 1 -->\n",
       "<svg width=\"252pt\" height=\"98pt\"\n",
       " viewBox=\"0.00 0.00 252.01 98.38\" xmlns=\"http://www.w3.org/2000/svg\" xmlns:xlink=\"http://www.w3.org/1999/xlink\">\n",
       "<g id=\"graph0\" class=\"graph\" transform=\"scale(1 1) rotate(0) translate(4 94.3848)\">\n",
       "<title>%3</title>\n",
       "<polygon fill=\"#ffffff\" stroke=\"transparent\" points=\"-4,4 -4,-94.3848 248.0139,-94.3848 248.0139,4 -4,4\"/>\n",
       "<!-- 0 -->\n",
       "<g id=\"node1\" class=\"node\">\n",
       "<title>0</title>\n",
       "<g id=\"a_node1\"><a xlink:href=\"https://scikit-learn.org/stable/modules/generated/sklearn.decomposition.PCA.html\" xlink:title=\"PCA(n_components=&#39;mle&#39;, svd_solver=&#39;full&#39;)\">\n",
       "<ellipse fill=\"#ffffff\" stroke=\"#000000\" cx=\"27\" cy=\"-72.3848\" rx=\"27\" ry=\"18\"/>\n",
       "<text text-anchor=\"middle\" x=\"27\" y=\"-69.0848\" font-family=\"Times,serif\" font-size=\"11.00\" fill=\"#000000\">PCA</text>\n",
       "</a>\n",
       "</g>\n",
       "</g>\n",
       "<!-- 2 -->\n",
       "<g id=\"node3\" class=\"node\">\n",
       "<title>2</title>\n",
       "<g id=\"a_node3\"><a xlink:href=\"https://lale.readthedocs.io/en/latest/modules/lale.lib.lale.concat_features.html\" xlink:title=\"ConcatFeatures\">\n",
       "<ellipse fill=\"#ffffff\" stroke=\"#000000\" cx=\"122.0069\" cy=\"-45.3848\" rx=\"32.0139\" ry=\"18.2703\"/>\n",
       "<text text-anchor=\"middle\" x=\"122.0069\" y=\"-47.5848\" font-family=\"Times,serif\" font-size=\"11.00\" fill=\"#000000\">Concat&#45;</text>\n",
       "<text text-anchor=\"middle\" x=\"122.0069\" y=\"-36.5848\" font-family=\"Times,serif\" font-size=\"11.00\" fill=\"#000000\">Features</text>\n",
       "</a>\n",
       "</g>\n",
       "</g>\n",
       "<!-- 0&#45;&gt;2 -->\n",
       "<g id=\"edge1\" class=\"edge\">\n",
       "<title>0&#45;&gt;2</title>\n",
       "<path fill=\"none\" stroke=\"#000000\" d=\"M51.962,-65.2908C61.5445,-62.5676 72.7202,-59.3916 83.2938,-56.3866\"/>\n",
       "<polygon fill=\"#000000\" stroke=\"#000000\" points=\"84.513,-59.6788 93.1753,-53.5784 82.5994,-52.9455 84.513,-59.6788\"/>\n",
       "</g>\n",
       "<!-- 1 -->\n",
       "<g id=\"node2\" class=\"node\">\n",
       "<title>1</title>\n",
       "<g id=\"a_node2\"><a xlink:href=\"https://lale.readthedocs.io/en/latest/modules/lale.lib.lale.no_op.html\" xlink:title=\"NoOp\">\n",
       "<ellipse fill=\"#ffffff\" stroke=\"#000000\" cx=\"27\" cy=\"-18.3848\" rx=\"27\" ry=\"18.2703\"/>\n",
       "<text text-anchor=\"middle\" x=\"27\" y=\"-20.5848\" font-family=\"Times,serif\" font-size=\"11.00\" fill=\"#000000\">No&#45;</text>\n",
       "<text text-anchor=\"middle\" x=\"27\" y=\"-9.5848\" font-family=\"Times,serif\" font-size=\"11.00\" fill=\"#000000\">Op</text>\n",
       "</a>\n",
       "</g>\n",
       "</g>\n",
       "<!-- 1&#45;&gt;2 -->\n",
       "<g id=\"edge2\" class=\"edge\">\n",
       "<title>1&#45;&gt;2</title>\n",
       "<path fill=\"none\" stroke=\"#000000\" d=\"M51.962,-25.4787C61.5445,-28.202 72.7202,-31.378 83.2938,-34.3829\"/>\n",
       "<polygon fill=\"#000000\" stroke=\"#000000\" points=\"82.5994,-37.8241 93.1753,-37.1911 84.513,-31.0907 82.5994,-37.8241\"/>\n",
       "</g>\n",
       "<!-- 3 -->\n",
       "<g id=\"node4\" class=\"node\">\n",
       "<title>3</title>\n",
       "<g id=\"a_node4\"><a xlink:href=\"https://xgboost.readthedocs.io/en/latest/python/python_api.html#module-xgboost.sklearn\" xlink:title=\"XGBoost(colsample_bylevel=0.8125953277265251, colsample_bytree=0.7432005864418613, learning_rate=0.336632702036662, max_depth=4, min_child_weight=8, n_estimators=1012, reg_alpha=0.02223895190558911, reg_lambda=0.02984096814184546, subsample=0.498939586...\">\n",
       "<ellipse fill=\"#ffffff\" stroke=\"#000000\" cx=\"217.0139\" cy=\"-45.3848\" rx=\"27\" ry=\"18.2703\"/>\n",
       "<text text-anchor=\"middle\" x=\"217.0139\" y=\"-47.5848\" font-family=\"Times,serif\" font-size=\"11.00\" fill=\"#000000\">XG&#45;</text>\n",
       "<text text-anchor=\"middle\" x=\"217.0139\" y=\"-36.5848\" font-family=\"Times,serif\" font-size=\"11.00\" fill=\"#000000\">Boost</text>\n",
       "</a>\n",
       "</g>\n",
       "</g>\n",
       "<!-- 2&#45;&gt;3 -->\n",
       "<g id=\"edge3\" class=\"edge\">\n",
       "<title>2&#45;&gt;3</title>\n",
       "<path fill=\"none\" stroke=\"#000000\" d=\"M154.172,-45.3848C162.4386,-45.3848 171.3995,-45.3848 179.8945,-45.3848\"/>\n",
       "<polygon fill=\"#000000\" stroke=\"#000000\" points=\"179.9476,-48.8849 189.9476,-45.3848 179.9476,-41.8849 179.9476,-48.8849\"/>\n",
       "</g>\n",
       "</g>\n",
       "</svg>\n"
      ],
      "text/plain": [
<<<<<<< HEAD
       "<graphviz.dot.Digraph at 0x7f148c1858d0>"
=======
       "<graphviz.dot.Digraph at 0x1335f9cf8>"
>>>>>>> dc443943
      ]
     },
     "execution_count": 18,
     "metadata": {},
     "output_type": "execute_result"
    }
   ],
   "source": [
    "lale.helpers.to_graphviz(best_estimator(multi_alg_trained))"
   ]
  },
  {
   "cell_type": "markdown",
   "metadata": {},
   "source": [
    "Pretty-printing the best estiamtor reveals how hyperopt tuned the\n",
    "hyperparameters. For instance, we can see that XGBoost picked a forest\n",
    "with a large number `n_estimators` of trees."
   ]
  },
  {
   "cell_type": "code",
   "execution_count": 19,
   "metadata": {},
   "outputs": [
    {
     "data": {
      "text/markdown": [
       "```python\n",
       "pca = PCA(n_components='mle', svd_solver='full')\n",
       "xgboost = XGBoost(colsample_bylevel=0.8125953277265251, colsample_bytree=0.7432005864418613, learning_rate=0.336632702036662, max_depth=4, min_child_weight=8, n_estimators=1012, reg_alpha=0.02223895190558911, reg_lambda=0.02984096814184546, subsample=0.498939586636504)\n",
       "pipeline = (pca & NoOp) >> ConcatFeatures >> xgboost\n",
       "```"
      ],
      "text/plain": [
       "<IPython.core.display.Markdown object>"
      ]
     },
     "metadata": {},
     "output_type": "display_data"
    }
   ],
   "source": [
    "ipython_display(best_estimator(multi_alg_trained), show_imports=False)"
   ]
  },
  {
   "cell_type": "markdown",
   "metadata": {},
   "source": [
    "Of course, the trained pipeline can be used for predictions as usual,\n",
    "and we can use scikit-learn metrics to evaluate those predictions."
   ]
  },
  {
   "cell_type": "code",
   "execution_count": 20,
   "metadata": {},
   "outputs": [
    {
     "name": "stdout",
     "output_type": "stream",
     "text": [
      "R2 score 0.79\n"
     ]
    }
   ],
   "source": [
    "predicted = multi_alg_trained.predict(test_X)\n",
    "print(f'R2 score {sklearn.metrics.r2_score(test_y, predicted):.2f}')"
   ]
  },
  {
   "cell_type": "markdown",
   "metadata": {},
   "source": [
    "## 2. Viewing and Customizing Schemas\n",
    "\n",
    "This section reveals more of what happens behind the scenes for\n",
    "auto-ML with Lale. In particular, it shows the JSON Schemas used for\n",
    "auto-ML, and demonstrates how to customize them if desired.\n",
    "\n",
    "### 2.1 Looking at Schemas from a Notebook\n",
    "\n",
    "When writing data science code, I often don't remember all the API\n",
    "information about what hyperparameters and datasets an operator\n",
    "expects.  Lale attaches this information to the operators and uses it\n",
    "for auto-ML as demonstrated above. The same information can also be\n",
    "useful as interactive documentation in a notebook. Most individual\n",
    "operators in the visualizations shown earlier in this notebook actually\n",
    "contain a hyperlink to the excellent online documentation of\n",
    "scikit-learn. We can also retrieve that hyperlink using a method call."
   ]
  },
  {
   "cell_type": "code",
   "execution_count": 21,
   "metadata": {},
   "outputs": [
    {
     "name": "stdout",
     "output_type": "stream",
     "text": [
      "https://scikit-learn.org/stable/modules/generated/sklearn.tree.DecisionTreeRegressor.html\n"
     ]
    }
   ],
   "source": [
    "print(Tree.documentation_url())"
   ]
  },
  {
   "cell_type": "markdown",
   "metadata": {},
   "source": [
    "Lale's helper function `ipython_display` pretty-prints JSON documents\n",
    "and JSON schemas in a Jupyter notebook. You can get a quick overview\n",
    "of the constructor arguments of an operator by calling the\n",
    "`hyperparam_defaults` method."
   ]
  },
  {
   "cell_type": "code",
   "execution_count": 22,
   "metadata": {},
   "outputs": [
    {
     "data": {
      "text/markdown": [
       "```python\n",
       "{\n",
       "    'criterion': 'mse',\n",
       "    'splitter': 'best',\n",
       "    'max_depth': null,\n",
       "    'min_samples_split': 2,\n",
       "    'min_samples_leaf': 1,\n",
       "    'min_weight_fraction_leaf': 0.0,\n",
       "    'max_features': null,\n",
       "    'random_state': null,\n",
       "    'max_leaf_nodes': null,\n",
       "    'min_impurity_decrease': 0.0,\n",
       "    'min_impurity_split': null,\n",
       "    'presort': false}\n",
       "```"
      ],
      "text/plain": [
       "<IPython.core.display.Markdown object>"
      ]
     },
     "metadata": {},
     "output_type": "display_data"
    }
   ],
   "source": [
    "ipython_display(Tree.hyperparam_defaults())"
   ]
  },
  {
   "cell_type": "markdown",
   "metadata": {},
   "source": [
    "Hyperparameters can be categorical (meaning they accept a few\n",
    "discrete values) or continuous (integers or real numbers).\n",
    "As an example for a categorical hyperparameter, let's look at the\n",
    "`criterion`. JSON Schema can encode categoricals as an `enum`."
   ]
  },
  {
   "cell_type": "code",
   "execution_count": 23,
   "metadata": {},
   "outputs": [
    {
     "data": {
      "text/markdown": [
       "```python\n",
       "{\n",
       "    'description': 'Function to measure the quality of a split.',\n",
       "    'enum': ['mse', 'friedman_mse', 'mae'],\n",
       "    'default': 'mse'}\n",
       "```"
      ],
      "text/plain": [
       "<IPython.core.display.Markdown object>"
      ]
     },
     "metadata": {},
     "output_type": "display_data"
    }
   ],
   "source": [
    "ipython_display(Tree.hyperparam_schema('criterion'))"
   ]
  },
  {
   "cell_type": "markdown",
   "metadata": {},
   "source": [
    "As an example for a continuous hyperparameter, let's look at\n",
    "`max_depth`. The decision tree regressor in scikit-learn accepts\n",
    "either an integer for that, or `None`, which has its own meaning.\n",
    "JSON Schema can express these two choices as an `anyOf`, and\n",
    "encodes the Python `None` as a JSON `null`.  Also, while\n",
    "any positive integer is a valid value, in the context of auto-AI,\n",
    "Lale specifies a bounded range for the optimizer to search over."
   ]
  },
  {
   "cell_type": "code",
   "execution_count": 24,
   "metadata": {},
   "outputs": [
    {
     "data": {
      "text/markdown": [
       "```python\n",
       "{\n",
       "    'description': 'Maximum depth of the tree.',\n",
       "    'default': null,\n",
       "    'anyOf': [\n",
       "    {   'type': 'integer',\n",
       "        'minimum': 1,\n",
       "        'minimumForOptimizer': 3,\n",
       "        'maximumForOptimizer': 5},\n",
       "    {   'enum': [null],\n",
       "        'description': 'If None, then nodes are expanded until all leaves are pure, or until all leaves contain less than min_samples_split samples.'}]}\n",
       "```"
      ],
      "text/plain": [
       "<IPython.core.display.Markdown object>"
      ]
     },
     "metadata": {},
     "output_type": "display_data"
    }
   ],
   "source": [
    "ipython_display(Tree.hyperparam_schema('max_depth'))"
   ]
  },
  {
   "cell_type": "markdown",
   "metadata": {},
   "source": [
    "Besides hyperparameter schemas, Lale also provides dataset schemas.\n",
    "For exampe, NMF, which stands for non-negative matrix factorization,\n",
    "requires a non-negative matrix as `X`. In JSON Schema, we express this\n",
    "as an array of arrays of numbers with `minimum: 0`.  While NMF also\n",
    "accepts a second argument `y`, it does not use that argument.\n",
    "Therefore, Lale gives `y` the empty schema `{}`, which permits any\n",
    "values."
   ]
  },
  {
   "cell_type": "code",
   "execution_count": 25,
   "metadata": {},
   "outputs": [
    {
     "data": {
      "text/markdown": [
       "```python\n",
       "{\n",
       "    'type': 'object',\n",
       "    'required': ['X'],\n",
       "    'additionalProperties': false,\n",
       "    'properties': {\n",
       "        'X': {\n",
       "            'type': 'array',\n",
       "            'items': {\n",
       "                'type': 'array',\n",
       "                'items': {\n",
       "                    'type': 'number',\n",
       "                    'minimum': 0.0}}},\n",
       "        'y': {}}}\n",
       "```"
      ],
      "text/plain": [
       "<IPython.core.display.Markdown object>"
      ]
     },
     "metadata": {},
     "output_type": "display_data"
    }
   ],
   "source": [
    "from sklearn.decomposition import NMF\n",
    "lale.helpers.wrap_imported_operators()\n",
    "ipython_display(NMF.input_schema_fit())"
   ]
  },
  {
   "cell_type": "markdown",
   "metadata": {},
   "source": [
    "### 2.2 Customizing Schemas from a Notebook\n",
    "\n",
    "While you can use Lale schemas as-is, you can also customize the\n",
    "schemas to excert more control over the automation. As one example,\n",
    "recall that in an earlier example in this notebook XGBoost was tuned\n",
    "to use a large number for `n_estimators`. Hence, you might want to\n",
    "reduce the number of trees in an XGBoost forest to reduce memory\n",
    "consumption or to improve explainability. As another example, you\n",
    "might want to hand-pick one of the boosters to reduce the search space\n",
    "and thus hopefully speed up the search."
   ]
  },
  {
   "cell_type": "code",
   "execution_count": 26,
   "metadata": {},
   "outputs": [],
   "source": [
    "import lale.schemas as schemas\n",
    "Grove = XGBoost.customize_schema(\n",
    "    n_estimators=schemas.Int(min=2, max=6),\n",
    "    booster=schemas.Enum(['gbtree']))"
   ]
  },
  {
   "cell_type": "markdown",
   "metadata": {},
   "source": [
    "As this example demonstrates, Lale provides a simple Python API for\n",
    "writing schemas, which it then converts to JSON Schema internally. The\n",
    "result of customization is a new copy of the operator that can be used\n",
    "in the same way as any other operator in Lale. In particular, it can\n",
    "be part of a pipeline as before."
   ]
  },
  {
   "cell_type": "code",
   "execution_count": 27,
   "metadata": {},
   "outputs": [
    {
     "data": {
      "image/svg+xml": [
       "<?xml version=\"1.0\" encoding=\"UTF-8\" standalone=\"no\"?>\n",
       "<!DOCTYPE svg PUBLIC \"-//W3C//DTD SVG 1.1//EN\"\n",
       " \"http://www.w3.org/Graphics/SVG/1.1/DTD/svg11.dtd\">\n",
       "<!-- Generated by graphviz version 2.40.1 (20161225.0304)\n",
       " -->\n",
       "<!-- Title: %3 Pages: 1 -->\n",
       "<svg width=\"252pt\" height=\"98pt\"\n",
       " viewBox=\"0.00 0.00 252.01 98.38\" xmlns=\"http://www.w3.org/2000/svg\" xmlns:xlink=\"http://www.w3.org/1999/xlink\">\n",
       "<g id=\"graph0\" class=\"graph\" transform=\"scale(1 1) rotate(0) translate(4 94.3848)\">\n",
       "<title>%3</title>\n",
       "<polygon fill=\"#ffffff\" stroke=\"transparent\" points=\"-4,4 -4,-94.3848 248.0139,-94.3848 248.0139,4 -4,4\"/>\n",
       "<!-- 0 -->\n",
       "<g id=\"node1\" class=\"node\">\n",
       "<title>0</title>\n",
       "<g id=\"a_node1\"><a xlink:href=\"https://scikit-learn.org/stable/modules/generated/sklearn.decomposition.PCA.html\" xlink:title=\"PCA\">\n",
       "<ellipse fill=\"#7ec0ee\" stroke=\"#000000\" cx=\"27\" cy=\"-72.3848\" rx=\"27\" ry=\"18\"/>\n",
       "<text text-anchor=\"middle\" x=\"27\" y=\"-69.0848\" font-family=\"Times,serif\" font-size=\"11.00\" fill=\"#000000\">PCA</text>\n",
       "</a>\n",
       "</g>\n",
       "</g>\n",
       "<!-- 2 -->\n",
       "<g id=\"node3\" class=\"node\">\n",
       "<title>2</title>\n",
       "<g id=\"a_node3\"><a xlink:href=\"https://lale.readthedocs.io/en/latest/modules/lale.lib.lale.concat_features.html\" xlink:title=\"ConcatFeatures\">\n",
       "<ellipse fill=\"#ffffff\" stroke=\"#000000\" cx=\"122.0069\" cy=\"-45.3848\" rx=\"32.0139\" ry=\"18.2703\"/>\n",
       "<text text-anchor=\"middle\" x=\"122.0069\" y=\"-47.5848\" font-family=\"Times,serif\" font-size=\"11.00\" fill=\"#000000\">Concat&#45;</text>\n",
       "<text text-anchor=\"middle\" x=\"122.0069\" y=\"-36.5848\" font-family=\"Times,serif\" font-size=\"11.00\" fill=\"#000000\">Features</text>\n",
       "</a>\n",
       "</g>\n",
       "</g>\n",
       "<!-- 0&#45;&gt;2 -->\n",
       "<g id=\"edge1\" class=\"edge\">\n",
       "<title>0&#45;&gt;2</title>\n",
       "<path fill=\"none\" stroke=\"#000000\" d=\"M51.962,-65.2908C61.5445,-62.5676 72.7202,-59.3916 83.2938,-56.3866\"/>\n",
       "<polygon fill=\"#000000\" stroke=\"#000000\" points=\"84.513,-59.6788 93.1753,-53.5784 82.5994,-52.9455 84.513,-59.6788\"/>\n",
       "</g>\n",
       "<!-- 1 -->\n",
       "<g id=\"node2\" class=\"node\">\n",
       "<title>1</title>\n",
       "<g id=\"a_node2\"><a xlink:href=\"https://lale.readthedocs.io/en/latest/modules/lale.lib.lale.no_op.html\" xlink:title=\"NoOp\">\n",
       "<ellipse fill=\"#ffffff\" stroke=\"#000000\" cx=\"27\" cy=\"-18.3848\" rx=\"27\" ry=\"18.2703\"/>\n",
       "<text text-anchor=\"middle\" x=\"27\" y=\"-20.5848\" font-family=\"Times,serif\" font-size=\"11.00\" fill=\"#000000\">No&#45;</text>\n",
       "<text text-anchor=\"middle\" x=\"27\" y=\"-9.5848\" font-family=\"Times,serif\" font-size=\"11.00\" fill=\"#000000\">Op</text>\n",
       "</a>\n",
       "</g>\n",
       "</g>\n",
       "<!-- 1&#45;&gt;2 -->\n",
       "<g id=\"edge2\" class=\"edge\">\n",
       "<title>1&#45;&gt;2</title>\n",
       "<path fill=\"none\" stroke=\"#000000\" d=\"M51.962,-25.4787C61.5445,-28.202 72.7202,-31.378 83.2938,-34.3829\"/>\n",
       "<polygon fill=\"#000000\" stroke=\"#000000\" points=\"82.5994,-37.8241 93.1753,-37.1911 84.513,-31.0907 82.5994,-37.8241\"/>\n",
       "</g>\n",
       "<!-- 3 -->\n",
       "<g id=\"node4\" class=\"node\">\n",
       "<title>3</title>\n",
       "<g id=\"a_node4\"><a xlink:href=\"https://xgboost.readthedocs.io/en/latest/python/python_api.html#module-xgboost.sklearn\" xlink:title=\"XGBoost\">\n",
       "<ellipse fill=\"#7ec0ee\" stroke=\"#000000\" cx=\"217.0139\" cy=\"-45.3848\" rx=\"27\" ry=\"18.2703\"/>\n",
       "<text text-anchor=\"middle\" x=\"217.0139\" y=\"-47.5848\" font-family=\"Times,serif\" font-size=\"11.00\" fill=\"#000000\">XG&#45;</text>\n",
       "<text text-anchor=\"middle\" x=\"217.0139\" y=\"-36.5848\" font-family=\"Times,serif\" font-size=\"11.00\" fill=\"#000000\">Boost</text>\n",
       "</a>\n",
       "</g>\n",
       "</g>\n",
       "<!-- 2&#45;&gt;3 -->\n",
       "<g id=\"edge3\" class=\"edge\">\n",
       "<title>2&#45;&gt;3</title>\n",
       "<path fill=\"none\" stroke=\"#000000\" d=\"M154.172,-45.3848C162.4386,-45.3848 171.3995,-45.3848 179.8945,-45.3848\"/>\n",
       "<polygon fill=\"#000000\" stroke=\"#000000\" points=\"179.9476,-48.8849 189.9476,-45.3848 179.9476,-41.8849 179.9476,-48.8849\"/>\n",
       "</g>\n",
       "</g>\n",
       "</svg>\n"
      ],
      "text/plain": [
<<<<<<< HEAD
       "<graphviz.dot.Digraph at 0x7f1403dac438>"
=======
       "<graphviz.dot.Digraph at 0x111becc18>"
>>>>>>> dc443943
      ]
     },
     "execution_count": 27,
     "metadata": {},
     "output_type": "execute_result"
    }
   ],
   "source": [
    "grove_planned = lale.operators.make_pipeline(\n",
    "    lale.operators.make_union(PCA, NoOp),\n",
    "    Grove)\n",
    "lale.helpers.to_graphviz(grove_planned)"
   ]
  },
  {
   "cell_type": "markdown",
   "metadata": {},
   "source": [
    "Given this new planned pipeline, we use hyperopt as before to search\n",
    "for a good trained pipeline."
   ]
  },
  {
   "cell_type": "code",
   "execution_count": 28,
   "metadata": {},
   "outputs": [
    {
     "name": "stdout",
     "output_type": "stream",
     "text": [
<<<<<<< HEAD
      "100%|██████████| 10/10 [00:15<00:00,  1.57s/it, best loss: 0.27217698359960163]\n",
      "CPU times: user 23.4 s, sys: 11.7 s, total: 35 s\n",
      "Wall time: 16.5 s\n"
=======
      "100%|██████████| 10/10 [00:03<00:00,  3.03it/s, best loss: -0.7240568260528066]\n",
      "CPU times: user 11 s, sys: 1.68 s, total: 12.7 s\n",
      "Wall time: 3.92 s\n"
>>>>>>> dc443943
     ]
    }
   ],
   "source": [
    "%%time\n",
    "grove_optimizer = HyperoptCV(estimator=grove_planned, cv=3, max_evals=10, scoring='r2')\n",
    "grove_trained = grove_optimizer.fit(train_X, train_y)"
   ]
  },
  {
   "cell_type": "markdown",
   "metadata": {},
   "source": [
    "As with all trained Lale pipelines, we can evaluate `grove_trained`\n",
    "with metrics to see how well it does. Also, we can pretty-print\n",
    "it back as Python code to double-check whether hyperopt obeyed the\n",
    "customized schemas for `n_estimators` and `booster`."
   ]
  },
  {
   "cell_type": "code",
   "execution_count": 29,
   "metadata": {},
   "outputs": [
    {
     "name": "stdout",
     "output_type": "stream",
     "text": [
      "R2 score 0.68\n"
     ]
    },
    {
     "data": {
      "text/markdown": [
       "```python\n",
       "pca = PCA(svd_solver='arpack')\n",
       "xgboost = XGBoost(booster='gbtree', colsample_bylevel=0.7604942367419252, colsample_bytree=0.4798743273556275, learning_rate=0.6522897346066885, max_depth=12, min_child_weight=12, n_estimators=5, reg_alpha=0.0359022932562381, reg_lambda=0.0775364379052518, subsample=0.6209085649172931)\n",
       "pipeline = (pca & NoOp) >> ConcatFeatures >> xgboost\n",
       "```"
      ],
      "text/plain": [
       "<IPython.core.display.Markdown object>"
      ]
     },
     "metadata": {},
     "output_type": "display_data"
    }
   ],
   "source": [
    "predicted = grove_trained.predict(test_X)\n",
    "print(f'R2 score {sklearn.metrics.r2_score(test_y, predicted):.2f}')\n",
    "ipython_display(best_estimator(grove_trained), show_imports=False)"
   ]
  },
  {
   "cell_type": "markdown",
   "metadata": {},
   "source": [
    "## 3. Type-Checking with Lale\n",
    "\n",
    "The rest of this notebook gives examples for how the same schemas\n",
    "that serve for auto-ML can also serve for error checking. We will\n",
    "give comparative examples for error checking in scikit-learn (without\n",
    "schemas) and in Lale (with schemas).  To make it clear which version\n",
    "of an operator is being used, all of the following examples uses\n",
    "fully-qualified names (e.g., `sklearn.feature_selection.RFE`). The\n",
    "fully-qualified names are for presentation purposes only; in typical\n",
    "usage of either scikit-learn or Lale, these would be simple names\n",
    "(e.g. just `RFE`).\n",
    "\n",
    "### 3.1 Hyperparameter Error Example in Scikit-Learn\n",
    "\n",
    "First, we import a few things."
   ]
  },
  {
   "cell_type": "code",
   "execution_count": 30,
   "metadata": {},
   "outputs": [],
   "source": [
    "import sys\n",
    "import sklearn\n",
    "from sklearn import pipeline, feature_selection, ensemble, tree"
   ]
  },
  {
   "cell_type": "markdown",
   "metadata": {},
   "source": [
    "We use `make_pipeline` to compose a pipeline of two steps: an RFE\n",
    "transformer and a decision tree regressor. RFE performs recursive\n",
    "feature elimination, keeping only those features of the input data\n",
    "that are the most useful for its `estimator` argument. For RFE's\n",
    "estimator argument, the following code uses a random forest with 10\n",
    "trees."
   ]
  },
  {
   "cell_type": "code",
   "execution_count": 31,
   "metadata": {},
   "outputs": [],
   "source": [
    "sklearn_hyperparam_error = sklearn.pipeline.make_pipeline(\n",
    "    sklearn.feature_selection.RFE(\n",
    "        estimator=sklearn.ensemble.RandomForestRegressor(n_estimators=10)),\n",
    "    sklearn.tree.DecisionTreeRegressor(max_depth=-1))"
   ]
  },
  {
   "cell_type": "markdown",
   "metadata": {},
   "source": [
    "The `max_depth` argument for a decision tree cannot be a\n",
    "negative number. Hence, the above code actually contains a bug: it\n",
    "sets `max_depth=-1`. Scikit-learn does not check for this mistake from\n",
    "the `__init__` method, otherwise we would have seen an error message\n",
    "already. Instead, scikit-learn checks for this mistake during `fit`.\n",
    "Unfortunately, it takes a few seconds to get the exception, because\n",
    "scikit-learn first trains the RFE transformer and uses it to transform\n",
    "the data. Only then does it pass the data to the decision tree."
   ]
  },
  {
   "cell_type": "code",
   "execution_count": 32,
   "metadata": {},
   "outputs": [
    {
     "name": "stdout",
     "output_type": "stream",
     "text": [
<<<<<<< HEAD
      "CPU times: user 7.48 s, sys: 172 ms, total: 7.66 s\n",
      "Wall time: 7.9 s\n"
=======
      "CPU times: user 3.91 s, sys: 64.8 ms, total: 3.97 s\n",
      "Wall time: 4.11 s\n"
>>>>>>> dc443943
     ]
    },
    {
     "name": "stderr",
     "output_type": "stream",
     "text": [
      "max_depth must be greater than zero. \n"
     ]
    }
   ],
   "source": [
    "%%time\n",
    "try:\n",
    "    sklearn_hyperparam_error.fit(train_X, train_y)\n",
    "except ValueError as e:\n",
    "    message = str(e)\n",
    "print(message, file=sys.stderr)"
   ]
  },
  {
   "cell_type": "markdown",
   "metadata": {},
   "source": [
    "Fortunately, this error message is pretty clear. Scikit-learn\n",
    "implements the error check imperatively, using Python if-statements\n",
    "to raise an exception when hyperparameters are configured wrong.\n",
    "This notebook is part of Lale's regression test suite and gets run\n",
    "automatically when changes are pushed to the Lale source code\n",
    "repository. The assertion in the following cell is a test that the\n",
    "error-check indeed behaves as expected and documented here."
   ]
  },
  {
   "cell_type": "code",
   "execution_count": 33,
   "metadata": {},
   "outputs": [],
   "source": [
    "assert message.startswith(\"max_depth must be greater than zero.\")"
   ]
  },
  {
   "cell_type": "markdown",
   "metadata": {},
   "source": [
    "### 3.2 Checking Hyperparameters with Types\n",
    "\n",
    "Lale performs the same error checks, but using JSON Schema validation\n",
    "instead of Python if-statements and raise-statements. First, we import\n",
    "the `jsonschema` validator so we can catch its exceptions."
   ]
  },
  {
   "cell_type": "code",
   "execution_count": 34,
   "metadata": {},
   "outputs": [],
   "source": [
    "import jsonschema"
   ]
  },
  {
   "cell_type": "markdown",
   "metadata": {},
   "source": [
    "Below is the exact same pipeline as before, but written in Lale\n",
    "instead of directly in scikit-learn. In both cases, the underlying\n",
    "implementation is in scikit-learn; Lale only adds thin wrappers to\n",
    "support type checking and auto-ML."
   ]
  },
  {
   "cell_type": "code",
   "execution_count": 35,
   "metadata": {},
   "outputs": [
    {
     "name": "stdout",
     "output_type": "stream",
     "text": [
<<<<<<< HEAD
      "CPU times: user 46.9 ms, sys: 0 ns, total: 46.9 ms\n",
      "Wall time: 46.5 ms\n"
=======
      "CPU times: user 21.2 ms, sys: 991 µs, total: 22.1 ms\n",
      "Wall time: 22.8 ms\n"
>>>>>>> dc443943
     ]
    },
    {
     "name": "stderr",
     "output_type": "stream",
     "text": [
      "Invalid configuration for DecisionTreeRegressor(max_depth=-1) due to invalid value max_depth=-1.\n",
      "Schema of argument max_depth: {\n",
      "    'description': 'Maximum depth of the tree.',\n",
      "    'default': null,\n",
      "    'anyOf': [\n",
      "    {   'type': 'integer',\n",
      "        'minimum': 1,\n",
      "        'minimumForOptimizer': 3,\n",
      "        'maximumForOptimizer': 5},\n",
      "    {   'enum': [null],\n",
      "        'description': 'If None, then nodes are expanded until all leaves are pure, or until all leaves contain less than min_samples_split samples.'}]}\n",
      "Value: -1\n"
     ]
    }
   ],
   "source": [
    "%%time\n",
    "try:\n",
    "    lale_hyperparam_error = lale.operators.make_pipeline(\n",
    "        lale.lib.sklearn.RFE(\n",
    "            estimator=lale.lib.sklearn.RandomForestRegressor(n_estimators=10)),\n",
    "        lale.lib.sklearn.DecisionTreeRegressor(max_depth=-1))\n",
    "except jsonschema.ValidationError as e:\n",
    "    message = e.message\n",
    "print(message, file=sys.stderr)"
   ]
  },
  {
   "cell_type": "code",
   "execution_count": 36,
   "metadata": {},
   "outputs": [],
   "source": [
    "assert message.startswith(\"Invalid configuration for DecisionTreeRegressor(max_depth=-1)\")"
   ]
  },
  {
   "cell_type": "markdown",
   "metadata": {},
   "source": [
    "Just like in the scikit-learn example, the error message in the Lale\n",
    "example also pin-points the problem as passing `max_depth=-1` to the\n",
    "decision tree. It does so in a more stylized way, printing the\n",
    "relevant JSON schema for this hyperparameter.  Lale detects the error\n",
    "already when the wrong hyperparameter is being passed as an argument,\n",
    "thus reducing the amount of code you have to look at to find the root\n",
    "cause.  Furthermore, Lale takes only tens of milliseconds to detect\n",
    "the error, because it does not attempt to train the RFE transformer\n",
    "first. In this example, that only saves a few seconds, which may not\n",
    "be significant. But there are situations with larger time savings,\n",
    "such as when using larger datasets, slower operators, or when auto-ML\n",
    "tries out many pipelines."
   ]
  },
  {
   "cell_type": "markdown",
   "metadata": {},
   "source": [
    "### 3.3 Dataset Error Example in Scikit-Learn\n",
    "\n",
    "Above, we saw an example for detecting a hyperparameter error in\n",
    "scikit-learn and in Lale. Next, we look at an analogous example for a\n",
    "dataset error. Again, let's first look at the experience with\n",
    "scikit-learn and then the same thing with Lale."
   ]
  },
  {
   "cell_type": "code",
   "execution_count": 37,
   "metadata": {},
   "outputs": [],
   "source": [
    "from sklearn import decomposition"
   ]
  },
  {
   "cell_type": "markdown",
   "metadata": {},
   "source": [
    "We use scikit-learn to compose a pipeline of two steps: an RFE\n",
    "transformer as before, this time followed by an NMF transformer."
   ]
  },
  {
   "cell_type": "code",
   "execution_count": 38,
   "metadata": {},
   "outputs": [],
   "source": [
    "sklearn_dataset_error = sklearn.pipeline.make_pipeline(\n",
    "    sklearn.feature_selection.RFE(\n",
    "        estimator=sklearn.ensemble.RandomForestRegressor(n_estimators=10)),\n",
    "    sklearn.decomposition.NMF())"
   ]
  },
  {
   "cell_type": "markdown",
   "metadata": {},
   "source": [
    "NMF, or non-negative matrix factorization, does not allow any negative\n",
    "numbers in its input matrix. The California Housing dataset contains\n",
    "some negative numbers and the RFE does not eliminate those features.\n",
    "To detect the mistake, scikit-learn must first train the RFE and\n",
    "transform the data with it, which takes a few seconds. Then, NMF\n",
    "detects the error and throws an exception."
   ]
  },
  {
   "cell_type": "code",
   "execution_count": 39,
   "metadata": {
    "scrolled": true
   },
   "outputs": [
    {
     "name": "stdout",
     "output_type": "stream",
     "text": [
<<<<<<< HEAD
      "CPU times: user 7.8 s, sys: 46.9 ms, total: 7.84 s\n",
      "Wall time: 7.95 s\n"
=======
      "CPU times: user 3.75 s, sys: 51.9 ms, total: 3.8 s\n",
      "Wall time: 3.89 s\n"
>>>>>>> dc443943
     ]
    },
    {
     "name": "stderr",
     "output_type": "stream",
     "text": [
      "Negative values in data passed to NMF (input X)\n"
     ]
    }
   ],
   "source": [
    "%%time\n",
    "try:\n",
    "    sklearn_dataset_error.fit(train_X, train_y)\n",
    "except ValueError as e:\n",
    "    message = str(e)\n",
    "print(message, file=sys.stderr)"
   ]
  },
  {
   "cell_type": "code",
   "execution_count": 40,
   "metadata": {},
   "outputs": [],
   "source": [
    "assert message.startswith(\"Negative values in data passed to NMF (input X)\")"
   ]
  },
  {
   "cell_type": "markdown",
   "metadata": {},
   "source": [
    "### 3.4 Types for Dataset Checking\n",
    "\n",
    "Lale uses types (as expressed using JSON schemas) to check\n",
    "dataset-related mistakes. Below is the same pipeline as before, using\n",
    "thin Lale wrappers around scikit-learn operators. We redefine the\n",
    "pipeline to enable Lale type-checking for it."
   ]
  },
  {
   "cell_type": "code",
   "execution_count": 41,
   "metadata": {},
   "outputs": [],
   "source": [
    "lale_dataset_error = lale.operators.make_pipeline(\n",
    "    lale.lib.sklearn.RFE(\n",
    "        estimator=lale.lib.sklearn.RandomForestRegressor(n_estimators=10)),\n",
    "    lale.lib.sklearn.NMF())"
   ]
  },
  {
   "cell_type": "markdown",
   "metadata": {},
   "source": [
    "Instead of calling `fit` on the pipeline, we call `validate_schema`.\n",
    "This does not perform training, but rather, just checks that the\n",
    "schema is correct at each step of the pipeline. In other words, it\n",
    "checks whether the schema of the input data is valid for the first\n",
    "step of the pipeline, and that the schema of the output from each step\n",
    "is valid for the next step. By saving the time for training the RFE,\n",
    "this completes in tens of milliseconds instead of seconds as before."
   ]
  },
  {
   "cell_type": "code",
   "execution_count": 42,
   "metadata": {},
   "outputs": [
    {
     "name": "stdout",
     "output_type": "stream",
     "text": [
<<<<<<< HEAD
      "CPU times: user 109 ms, sys: 15.6 ms, total: 125 ms\n",
      "Wall time: 102 ms\n"
=======
      "CPU times: user 64.8 ms, sys: 2.13 ms, total: 67 ms\n",
      "Wall time: 66.9 ms\n"
>>>>>>> dc443943
     ]
    },
    {
     "name": "stderr",
     "output_type": "stream",
     "text": [
      "NMF.fit() invalid X: Expected sub to be a subschema of super.\n",
      "sub = {\n",
      "    'type': 'array',\n",
      "    'items': {\n",
      "        'type': 'array',\n",
      "        'items': {\n",
      "            'type': 'number'}}}\n",
      "super = {\n",
      "    'type': 'array',\n",
      "    'items': {\n",
      "        'type': 'array',\n",
      "        'items': {\n",
      "            'type': 'number',\n",
      "            'minimum': 0.0}}}\n"
     ]
    }
   ],
   "source": [
    "%%time\n",
    "try:\n",
    "    lale_dataset_error.validate_schema(train_X, train_y)\n",
    "except ValueError as e:\n",
    "    message = str(e)\n",
    "print(message, file=sys.stderr)"
   ]
  },
  {
   "cell_type": "code",
   "execution_count": 43,
   "metadata": {},
   "outputs": [],
   "source": [
    "assert message.startswith('NMF.fit() invalid X: Expected sub to be a subschema of super.')"
   ]
  },
  {
   "cell_type": "markdown",
   "metadata": {},
   "source": [
    "In this example, the schemas for `X` differ: whereas the data is an\n",
    "array of arrays of unconstrained numbers, NMF expects an array of\n",
    "arrays of only non-negative numbers."
   ]
  },
  {
   "cell_type": "markdown",
   "metadata": {},
   "source": [
    "### 3.5 Hyperparameter Constraint Example in Scikit-Learn\n",
    "\n",
    "Sometimes, the validity of hyperparameters cannot be checked in\n",
    "isolation. Instead, the value of one hyperparameter can restrict\n",
    "which values are valid for another hyperparameter. For example,\n",
    "scikit-learn imposes a conditional hyperparameter constraint between\n",
    "the `svd_solver` and `n_components` arguments to PCA."
   ]
  },
  {
   "cell_type": "code",
   "execution_count": 44,
   "metadata": {},
   "outputs": [],
   "source": [
    "sklearn_constraint_error = sklearn.pipeline.make_pipeline(\n",
    "    sklearn.feature_selection.RFE(\n",
    "        estimator=sklearn.ensemble.RandomForestRegressor(n_estimators=10)),\n",
    "    sklearn.decomposition.PCA(svd_solver='arpack', n_components='mle'))"
   ]
  },
  {
   "cell_type": "markdown",
   "metadata": {},
   "source": [
    "The above notebook cell completed successfully, because scikit-learn\n",
    "did not yet check for the constraint. To observe the error message\n",
    "with scikit-learn, we must attempt to fit the pipeline."
   ]
  },
  {
   "cell_type": "code",
   "execution_count": 45,
   "metadata": {},
   "outputs": [
    {
     "name": "stdout",
     "output_type": "stream",
     "text": [
<<<<<<< HEAD
      "CPU times: user 7.86 s, sys: 46.9 ms, total: 7.91 s\n",
      "Wall time: 8.07 s\n"
=======
      "CPU times: user 3.58 s, sys: 49 ms, total: 3.63 s\n",
      "Wall time: 3.71 s\n"
>>>>>>> dc443943
     ]
    },
    {
     "name": "stderr",
     "output_type": "stream",
     "text": [
      "n_components='mle' cannot be a string with svd_solver='arpack'\n"
     ]
    }
   ],
   "source": [
    "%%time\n",
    "message=None\n",
    "try:\n",
    "    sklearn_constraint_error.fit(train_X, train_y)\n",
    "except ValueError as e:\n",
    "    message = str(e)\n",
    "print(message, file=sys.stderr)"
   ]
  },
  {
   "cell_type": "code",
   "execution_count": 46,
   "metadata": {},
   "outputs": [],
   "source": [
    "assert message.startswith(\"n_components='mle' cannot be a string with svd_solver='arpack'\")"
   ]
  },
  {
   "cell_type": "markdown",
   "metadata": {},
   "source": [
    "Scikit-learn implements constraint-checking as Python code with\n",
    "if-statements and raise-statements. After a few seconds, we get an\n",
    "exception, and the error message explains what went wrong."
   ]
  },
  {
   "cell_type": "markdown",
   "metadata": {},
   "source": [
    "### 3.6 Types for Constraint Checking\n",
    "\n",
    "Lale specifies constraints using JSON Schemas. When you configure an\n",
    "operator with actual hyperparameters, Lale immediately validates them\n",
    "against their schema including constraints."
   ]
  },
  {
   "cell_type": "code",
   "execution_count": 47,
   "metadata": {},
   "outputs": [
    {
     "name": "stdout",
     "output_type": "stream",
     "text": [
<<<<<<< HEAD
      "CPU times: user 31.2 ms, sys: 15.6 ms, total: 46.9 ms\n",
      "Wall time: 52.6 ms\n"
=======
      "CPU times: user 18.1 ms, sys: 666 µs, total: 18.8 ms\n",
      "Wall time: 18.5 ms\n"
>>>>>>> dc443943
     ]
    },
    {
     "name": "stderr",
     "output_type": "stream",
     "text": [
      "Invalid configuration for PCA(svd_solver='arpack', n_components='mle') due to constraint option n_components mle can only be set for svd_solver full or auto.\n",
      "Schema of constraint 1: {\n",
      "    'description': 'Option n_components mle can only be set for svd_solver full or auto.',\n",
      "    'anyOf': [\n",
      "    {   'type': 'object',\n",
      "        'properties': {\n",
      "            'n_components': {\n",
      "                'not': {\n",
      "                    'enum': ['mle']}}}},\n",
      "    {   'type': 'object',\n",
      "        'properties': {\n",
      "            'svd_solver': {\n",
      "                'enum': ['full', 'auto']}}}]}\n",
      "Value: {'svd_solver': 'arpack', 'n_components': 'mle', 'copy': True, 'whiten': False, 'tol': 0.0, 'iterated_power': 'auto', 'random_state': None}\n"
     ]
    }
   ],
   "source": [
    "%%time\n",
    "try:\n",
    "    lale_constraint_error = lale.operators.make_pipeline(\n",
    "        lale.lib.sklearn.RFE(\n",
    "            estimator=lale.lib.sklearn.RandomForestRegressor(n_estimators=10)),\n",
    "        PCA(svd_solver='arpack', n_components='mle'))\n",
    "except jsonschema.ValidationError as e:\n",
    "    message = str(e)\n",
    "print(message, file=sys.stderr)"
   ]
  },
  {
   "cell_type": "code",
   "execution_count": 48,
   "metadata": {},
   "outputs": [],
   "source": [
    "assert message.startswith(\"Invalid configuration for PCA(svd_solver='arpack', n_components='mle')\")"
   ]
  },
  {
   "cell_type": "markdown",
   "metadata": {},
   "source": [
    "Lale reports the error quicker than scikit-learn, taking only tens of\n",
    "milliseconds instead of multiple seconds. The error message contains\n",
    "both a natural-language description of the constraint and its formal\n",
    "representation in JSON Schema. The `'anyOf'` implements an 'or', so\n",
    "you can read the constraints as\n",
    "\n",
    "```python\n",
    "(not (n_components in ['mle'])) or (svd_solver in ['full', 'auto'])\n",
    "```\n",
    "\n",
    "By basic Boolean algebra, this is equivalent to an implication\n",
    "\n",
    "```python\n",
    "(n_components in ['mle']) implies (svd_solver in ['full', 'auto'])\n",
    "```\n",
    "\n",
    "Since the constraint is specified declaratively in the schema, it gets\n",
    "applied wherever the schema gets used. Specifically, the constraint\n",
    "gets applied both during auto-ML and during type-checking. In the\n",
    "context of auto-ML, the constraint prunes the search space: it\n",
    "eliminates some hyperparameter combinations so that the auto-ML tool\n",
    "does not have to try them out. We have observed cases where this\n",
    "pruning makes a big difference in search convergence."
   ]
  },
  {
   "cell_type": "markdown",
   "metadata": {},
   "source": [
    "## 4. Conclusion\n",
    "\n",
    "This notebook showed additions to scikit-learn that simplify auto-ML\n",
    "as well as error checking. The common foundation for both of these\n",
    "additions is schemas for operators. For further reading, return to the\n",
    "Lale github [repository](https://github.com/ibm/lale), where you can\n",
    "find installation instructions, an FAQ, and links to further\n",
    "documentation, notebooks, talks, etc."
   ]
  }
 ],
 "metadata": {
  "kernelspec": {
   "display_name": "Python 3",
   "language": "python",
   "name": "python3"
  },
  "language_info": {
   "codemirror_mode": {
    "name": "ipython",
    "version": 3
   },
   "file_extension": ".py",
   "mimetype": "text/x-python",
   "name": "python",
   "nbconvert_exporter": "python",
   "pygments_lexer": "ipython3",
   "version": "3.7.3"
  }
 },
 "nbformat": 4,
 "nbformat_minor": 2
}<|MERGE_RESOLUTION|>--- conflicted
+++ resolved
@@ -273,15 +273,9 @@
      "name": "stdout",
      "output_type": "stream",
      "text": [
-<<<<<<< HEAD
       "100%|██████████| 10/10 [01:24<00:00, 11.11s/it, best loss: 0.38148615225744564]\n",
       "CPU times: user 1min 36s, sys: 11.3 s, total: 1min 47s\n",
       "Wall time: 1min 33s\n"
-=======
-      "100%|██████████| 10/10 [00:51<00:00,  5.14s/it, best loss: -0.625419109277193]\n",
-      "CPU times: user 1min, sys: 1.92 s, total: 1min 2s\n",
-      "Wall time: 57.8 s\n"
->>>>>>> dc443943
      ]
     }
    ],
@@ -312,11 +306,7 @@
      "name": "stdout",
      "output_type": "stream",
      "text": [
-<<<<<<< HEAD
       "R2 score 0.60\n"
-=======
-      "R2 score 0.61\n"
->>>>>>> dc443943
      ]
     }
    ],
@@ -389,11 +379,7 @@
        "</svg>\n"
       ],
       "text/plain": [
-<<<<<<< HEAD
        "<graphviz.dot.Digraph at 0x7f140531b198>"
-=======
-       "<graphviz.dot.Digraph at 0x13356ac50>"
->>>>>>> dc443943
       ]
      },
      "execution_count": 8,
@@ -488,211 +474,31 @@
      "name": "stdout",
      "output_type": "stream",
      "text": [
-<<<<<<< HEAD
       "CPU times: user 37 s, sys: 15.5 s, total: 52.5 s\n",
       "Wall time: 27.4 s\n"
-=======
-      "parameters:  {'PCA__n_components': None, 'PCA__svd_solver': 'full', 'PCA__whiten': False, 'Tree__criterion': 'friedman_mse', 'Tree__max_depth': 3, 'Tree__max_features': None, 'Tree__min_samples_leaf': 0.01, 'Tree__min_samples_split': 2, 'Tree__splitter': 'best'}\n",
-      "parameters:  {'PCA__n_components': None, 'PCA__svd_solver': 'full', 'PCA__whiten': False, 'Tree__criterion': 'friedman_mse', 'Tree__max_depth': 3, 'Tree__max_features': None, 'Tree__min_samples_leaf': 0.01, 'Tree__min_samples_split': 2, 'Tree__splitter': 'best'}\n",
-      "parameters:  {'PCA__n_components': None, 'PCA__svd_solver': 'full', 'PCA__whiten': False, 'Tree__criterion': 'friedman_mse', 'Tree__max_depth': 3, 'Tree__max_features': None, 'Tree__min_samples_leaf': 0.01, 'Tree__min_samples_split': 2, 'Tree__splitter': 'best'}\n",
-      "parameters:  {'PCA__n_components': None, 'PCA__svd_solver': 'full', 'PCA__whiten': False, 'Tree__criterion': 'friedman_mse', 'Tree__max_depth': 3, 'Tree__max_features': None, 'Tree__min_samples_leaf': 0.01, 'Tree__min_samples_split': 2, 'Tree__splitter': 'random'}\n",
-      "parameters:  {'PCA__n_components': None, 'PCA__svd_solver': 'full', 'PCA__whiten': False, 'Tree__criterion': 'friedman_mse', 'Tree__max_depth': 3, 'Tree__max_features': None, 'Tree__min_samples_leaf': 0.01, 'Tree__min_samples_split': 2, 'Tree__splitter': 'random'}\n",
-      "parameters:  {'PCA__n_components': None, 'PCA__svd_solver': 'full', 'PCA__whiten': False, 'Tree__criterion': 'friedman_mse', 'Tree__max_depth': 3, 'Tree__max_features': None, 'Tree__min_samples_leaf': 0.01, 'Tree__min_samples_split': 2, 'Tree__splitter': 'random'}\n",
-      "parameters:  {'PCA__n_components': None, 'PCA__svd_solver': 'full', 'PCA__whiten': False, 'Tree__criterion': 'friedman_mse', 'Tree__max_depth': 3, 'Tree__max_features': 'auto', 'Tree__min_samples_leaf': 0.01, 'Tree__min_samples_split': 2, 'Tree__splitter': 'best'}\n",
-      "parameters:  {'PCA__n_components': None, 'PCA__svd_solver': 'full', 'PCA__whiten': False, 'Tree__criterion': 'friedman_mse', 'Tree__max_depth': 3, 'Tree__max_features': 'auto', 'Tree__min_samples_leaf': 0.01, 'Tree__min_samples_split': 2, 'Tree__splitter': 'best'}\n",
-      "parameters:  {'PCA__n_components': None, 'PCA__svd_solver': 'full', 'PCA__whiten': False, 'Tree__criterion': 'friedman_mse', 'Tree__max_depth': 3, 'Tree__max_features': 'auto', 'Tree__min_samples_leaf': 0.01, 'Tree__min_samples_split': 2, 'Tree__splitter': 'best'}\n",
-      "parameters:  {'PCA__n_components': None, 'PCA__svd_solver': 'full', 'PCA__whiten': False, 'Tree__criterion': 'friedman_mse', 'Tree__max_depth': 3, 'Tree__max_features': 'auto', 'Tree__min_samples_leaf': 0.01, 'Tree__min_samples_split': 2, 'Tree__splitter': 'random'}\n",
-      "parameters:  {'PCA__n_components': None, 'PCA__svd_solver': 'full', 'PCA__whiten': False, 'Tree__criterion': 'friedman_mse', 'Tree__max_depth': 3, 'Tree__max_features': 'auto', 'Tree__min_samples_leaf': 0.01, 'Tree__min_samples_split': 2, 'Tree__splitter': 'random'}\n",
-      "parameters:  {'PCA__n_components': None, 'PCA__svd_solver': 'full', 'PCA__whiten': False, 'Tree__criterion': 'friedman_mse', 'Tree__max_depth': 3, 'Tree__max_features': 'auto', 'Tree__min_samples_leaf': 0.01, 'Tree__min_samples_split': 2, 'Tree__splitter': 'random'}\n",
-      "parameters:  {'PCA__n_components': None, 'PCA__svd_solver': 'full', 'PCA__whiten': False, 'Tree__criterion': 'friedman_mse', 'Tree__max_depth': 3, 'Tree__max_features': 'log2', 'Tree__min_samples_leaf': 0.01, 'Tree__min_samples_split': 2, 'Tree__splitter': 'best'}\n",
-      "parameters:  {'PCA__n_components': None, 'PCA__svd_solver': 'full', 'PCA__whiten': False, 'Tree__criterion': 'friedman_mse', 'Tree__max_depth': 3, 'Tree__max_features': 'log2', 'Tree__min_samples_leaf': 0.01, 'Tree__min_samples_split': 2, 'Tree__splitter': 'best'}\n",
-      "parameters:  {'PCA__n_components': None, 'PCA__svd_solver': 'full', 'PCA__whiten': False, 'Tree__criterion': 'friedman_mse', 'Tree__max_depth': 3, 'Tree__max_features': 'log2', 'Tree__min_samples_leaf': 0.01, 'Tree__min_samples_split': 2, 'Tree__splitter': 'best'}\n",
-      "parameters:  {'PCA__n_components': None, 'PCA__svd_solver': 'full', 'PCA__whiten': False, 'Tree__criterion': 'friedman_mse', 'Tree__max_depth': 3, 'Tree__max_features': 'log2', 'Tree__min_samples_leaf': 0.01, 'Tree__min_samples_split': 2, 'Tree__splitter': 'random'}\n",
-      "parameters:  {'PCA__n_components': None, 'PCA__svd_solver': 'full', 'PCA__whiten': False, 'Tree__criterion': 'friedman_mse', 'Tree__max_depth': 3, 'Tree__max_features': 'log2', 'Tree__min_samples_leaf': 0.01, 'Tree__min_samples_split': 2, 'Tree__splitter': 'random'}\n",
-      "parameters:  {'PCA__n_components': None, 'PCA__svd_solver': 'full', 'PCA__whiten': False, 'Tree__criterion': 'friedman_mse', 'Tree__max_depth': 3, 'Tree__max_features': 'log2', 'Tree__min_samples_leaf': 0.01, 'Tree__min_samples_split': 2, 'Tree__splitter': 'random'}\n",
-      "parameters:  {'PCA__n_components': None, 'PCA__svd_solver': 'full', 'PCA__whiten': False, 'Tree__criterion': 'friedman_mse', 'Tree__max_depth': 3, 'Tree__max_features': 'sqrt', 'Tree__min_samples_leaf': 0.01, 'Tree__min_samples_split': 2, 'Tree__splitter': 'best'}\n",
-      "parameters:  {'PCA__n_components': None, 'PCA__svd_solver': 'full', 'PCA__whiten': False, 'Tree__criterion': 'friedman_mse', 'Tree__max_depth': 3, 'Tree__max_features': 'sqrt', 'Tree__min_samples_leaf': 0.01, 'Tree__min_samples_split': 2, 'Tree__splitter': 'best'}\n",
-      "parameters:  {'PCA__n_components': None, 'PCA__svd_solver': 'full', 'PCA__whiten': False, 'Tree__criterion': 'friedman_mse', 'Tree__max_depth': 3, 'Tree__max_features': 'sqrt', 'Tree__min_samples_leaf': 0.01, 'Tree__min_samples_split': 2, 'Tree__splitter': 'best'}\n",
-      "parameters:  {'PCA__n_components': None, 'PCA__svd_solver': 'full', 'PCA__whiten': False, 'Tree__criterion': 'friedman_mse', 'Tree__max_depth': 3, 'Tree__max_features': 'sqrt', 'Tree__min_samples_leaf': 0.01, 'Tree__min_samples_split': 2, 'Tree__splitter': 'random'}\n",
-      "parameters:  {'PCA__n_components': None, 'PCA__svd_solver': 'full', 'PCA__whiten': False, 'Tree__criterion': 'friedman_mse', 'Tree__max_depth': 3, 'Tree__max_features': 'sqrt', 'Tree__min_samples_leaf': 0.01, 'Tree__min_samples_split': 2, 'Tree__splitter': 'random'}\n",
-      "parameters:  {'PCA__n_components': None, 'PCA__svd_solver': 'full', 'PCA__whiten': False, 'Tree__criterion': 'friedman_mse', 'Tree__max_depth': 3, 'Tree__max_features': 'sqrt', 'Tree__min_samples_leaf': 0.01, 'Tree__min_samples_split': 2, 'Tree__splitter': 'random'}\n",
-      "parameters:  {'PCA__n_components': None, 'PCA__svd_solver': 'full', 'PCA__whiten': False, 'Tree__criterion': 'mae', 'Tree__max_depth': 3, 'Tree__max_features': None, 'Tree__min_samples_leaf': 0.01, 'Tree__min_samples_split': 2, 'Tree__splitter': 'best'}\n",
-      "parameters:  {'PCA__n_components': None, 'PCA__svd_solver': 'full', 'PCA__whiten': False, 'Tree__criterion': 'mae', 'Tree__max_depth': 3, 'Tree__max_features': None, 'Tree__min_samples_leaf': 0.01, 'Tree__min_samples_split': 2, 'Tree__splitter': 'best'}\n",
-      "parameters:  {'PCA__n_components': None, 'PCA__svd_solver': 'full', 'PCA__whiten': False, 'Tree__criterion': 'mae', 'Tree__max_depth': 3, 'Tree__max_features': None, 'Tree__min_samples_leaf': 0.01, 'Tree__min_samples_split': 2, 'Tree__splitter': 'best'}\n",
-      "parameters:  {'PCA__n_components': None, 'PCA__svd_solver': 'full', 'PCA__whiten': False, 'Tree__criterion': 'mae', 'Tree__max_depth': 3, 'Tree__max_features': None, 'Tree__min_samples_leaf': 0.01, 'Tree__min_samples_split': 2, 'Tree__splitter': 'random'}\n",
-      "parameters:  {'PCA__n_components': None, 'PCA__svd_solver': 'full', 'PCA__whiten': False, 'Tree__criterion': 'mae', 'Tree__max_depth': 3, 'Tree__max_features': None, 'Tree__min_samples_leaf': 0.01, 'Tree__min_samples_split': 2, 'Tree__splitter': 'random'}\n",
-      "parameters:  {'PCA__n_components': None, 'PCA__svd_solver': 'full', 'PCA__whiten': False, 'Tree__criterion': 'mae', 'Tree__max_depth': 3, 'Tree__max_features': None, 'Tree__min_samples_leaf': 0.01, 'Tree__min_samples_split': 2, 'Tree__splitter': 'random'}\n",
-      "parameters:  {'PCA__n_components': None, 'PCA__svd_solver': 'full', 'PCA__whiten': False, 'Tree__criterion': 'mae', 'Tree__max_depth': 3, 'Tree__max_features': 'auto', 'Tree__min_samples_leaf': 0.01, 'Tree__min_samples_split': 2, 'Tree__splitter': 'best'}\n",
-      "parameters:  {'PCA__n_components': None, 'PCA__svd_solver': 'full', 'PCA__whiten': False, 'Tree__criterion': 'mae', 'Tree__max_depth': 3, 'Tree__max_features': 'auto', 'Tree__min_samples_leaf': 0.01, 'Tree__min_samples_split': 2, 'Tree__splitter': 'best'}\n"
-     ]
-    },
+   "source": [
+    "%%time\n",
+    "grid_search_result = grid_search_grid.fit(train_X, train_y)"
+   ]
+  },
+  {
+   "cell_type": "markdown",
+   "metadata": {},
+   "source": [
+    "Just like we saw earlier with hyperopt, you can use the best pipeline\n",
+    "found for scoring and evaluate the quality of the predictions."
+   ]
+  },
+  {
+   "cell_type": "code",
+   "execution_count": 12,
+   "metadata": {},
+   "outputs": [
     {
      "name": "stdout",
      "output_type": "stream",
      "text": [
-      "parameters:  {'PCA__n_components': None, 'PCA__svd_solver': 'full', 'PCA__whiten': False, 'Tree__criterion': 'mae', 'Tree__max_depth': 3, 'Tree__max_features': 'auto', 'Tree__min_samples_leaf': 0.01, 'Tree__min_samples_split': 2, 'Tree__splitter': 'best'}\n",
-      "parameters:  {'PCA__n_components': None, 'PCA__svd_solver': 'full', 'PCA__whiten': False, 'Tree__criterion': 'mae', 'Tree__max_depth': 3, 'Tree__max_features': 'auto', 'Tree__min_samples_leaf': 0.01, 'Tree__min_samples_split': 2, 'Tree__splitter': 'random'}\n",
-      "parameters:  {'PCA__n_components': None, 'PCA__svd_solver': 'full', 'PCA__whiten': False, 'Tree__criterion': 'mae', 'Tree__max_depth': 3, 'Tree__max_features': 'auto', 'Tree__min_samples_leaf': 0.01, 'Tree__min_samples_split': 2, 'Tree__splitter': 'random'}\n",
-      "parameters:  {'PCA__n_components': None, 'PCA__svd_solver': 'full', 'PCA__whiten': False, 'Tree__criterion': 'mae', 'Tree__max_depth': 3, 'Tree__max_features': 'auto', 'Tree__min_samples_leaf': 0.01, 'Tree__min_samples_split': 2, 'Tree__splitter': 'random'}\n",
-      "parameters:  {'PCA__n_components': None, 'PCA__svd_solver': 'full', 'PCA__whiten': False, 'Tree__criterion': 'mae', 'Tree__max_depth': 3, 'Tree__max_features': 'log2', 'Tree__min_samples_leaf': 0.01, 'Tree__min_samples_split': 2, 'Tree__splitter': 'best'}\n",
-      "parameters:  {'PCA__n_components': None, 'PCA__svd_solver': 'full', 'PCA__whiten': False, 'Tree__criterion': 'mae', 'Tree__max_depth': 3, 'Tree__max_features': 'log2', 'Tree__min_samples_leaf': 0.01, 'Tree__min_samples_split': 2, 'Tree__splitter': 'best'}\n",
-      "parameters:  {'PCA__n_components': None, 'PCA__svd_solver': 'full', 'PCA__whiten': False, 'Tree__criterion': 'mae', 'Tree__max_depth': 3, 'Tree__max_features': 'log2', 'Tree__min_samples_leaf': 0.01, 'Tree__min_samples_split': 2, 'Tree__splitter': 'best'}\n",
-      "parameters:  {'PCA__n_components': None, 'PCA__svd_solver': 'full', 'PCA__whiten': False, 'Tree__criterion': 'mae', 'Tree__max_depth': 3, 'Tree__max_features': 'log2', 'Tree__min_samples_leaf': 0.01, 'Tree__min_samples_split': 2, 'Tree__splitter': 'random'}\n",
-      "parameters:  {'PCA__n_components': None, 'PCA__svd_solver': 'full', 'PCA__whiten': False, 'Tree__criterion': 'mae', 'Tree__max_depth': 3, 'Tree__max_features': 'log2', 'Tree__min_samples_leaf': 0.01, 'Tree__min_samples_split': 2, 'Tree__splitter': 'random'}\n",
-      "parameters:  {'PCA__n_components': None, 'PCA__svd_solver': 'full', 'PCA__whiten': False, 'Tree__criterion': 'mae', 'Tree__max_depth': 3, 'Tree__max_features': 'log2', 'Tree__min_samples_leaf': 0.01, 'Tree__min_samples_split': 2, 'Tree__splitter': 'random'}\n",
-      "parameters:  {'PCA__n_components': None, 'PCA__svd_solver': 'full', 'PCA__whiten': False, 'Tree__criterion': 'mae', 'Tree__max_depth': 3, 'Tree__max_features': 'sqrt', 'Tree__min_samples_leaf': 0.01, 'Tree__min_samples_split': 2, 'Tree__splitter': 'best'}\n",
-      "parameters:  {'PCA__n_components': None, 'PCA__svd_solver': 'full', 'PCA__whiten': False, 'Tree__criterion': 'mae', 'Tree__max_depth': 3, 'Tree__max_features': 'sqrt', 'Tree__min_samples_leaf': 0.01, 'Tree__min_samples_split': 2, 'Tree__splitter': 'best'}\n",
-      "parameters:  {'PCA__n_components': None, 'PCA__svd_solver': 'full', 'PCA__whiten': False, 'Tree__criterion': 'mae', 'Tree__max_depth': 3, 'Tree__max_features': 'sqrt', 'Tree__min_samples_leaf': 0.01, 'Tree__min_samples_split': 2, 'Tree__splitter': 'best'}\n",
-      "parameters:  {'PCA__n_components': None, 'PCA__svd_solver': 'full', 'PCA__whiten': False, 'Tree__criterion': 'mae', 'Tree__max_depth': 3, 'Tree__max_features': 'sqrt', 'Tree__min_samples_leaf': 0.01, 'Tree__min_samples_split': 2, 'Tree__splitter': 'random'}\n",
-      "parameters:  {'PCA__n_components': None, 'PCA__svd_solver': 'full', 'PCA__whiten': False, 'Tree__criterion': 'mae', 'Tree__max_depth': 3, 'Tree__max_features': 'sqrt', 'Tree__min_samples_leaf': 0.01, 'Tree__min_samples_split': 2, 'Tree__splitter': 'random'}\n",
-      "parameters:  {'PCA__n_components': None, 'PCA__svd_solver': 'full', 'PCA__whiten': False, 'Tree__criterion': 'mae', 'Tree__max_depth': 3, 'Tree__max_features': 'sqrt', 'Tree__min_samples_leaf': 0.01, 'Tree__min_samples_split': 2, 'Tree__splitter': 'random'}\n",
-      "parameters:  {'PCA__n_components': None, 'PCA__svd_solver': 'full', 'PCA__whiten': False, 'Tree__criterion': 'mse', 'Tree__max_depth': 3, 'Tree__max_features': None, 'Tree__min_samples_leaf': 0.01, 'Tree__min_samples_split': 2, 'Tree__splitter': 'best'}\n",
-      "parameters:  {'PCA__n_components': None, 'PCA__svd_solver': 'full', 'PCA__whiten': False, 'Tree__criterion': 'mse', 'Tree__max_depth': 3, 'Tree__max_features': None, 'Tree__min_samples_leaf': 0.01, 'Tree__min_samples_split': 2, 'Tree__splitter': 'best'}\n",
-      "parameters:  {'PCA__n_components': None, 'PCA__svd_solver': 'full', 'PCA__whiten': False, 'Tree__criterion': 'mse', 'Tree__max_depth': 3, 'Tree__max_features': None, 'Tree__min_samples_leaf': 0.01, 'Tree__min_samples_split': 2, 'Tree__splitter': 'best'}\n",
-      "parameters:  {'PCA__n_components': None, 'PCA__svd_solver': 'full', 'PCA__whiten': False, 'Tree__criterion': 'mse', 'Tree__max_depth': 3, 'Tree__max_features': None, 'Tree__min_samples_leaf': 0.01, 'Tree__min_samples_split': 2, 'Tree__splitter': 'random'}\n",
-      "parameters:  {'PCA__n_components': None, 'PCA__svd_solver': 'full', 'PCA__whiten': False, 'Tree__criterion': 'mse', 'Tree__max_depth': 3, 'Tree__max_features': None, 'Tree__min_samples_leaf': 0.01, 'Tree__min_samples_split': 2, 'Tree__splitter': 'random'}\n",
-      "parameters:  {'PCA__n_components': None, 'PCA__svd_solver': 'full', 'PCA__whiten': False, 'Tree__criterion': 'mse', 'Tree__max_depth': 3, 'Tree__max_features': None, 'Tree__min_samples_leaf': 0.01, 'Tree__min_samples_split': 2, 'Tree__splitter': 'random'}\n",
-      "parameters:  {'PCA__n_components': None, 'PCA__svd_solver': 'full', 'PCA__whiten': False, 'Tree__criterion': 'mse', 'Tree__max_depth': 3, 'Tree__max_features': 'auto', 'Tree__min_samples_leaf': 0.01, 'Tree__min_samples_split': 2, 'Tree__splitter': 'best'}\n",
-      "parameters:  {'PCA__n_components': None, 'PCA__svd_solver': 'full', 'PCA__whiten': False, 'Tree__criterion': 'mse', 'Tree__max_depth': 3, 'Tree__max_features': 'auto', 'Tree__min_samples_leaf': 0.01, 'Tree__min_samples_split': 2, 'Tree__splitter': 'best'}\n",
-      "parameters:  {'PCA__n_components': None, 'PCA__svd_solver': 'full', 'PCA__whiten': False, 'Tree__criterion': 'mse', 'Tree__max_depth': 3, 'Tree__max_features': 'auto', 'Tree__min_samples_leaf': 0.01, 'Tree__min_samples_split': 2, 'Tree__splitter': 'best'}\n",
-      "parameters:  {'PCA__n_components': None, 'PCA__svd_solver': 'full', 'PCA__whiten': False, 'Tree__criterion': 'mse', 'Tree__max_depth': 3, 'Tree__max_features': 'auto', 'Tree__min_samples_leaf': 0.01, 'Tree__min_samples_split': 2, 'Tree__splitter': 'random'}\n",
-      "parameters:  {'PCA__n_components': None, 'PCA__svd_solver': 'full', 'PCA__whiten': False, 'Tree__criterion': 'mse', 'Tree__max_depth': 3, 'Tree__max_features': 'auto', 'Tree__min_samples_leaf': 0.01, 'Tree__min_samples_split': 2, 'Tree__splitter': 'random'}\n",
-      "parameters:  {'PCA__n_components': None, 'PCA__svd_solver': 'full', 'PCA__whiten': False, 'Tree__criterion': 'mse', 'Tree__max_depth': 3, 'Tree__max_features': 'auto', 'Tree__min_samples_leaf': 0.01, 'Tree__min_samples_split': 2, 'Tree__splitter': 'random'}\n",
-      "parameters:  {'PCA__n_components': None, 'PCA__svd_solver': 'full', 'PCA__whiten': False, 'Tree__criterion': 'mse', 'Tree__max_depth': 3, 'Tree__max_features': 'log2', 'Tree__min_samples_leaf': 0.01, 'Tree__min_samples_split': 2, 'Tree__splitter': 'best'}\n",
-      "parameters:  {'PCA__n_components': None, 'PCA__svd_solver': 'full', 'PCA__whiten': False, 'Tree__criterion': 'mse', 'Tree__max_depth': 3, 'Tree__max_features': 'log2', 'Tree__min_samples_leaf': 0.01, 'Tree__min_samples_split': 2, 'Tree__splitter': 'best'}\n",
-      "parameters:  {'PCA__n_components': None, 'PCA__svd_solver': 'full', 'PCA__whiten': False, 'Tree__criterion': 'mse', 'Tree__max_depth': 3, 'Tree__max_features': 'log2', 'Tree__min_samples_leaf': 0.01, 'Tree__min_samples_split': 2, 'Tree__splitter': 'best'}\n",
-      "parameters:  {'PCA__n_components': None, 'PCA__svd_solver': 'full', 'PCA__whiten': False, 'Tree__criterion': 'mse', 'Tree__max_depth': 3, 'Tree__max_features': 'log2', 'Tree__min_samples_leaf': 0.01, 'Tree__min_samples_split': 2, 'Tree__splitter': 'random'}\n",
-      "parameters:  {'PCA__n_components': None, 'PCA__svd_solver': 'full', 'PCA__whiten': False, 'Tree__criterion': 'mse', 'Tree__max_depth': 3, 'Tree__max_features': 'log2', 'Tree__min_samples_leaf': 0.01, 'Tree__min_samples_split': 2, 'Tree__splitter': 'random'}\n",
-      "parameters:  {'PCA__n_components': None, 'PCA__svd_solver': 'full', 'PCA__whiten': False, 'Tree__criterion': 'mse', 'Tree__max_depth': 3, 'Tree__max_features': 'log2', 'Tree__min_samples_leaf': 0.01, 'Tree__min_samples_split': 2, 'Tree__splitter': 'random'}\n",
-      "parameters:  {'PCA__n_components': None, 'PCA__svd_solver': 'full', 'PCA__whiten': False, 'Tree__criterion': 'mse', 'Tree__max_depth': 3, 'Tree__max_features': 'sqrt', 'Tree__min_samples_leaf': 0.01, 'Tree__min_samples_split': 2, 'Tree__splitter': 'best'}\n",
-      "parameters:  {'PCA__n_components': None, 'PCA__svd_solver': 'full', 'PCA__whiten': False, 'Tree__criterion': 'mse', 'Tree__max_depth': 3, 'Tree__max_features': 'sqrt', 'Tree__min_samples_leaf': 0.01, 'Tree__min_samples_split': 2, 'Tree__splitter': 'best'}\n"
-     ]
-    },
-    {
-     "name": "stdout",
-     "output_type": "stream",
-     "text": [
-      "parameters:  {'PCA__n_components': None, 'PCA__svd_solver': 'full', 'PCA__whiten': False, 'Tree__criterion': 'mse', 'Tree__max_depth': 3, 'Tree__max_features': 'sqrt', 'Tree__min_samples_leaf': 0.01, 'Tree__min_samples_split': 2, 'Tree__splitter': 'best'}\n",
-      "parameters:  {'PCA__n_components': None, 'PCA__svd_solver': 'full', 'PCA__whiten': False, 'Tree__criterion': 'mse', 'Tree__max_depth': 3, 'Tree__max_features': 'sqrt', 'Tree__min_samples_leaf': 0.01, 'Tree__min_samples_split': 2, 'Tree__splitter': 'random'}\n",
-      "parameters:  {'PCA__n_components': None, 'PCA__svd_solver': 'full', 'PCA__whiten': False, 'Tree__criterion': 'mse', 'Tree__max_depth': 3, 'Tree__max_features': 'sqrt', 'Tree__min_samples_leaf': 0.01, 'Tree__min_samples_split': 2, 'Tree__splitter': 'random'}\n",
-      "parameters:  {'PCA__n_components': None, 'PCA__svd_solver': 'full', 'PCA__whiten': False, 'Tree__criterion': 'mse', 'Tree__max_depth': 3, 'Tree__max_features': 'sqrt', 'Tree__min_samples_leaf': 0.01, 'Tree__min_samples_split': 2, 'Tree__splitter': 'random'}\n",
-      "parameters:  {'PCA__n_components': None, 'PCA__svd_solver': 'full', 'PCA__whiten': True, 'Tree__criterion': 'friedman_mse', 'Tree__max_depth': 3, 'Tree__max_features': None, 'Tree__min_samples_leaf': 0.01, 'Tree__min_samples_split': 2, 'Tree__splitter': 'best'}\n",
-      "parameters:  {'PCA__n_components': None, 'PCA__svd_solver': 'full', 'PCA__whiten': True, 'Tree__criterion': 'friedman_mse', 'Tree__max_depth': 3, 'Tree__max_features': None, 'Tree__min_samples_leaf': 0.01, 'Tree__min_samples_split': 2, 'Tree__splitter': 'best'}\n",
-      "parameters:  {'PCA__n_components': None, 'PCA__svd_solver': 'full', 'PCA__whiten': True, 'Tree__criterion': 'friedman_mse', 'Tree__max_depth': 3, 'Tree__max_features': None, 'Tree__min_samples_leaf': 0.01, 'Tree__min_samples_split': 2, 'Tree__splitter': 'best'}\n",
-      "parameters:  {'PCA__n_components': None, 'PCA__svd_solver': 'full', 'PCA__whiten': True, 'Tree__criterion': 'friedman_mse', 'Tree__max_depth': 3, 'Tree__max_features': None, 'Tree__min_samples_leaf': 0.01, 'Tree__min_samples_split': 2, 'Tree__splitter': 'random'}\n",
-      "parameters:  {'PCA__n_components': None, 'PCA__svd_solver': 'full', 'PCA__whiten': True, 'Tree__criterion': 'friedman_mse', 'Tree__max_depth': 3, 'Tree__max_features': None, 'Tree__min_samples_leaf': 0.01, 'Tree__min_samples_split': 2, 'Tree__splitter': 'random'}\n",
-      "parameters:  {'PCA__n_components': None, 'PCA__svd_solver': 'full', 'PCA__whiten': True, 'Tree__criterion': 'friedman_mse', 'Tree__max_depth': 3, 'Tree__max_features': None, 'Tree__min_samples_leaf': 0.01, 'Tree__min_samples_split': 2, 'Tree__splitter': 'random'}\n",
-      "parameters:  {'PCA__n_components': None, 'PCA__svd_solver': 'full', 'PCA__whiten': True, 'Tree__criterion': 'friedman_mse', 'Tree__max_depth': 3, 'Tree__max_features': 'auto', 'Tree__min_samples_leaf': 0.01, 'Tree__min_samples_split': 2, 'Tree__splitter': 'best'}\n",
-      "parameters:  {'PCA__n_components': None, 'PCA__svd_solver': 'full', 'PCA__whiten': True, 'Tree__criterion': 'friedman_mse', 'Tree__max_depth': 3, 'Tree__max_features': 'auto', 'Tree__min_samples_leaf': 0.01, 'Tree__min_samples_split': 2, 'Tree__splitter': 'best'}\n",
-      "parameters:  {'PCA__n_components': None, 'PCA__svd_solver': 'full', 'PCA__whiten': True, 'Tree__criterion': 'friedman_mse', 'Tree__max_depth': 3, 'Tree__max_features': 'auto', 'Tree__min_samples_leaf': 0.01, 'Tree__min_samples_split': 2, 'Tree__splitter': 'best'}\n",
-      "parameters:  {'PCA__n_components': None, 'PCA__svd_solver': 'full', 'PCA__whiten': True, 'Tree__criterion': 'friedman_mse', 'Tree__max_depth': 3, 'Tree__max_features': 'auto', 'Tree__min_samples_leaf': 0.01, 'Tree__min_samples_split': 2, 'Tree__splitter': 'random'}\n",
-      "parameters:  {'PCA__n_components': None, 'PCA__svd_solver': 'full', 'PCA__whiten': True, 'Tree__criterion': 'friedman_mse', 'Tree__max_depth': 3, 'Tree__max_features': 'auto', 'Tree__min_samples_leaf': 0.01, 'Tree__min_samples_split': 2, 'Tree__splitter': 'random'}\n",
-      "parameters:  {'PCA__n_components': None, 'PCA__svd_solver': 'full', 'PCA__whiten': True, 'Tree__criterion': 'friedman_mse', 'Tree__max_depth': 3, 'Tree__max_features': 'auto', 'Tree__min_samples_leaf': 0.01, 'Tree__min_samples_split': 2, 'Tree__splitter': 'random'}\n",
-      "parameters:  {'PCA__n_components': None, 'PCA__svd_solver': 'full', 'PCA__whiten': True, 'Tree__criterion': 'friedman_mse', 'Tree__max_depth': 3, 'Tree__max_features': 'log2', 'Tree__min_samples_leaf': 0.01, 'Tree__min_samples_split': 2, 'Tree__splitter': 'best'}\n",
-      "parameters:  {'PCA__n_components': None, 'PCA__svd_solver': 'full', 'PCA__whiten': True, 'Tree__criterion': 'friedman_mse', 'Tree__max_depth': 3, 'Tree__max_features': 'log2', 'Tree__min_samples_leaf': 0.01, 'Tree__min_samples_split': 2, 'Tree__splitter': 'best'}\n",
-      "parameters:  {'PCA__n_components': None, 'PCA__svd_solver': 'full', 'PCA__whiten': True, 'Tree__criterion': 'friedman_mse', 'Tree__max_depth': 3, 'Tree__max_features': 'log2', 'Tree__min_samples_leaf': 0.01, 'Tree__min_samples_split': 2, 'Tree__splitter': 'best'}\n",
-      "parameters:  {'PCA__n_components': None, 'PCA__svd_solver': 'full', 'PCA__whiten': True, 'Tree__criterion': 'friedman_mse', 'Tree__max_depth': 3, 'Tree__max_features': 'log2', 'Tree__min_samples_leaf': 0.01, 'Tree__min_samples_split': 2, 'Tree__splitter': 'random'}\n",
-      "parameters:  {'PCA__n_components': None, 'PCA__svd_solver': 'full', 'PCA__whiten': True, 'Tree__criterion': 'friedman_mse', 'Tree__max_depth': 3, 'Tree__max_features': 'log2', 'Tree__min_samples_leaf': 0.01, 'Tree__min_samples_split': 2, 'Tree__splitter': 'random'}\n",
-      "parameters:  {'PCA__n_components': None, 'PCA__svd_solver': 'full', 'PCA__whiten': True, 'Tree__criterion': 'friedman_mse', 'Tree__max_depth': 3, 'Tree__max_features': 'log2', 'Tree__min_samples_leaf': 0.01, 'Tree__min_samples_split': 2, 'Tree__splitter': 'random'}\n",
-      "parameters:  {'PCA__n_components': None, 'PCA__svd_solver': 'full', 'PCA__whiten': True, 'Tree__criterion': 'friedman_mse', 'Tree__max_depth': 3, 'Tree__max_features': 'sqrt', 'Tree__min_samples_leaf': 0.01, 'Tree__min_samples_split': 2, 'Tree__splitter': 'best'}\n",
-      "parameters:  {'PCA__n_components': None, 'PCA__svd_solver': 'full', 'PCA__whiten': True, 'Tree__criterion': 'friedman_mse', 'Tree__max_depth': 3, 'Tree__max_features': 'sqrt', 'Tree__min_samples_leaf': 0.01, 'Tree__min_samples_split': 2, 'Tree__splitter': 'best'}\n",
-      "parameters:  {'PCA__n_components': None, 'PCA__svd_solver': 'full', 'PCA__whiten': True, 'Tree__criterion': 'friedman_mse', 'Tree__max_depth': 3, 'Tree__max_features': 'sqrt', 'Tree__min_samples_leaf': 0.01, 'Tree__min_samples_split': 2, 'Tree__splitter': 'best'}\n",
-      "parameters:  {'PCA__n_components': None, 'PCA__svd_solver': 'full', 'PCA__whiten': True, 'Tree__criterion': 'friedman_mse', 'Tree__max_depth': 3, 'Tree__max_features': 'sqrt', 'Tree__min_samples_leaf': 0.01, 'Tree__min_samples_split': 2, 'Tree__splitter': 'random'}\n",
-      "parameters:  {'PCA__n_components': None, 'PCA__svd_solver': 'full', 'PCA__whiten': True, 'Tree__criterion': 'friedman_mse', 'Tree__max_depth': 3, 'Tree__max_features': 'sqrt', 'Tree__min_samples_leaf': 0.01, 'Tree__min_samples_split': 2, 'Tree__splitter': 'random'}\n",
-      "parameters:  {'PCA__n_components': None, 'PCA__svd_solver': 'full', 'PCA__whiten': True, 'Tree__criterion': 'friedman_mse', 'Tree__max_depth': 3, 'Tree__max_features': 'sqrt', 'Tree__min_samples_leaf': 0.01, 'Tree__min_samples_split': 2, 'Tree__splitter': 'random'}\n",
-      "parameters:  {'PCA__n_components': None, 'PCA__svd_solver': 'full', 'PCA__whiten': True, 'Tree__criterion': 'mae', 'Tree__max_depth': 3, 'Tree__max_features': None, 'Tree__min_samples_leaf': 0.01, 'Tree__min_samples_split': 2, 'Tree__splitter': 'best'}\n",
-      "parameters:  {'PCA__n_components': None, 'PCA__svd_solver': 'full', 'PCA__whiten': True, 'Tree__criterion': 'mae', 'Tree__max_depth': 3, 'Tree__max_features': None, 'Tree__min_samples_leaf': 0.01, 'Tree__min_samples_split': 2, 'Tree__splitter': 'best'}\n",
-      "parameters:  {'PCA__n_components': None, 'PCA__svd_solver': 'full', 'PCA__whiten': True, 'Tree__criterion': 'mae', 'Tree__max_depth': 3, 'Tree__max_features': None, 'Tree__min_samples_leaf': 0.01, 'Tree__min_samples_split': 2, 'Tree__splitter': 'best'}\n",
-      "parameters:  {'PCA__n_components': None, 'PCA__svd_solver': 'full', 'PCA__whiten': True, 'Tree__criterion': 'mae', 'Tree__max_depth': 3, 'Tree__max_features': None, 'Tree__min_samples_leaf': 0.01, 'Tree__min_samples_split': 2, 'Tree__splitter': 'random'}\n"
-     ]
-    },
-    {
-     "name": "stdout",
-     "output_type": "stream",
-     "text": [
-      "parameters:  {'PCA__n_components': None, 'PCA__svd_solver': 'full', 'PCA__whiten': True, 'Tree__criterion': 'mae', 'Tree__max_depth': 3, 'Tree__max_features': None, 'Tree__min_samples_leaf': 0.01, 'Tree__min_samples_split': 2, 'Tree__splitter': 'random'}\n",
-      "parameters:  {'PCA__n_components': None, 'PCA__svd_solver': 'full', 'PCA__whiten': True, 'Tree__criterion': 'mae', 'Tree__max_depth': 3, 'Tree__max_features': None, 'Tree__min_samples_leaf': 0.01, 'Tree__min_samples_split': 2, 'Tree__splitter': 'random'}\n",
-      "parameters:  {'PCA__n_components': None, 'PCA__svd_solver': 'full', 'PCA__whiten': True, 'Tree__criterion': 'mae', 'Tree__max_depth': 3, 'Tree__max_features': 'auto', 'Tree__min_samples_leaf': 0.01, 'Tree__min_samples_split': 2, 'Tree__splitter': 'best'}\n",
-      "parameters:  {'PCA__n_components': None, 'PCA__svd_solver': 'full', 'PCA__whiten': True, 'Tree__criterion': 'mae', 'Tree__max_depth': 3, 'Tree__max_features': 'auto', 'Tree__min_samples_leaf': 0.01, 'Tree__min_samples_split': 2, 'Tree__splitter': 'best'}\n",
-      "parameters:  {'PCA__n_components': None, 'PCA__svd_solver': 'full', 'PCA__whiten': True, 'Tree__criterion': 'mae', 'Tree__max_depth': 3, 'Tree__max_features': 'auto', 'Tree__min_samples_leaf': 0.01, 'Tree__min_samples_split': 2, 'Tree__splitter': 'best'}\n",
-      "parameters:  {'PCA__n_components': None, 'PCA__svd_solver': 'full', 'PCA__whiten': True, 'Tree__criterion': 'mae', 'Tree__max_depth': 3, 'Tree__max_features': 'auto', 'Tree__min_samples_leaf': 0.01, 'Tree__min_samples_split': 2, 'Tree__splitter': 'random'}\n",
-      "parameters:  {'PCA__n_components': None, 'PCA__svd_solver': 'full', 'PCA__whiten': True, 'Tree__criterion': 'mae', 'Tree__max_depth': 3, 'Tree__max_features': 'auto', 'Tree__min_samples_leaf': 0.01, 'Tree__min_samples_split': 2, 'Tree__splitter': 'random'}\n",
-      "parameters:  {'PCA__n_components': None, 'PCA__svd_solver': 'full', 'PCA__whiten': True, 'Tree__criterion': 'mae', 'Tree__max_depth': 3, 'Tree__max_features': 'auto', 'Tree__min_samples_leaf': 0.01, 'Tree__min_samples_split': 2, 'Tree__splitter': 'random'}\n",
-      "parameters:  {'PCA__n_components': None, 'PCA__svd_solver': 'full', 'PCA__whiten': True, 'Tree__criterion': 'mae', 'Tree__max_depth': 3, 'Tree__max_features': 'log2', 'Tree__min_samples_leaf': 0.01, 'Tree__min_samples_split': 2, 'Tree__splitter': 'best'}\n",
-      "parameters:  {'PCA__n_components': None, 'PCA__svd_solver': 'full', 'PCA__whiten': True, 'Tree__criterion': 'mae', 'Tree__max_depth': 3, 'Tree__max_features': 'log2', 'Tree__min_samples_leaf': 0.01, 'Tree__min_samples_split': 2, 'Tree__splitter': 'best'}\n",
-      "parameters:  {'PCA__n_components': None, 'PCA__svd_solver': 'full', 'PCA__whiten': True, 'Tree__criterion': 'mae', 'Tree__max_depth': 3, 'Tree__max_features': 'log2', 'Tree__min_samples_leaf': 0.01, 'Tree__min_samples_split': 2, 'Tree__splitter': 'best'}\n",
-      "parameters:  {'PCA__n_components': None, 'PCA__svd_solver': 'full', 'PCA__whiten': True, 'Tree__criterion': 'mae', 'Tree__max_depth': 3, 'Tree__max_features': 'log2', 'Tree__min_samples_leaf': 0.01, 'Tree__min_samples_split': 2, 'Tree__splitter': 'random'}\n",
-      "parameters:  {'PCA__n_components': None, 'PCA__svd_solver': 'full', 'PCA__whiten': True, 'Tree__criterion': 'mae', 'Tree__max_depth': 3, 'Tree__max_features': 'log2', 'Tree__min_samples_leaf': 0.01, 'Tree__min_samples_split': 2, 'Tree__splitter': 'random'}\n",
-      "parameters:  {'PCA__n_components': None, 'PCA__svd_solver': 'full', 'PCA__whiten': True, 'Tree__criterion': 'mae', 'Tree__max_depth': 3, 'Tree__max_features': 'log2', 'Tree__min_samples_leaf': 0.01, 'Tree__min_samples_split': 2, 'Tree__splitter': 'random'}\n",
-      "parameters:  {'PCA__n_components': None, 'PCA__svd_solver': 'full', 'PCA__whiten': True, 'Tree__criterion': 'mae', 'Tree__max_depth': 3, 'Tree__max_features': 'sqrt', 'Tree__min_samples_leaf': 0.01, 'Tree__min_samples_split': 2, 'Tree__splitter': 'best'}\n",
-      "parameters:  {'PCA__n_components': None, 'PCA__svd_solver': 'full', 'PCA__whiten': True, 'Tree__criterion': 'mae', 'Tree__max_depth': 3, 'Tree__max_features': 'sqrt', 'Tree__min_samples_leaf': 0.01, 'Tree__min_samples_split': 2, 'Tree__splitter': 'best'}\n",
-      "parameters:  {'PCA__n_components': None, 'PCA__svd_solver': 'full', 'PCA__whiten': True, 'Tree__criterion': 'mae', 'Tree__max_depth': 3, 'Tree__max_features': 'sqrt', 'Tree__min_samples_leaf': 0.01, 'Tree__min_samples_split': 2, 'Tree__splitter': 'best'}\n",
-      "parameters:  {'PCA__n_components': None, 'PCA__svd_solver': 'full', 'PCA__whiten': True, 'Tree__criterion': 'mae', 'Tree__max_depth': 3, 'Tree__max_features': 'sqrt', 'Tree__min_samples_leaf': 0.01, 'Tree__min_samples_split': 2, 'Tree__splitter': 'random'}\n",
-      "parameters:  {'PCA__n_components': None, 'PCA__svd_solver': 'full', 'PCA__whiten': True, 'Tree__criterion': 'mae', 'Tree__max_depth': 3, 'Tree__max_features': 'sqrt', 'Tree__min_samples_leaf': 0.01, 'Tree__min_samples_split': 2, 'Tree__splitter': 'random'}\n",
-      "parameters:  {'PCA__n_components': None, 'PCA__svd_solver': 'full', 'PCA__whiten': True, 'Tree__criterion': 'mae', 'Tree__max_depth': 3, 'Tree__max_features': 'sqrt', 'Tree__min_samples_leaf': 0.01, 'Tree__min_samples_split': 2, 'Tree__splitter': 'random'}\n",
-      "parameters:  {'PCA__n_components': None, 'PCA__svd_solver': 'full', 'PCA__whiten': True, 'Tree__criterion': 'mse', 'Tree__max_depth': 3, 'Tree__max_features': None, 'Tree__min_samples_leaf': 0.01, 'Tree__min_samples_split': 2, 'Tree__splitter': 'best'}\n",
-      "parameters:  {'PCA__n_components': None, 'PCA__svd_solver': 'full', 'PCA__whiten': True, 'Tree__criterion': 'mse', 'Tree__max_depth': 3, 'Tree__max_features': None, 'Tree__min_samples_leaf': 0.01, 'Tree__min_samples_split': 2, 'Tree__splitter': 'best'}\n",
-      "parameters:  {'PCA__n_components': None, 'PCA__svd_solver': 'full', 'PCA__whiten': True, 'Tree__criterion': 'mse', 'Tree__max_depth': 3, 'Tree__max_features': None, 'Tree__min_samples_leaf': 0.01, 'Tree__min_samples_split': 2, 'Tree__splitter': 'best'}\n",
-      "parameters:  {'PCA__n_components': None, 'PCA__svd_solver': 'full', 'PCA__whiten': True, 'Tree__criterion': 'mse', 'Tree__max_depth': 3, 'Tree__max_features': None, 'Tree__min_samples_leaf': 0.01, 'Tree__min_samples_split': 2, 'Tree__splitter': 'random'}\n",
-      "parameters:  {'PCA__n_components': None, 'PCA__svd_solver': 'full', 'PCA__whiten': True, 'Tree__criterion': 'mse', 'Tree__max_depth': 3, 'Tree__max_features': None, 'Tree__min_samples_leaf': 0.01, 'Tree__min_samples_split': 2, 'Tree__splitter': 'random'}\n",
-      "parameters:  {'PCA__n_components': None, 'PCA__svd_solver': 'full', 'PCA__whiten': True, 'Tree__criterion': 'mse', 'Tree__max_depth': 3, 'Tree__max_features': None, 'Tree__min_samples_leaf': 0.01, 'Tree__min_samples_split': 2, 'Tree__splitter': 'random'}\n",
-      "parameters:  {'PCA__n_components': None, 'PCA__svd_solver': 'full', 'PCA__whiten': True, 'Tree__criterion': 'mse', 'Tree__max_depth': 3, 'Tree__max_features': 'auto', 'Tree__min_samples_leaf': 0.01, 'Tree__min_samples_split': 2, 'Tree__splitter': 'best'}\n",
-      "parameters:  {'PCA__n_components': None, 'PCA__svd_solver': 'full', 'PCA__whiten': True, 'Tree__criterion': 'mse', 'Tree__max_depth': 3, 'Tree__max_features': 'auto', 'Tree__min_samples_leaf': 0.01, 'Tree__min_samples_split': 2, 'Tree__splitter': 'best'}\n",
-      "parameters:  {'PCA__n_components': None, 'PCA__svd_solver': 'full', 'PCA__whiten': True, 'Tree__criterion': 'mse', 'Tree__max_depth': 3, 'Tree__max_features': 'auto', 'Tree__min_samples_leaf': 0.01, 'Tree__min_samples_split': 2, 'Tree__splitter': 'best'}\n",
-      "parameters:  {'PCA__n_components': None, 'PCA__svd_solver': 'full', 'PCA__whiten': True, 'Tree__criterion': 'mse', 'Tree__max_depth': 3, 'Tree__max_features': 'auto', 'Tree__min_samples_leaf': 0.01, 'Tree__min_samples_split': 2, 'Tree__splitter': 'random'}\n",
-      "parameters:  {'PCA__n_components': None, 'PCA__svd_solver': 'full', 'PCA__whiten': True, 'Tree__criterion': 'mse', 'Tree__max_depth': 3, 'Tree__max_features': 'auto', 'Tree__min_samples_leaf': 0.01, 'Tree__min_samples_split': 2, 'Tree__splitter': 'random'}\n",
-      "parameters:  {'PCA__n_components': None, 'PCA__svd_solver': 'full', 'PCA__whiten': True, 'Tree__criterion': 'mse', 'Tree__max_depth': 3, 'Tree__max_features': 'auto', 'Tree__min_samples_leaf': 0.01, 'Tree__min_samples_split': 2, 'Tree__splitter': 'random'}\n",
-      "parameters:  {'PCA__n_components': None, 'PCA__svd_solver': 'full', 'PCA__whiten': True, 'Tree__criterion': 'mse', 'Tree__max_depth': 3, 'Tree__max_features': 'log2', 'Tree__min_samples_leaf': 0.01, 'Tree__min_samples_split': 2, 'Tree__splitter': 'best'}\n"
-     ]
-    },
-    {
-     "name": "stdout",
-     "output_type": "stream",
-     "text": [
-      "parameters:  {'PCA__n_components': None, 'PCA__svd_solver': 'full', 'PCA__whiten': True, 'Tree__criterion': 'mse', 'Tree__max_depth': 3, 'Tree__max_features': 'log2', 'Tree__min_samples_leaf': 0.01, 'Tree__min_samples_split': 2, 'Tree__splitter': 'best'}\n",
-      "parameters:  {'PCA__n_components': None, 'PCA__svd_solver': 'full', 'PCA__whiten': True, 'Tree__criterion': 'mse', 'Tree__max_depth': 3, 'Tree__max_features': 'log2', 'Tree__min_samples_leaf': 0.01, 'Tree__min_samples_split': 2, 'Tree__splitter': 'best'}\n",
-      "parameters:  {'PCA__n_components': None, 'PCA__svd_solver': 'full', 'PCA__whiten': True, 'Tree__criterion': 'mse', 'Tree__max_depth': 3, 'Tree__max_features': 'log2', 'Tree__min_samples_leaf': 0.01, 'Tree__min_samples_split': 2, 'Tree__splitter': 'random'}\n",
-      "parameters:  {'PCA__n_components': None, 'PCA__svd_solver': 'full', 'PCA__whiten': True, 'Tree__criterion': 'mse', 'Tree__max_depth': 3, 'Tree__max_features': 'log2', 'Tree__min_samples_leaf': 0.01, 'Tree__min_samples_split': 2, 'Tree__splitter': 'random'}\n",
-      "parameters:  {'PCA__n_components': None, 'PCA__svd_solver': 'full', 'PCA__whiten': True, 'Tree__criterion': 'mse', 'Tree__max_depth': 3, 'Tree__max_features': 'log2', 'Tree__min_samples_leaf': 0.01, 'Tree__min_samples_split': 2, 'Tree__splitter': 'random'}\n",
-      "parameters:  {'PCA__n_components': None, 'PCA__svd_solver': 'full', 'PCA__whiten': True, 'Tree__criterion': 'mse', 'Tree__max_depth': 3, 'Tree__max_features': 'sqrt', 'Tree__min_samples_leaf': 0.01, 'Tree__min_samples_split': 2, 'Tree__splitter': 'best'}\n",
-      "parameters:  {'PCA__n_components': None, 'PCA__svd_solver': 'full', 'PCA__whiten': True, 'Tree__criterion': 'mse', 'Tree__max_depth': 3, 'Tree__max_features': 'sqrt', 'Tree__min_samples_leaf': 0.01, 'Tree__min_samples_split': 2, 'Tree__splitter': 'best'}\n",
-      "parameters:  {'PCA__n_components': None, 'PCA__svd_solver': 'full', 'PCA__whiten': True, 'Tree__criterion': 'mse', 'Tree__max_depth': 3, 'Tree__max_features': 'sqrt', 'Tree__min_samples_leaf': 0.01, 'Tree__min_samples_split': 2, 'Tree__splitter': 'best'}\n",
-      "parameters:  {'PCA__n_components': None, 'PCA__svd_solver': 'full', 'PCA__whiten': True, 'Tree__criterion': 'mse', 'Tree__max_depth': 3, 'Tree__max_features': 'sqrt', 'Tree__min_samples_leaf': 0.01, 'Tree__min_samples_split': 2, 'Tree__splitter': 'random'}\n",
-      "parameters:  {'PCA__n_components': None, 'PCA__svd_solver': 'full', 'PCA__whiten': True, 'Tree__criterion': 'mse', 'Tree__max_depth': 3, 'Tree__max_features': 'sqrt', 'Tree__min_samples_leaf': 0.01, 'Tree__min_samples_split': 2, 'Tree__splitter': 'random'}\n",
-      "parameters:  {'PCA__n_components': None, 'PCA__svd_solver': 'full', 'PCA__whiten': True, 'Tree__criterion': 'mse', 'Tree__max_depth': 3, 'Tree__max_features': 'sqrt', 'Tree__min_samples_leaf': 0.01, 'Tree__min_samples_split': 2, 'Tree__splitter': 'random'}\n",
-      "CPU times: user 2min 15s, sys: 7.15 s, total: 2min 23s\n",
-      "Wall time: 2min 3s\n"
->>>>>>> dc443943
-     ]
-    }
-   ],
-   "source": [
-    "%%time\n",
-    "grid_search_result = grid_search_grid.fit(train_X, train_y)"
-   ]
-  },
-  {
-   "cell_type": "markdown",
-   "metadata": {},
-   "source": [
-    "Just like we saw earlier with hyperopt, you can use the best pipeline\n",
-    "found for scoring and evaluate the quality of the predictions."
-   ]
-  },
-  {
-   "cell_type": "code",
-   "execution_count": 12,
-   "metadata": {},
-   "outputs": [
-    {
-     "name": "stdout",
-     "output_type": "stream",
-     "text": [
-<<<<<<< HEAD
       "R2 score 0.51\n"
-=======
-      "R2 score 0.53\n"
->>>>>>> dc443943
      ]
     }
    ],
@@ -721,13 +527,8 @@
      "data": {
       "text/markdown": [
        "```python\n",
-<<<<<<< HEAD
        "pca = PCA(svd_solver='randomized', whiten=True)\n",
        "tree = Tree(max_features=5e-324, min_samples_leaf=0.01, min_samples_split=0.01)\n",
-=======
-       "pca = PCA(svd_solver='full')\n",
-       "tree = Tree(criterion='friedman_mse', max_depth=3, min_samples_leaf=0.01)\n",
->>>>>>> dc443943
        "pipeline = pca >> tree\n",
        "```"
       ],
@@ -862,11 +663,7 @@
        "</svg>\n"
       ],
       "text/plain": [
-<<<<<<< HEAD
        "<graphviz.dot.Digraph at 0x7f1406d8d400>"
-=======
-       "<graphviz.dot.Digraph at 0x1338a0f60>"
->>>>>>> dc443943
       ]
      },
      "execution_count": 15,
@@ -978,11 +775,7 @@
        "</svg>\n"
       ],
       "text/plain": [
-<<<<<<< HEAD
        "<graphviz.dot.Digraph at 0x7f1403a484a8>"
-=======
-       "<graphviz.dot.Digraph at 0x1338a0780>"
->>>>>>> dc443943
       ]
      },
      "execution_count": 16,
@@ -1020,15 +813,9 @@
      "name": "stdout",
      "output_type": "stream",
      "text": [
-<<<<<<< HEAD
       "100%|██████████| 10/10 [01:53<00:00,  9.22s/it, best loss: 0.22219402067079008]\n",
       "CPU times: user 2min 19s, sys: 13.1 s, total: 2min 32s\n",
       "Wall time: 2min 15s\n"
-=======
-      "100%|██████████| 10/10 [00:52<00:00,  5.28s/it, best loss: -0.7771947589824552]\n",
-      "CPU times: user 1min 8s, sys: 2.4 s, total: 1min 10s\n",
-      "Wall time: 1min 4s\n"
->>>>>>> dc443943
      ]
     }
    ],
@@ -1126,11 +913,7 @@
        "</svg>\n"
       ],
       "text/plain": [
-<<<<<<< HEAD
        "<graphviz.dot.Digraph at 0x7f148c1858d0>"
-=======
-       "<graphviz.dot.Digraph at 0x1335f9cf8>"
->>>>>>> dc443943
       ]
      },
      "execution_count": 18,
@@ -1541,11 +1324,7 @@
        "</svg>\n"
       ],
       "text/plain": [
-<<<<<<< HEAD
        "<graphviz.dot.Digraph at 0x7f1403dac438>"
-=======
-       "<graphviz.dot.Digraph at 0x111becc18>"
->>>>>>> dc443943
       ]
      },
      "execution_count": 27,
@@ -1577,15 +1356,9 @@
      "name": "stdout",
      "output_type": "stream",
      "text": [
-<<<<<<< HEAD
       "100%|██████████| 10/10 [00:15<00:00,  1.57s/it, best loss: 0.27217698359960163]\n",
       "CPU times: user 23.4 s, sys: 11.7 s, total: 35 s\n",
       "Wall time: 16.5 s\n"
-=======
-      "100%|██████████| 10/10 [00:03<00:00,  3.03it/s, best loss: -0.7240568260528066]\n",
-      "CPU times: user 11 s, sys: 1.68 s, total: 12.7 s\n",
-      "Wall time: 3.92 s\n"
->>>>>>> dc443943
      ]
     }
    ],
@@ -1719,13 +1492,8 @@
      "name": "stdout",
      "output_type": "stream",
      "text": [
-<<<<<<< HEAD
       "CPU times: user 7.48 s, sys: 172 ms, total: 7.66 s\n",
       "Wall time: 7.9 s\n"
-=======
-      "CPU times: user 3.91 s, sys: 64.8 ms, total: 3.97 s\n",
-      "Wall time: 4.11 s\n"
->>>>>>> dc443943
      ]
     },
     {
@@ -1806,13 +1574,8 @@
      "name": "stdout",
      "output_type": "stream",
      "text": [
-<<<<<<< HEAD
       "CPU times: user 46.9 ms, sys: 0 ns, total: 46.9 ms\n",
       "Wall time: 46.5 ms\n"
-=======
-      "CPU times: user 21.2 ms, sys: 991 µs, total: 22.1 ms\n",
-      "Wall time: 22.8 ms\n"
->>>>>>> dc443943
      ]
     },
     {
@@ -1937,13 +1700,8 @@
      "name": "stdout",
      "output_type": "stream",
      "text": [
-<<<<<<< HEAD
       "CPU times: user 7.8 s, sys: 46.9 ms, total: 7.84 s\n",
       "Wall time: 7.95 s\n"
-=======
-      "CPU times: user 3.75 s, sys: 51.9 ms, total: 3.8 s\n",
-      "Wall time: 3.89 s\n"
->>>>>>> dc443943
      ]
     },
     {
@@ -2018,13 +1776,8 @@
      "name": "stdout",
      "output_type": "stream",
      "text": [
-<<<<<<< HEAD
       "CPU times: user 109 ms, sys: 15.6 ms, total: 125 ms\n",
       "Wall time: 102 ms\n"
-=======
-      "CPU times: user 64.8 ms, sys: 2.13 ms, total: 67 ms\n",
-      "Wall time: 66.9 ms\n"
->>>>>>> dc443943
      ]
     },
     {
@@ -2118,13 +1871,8 @@
      "name": "stdout",
      "output_type": "stream",
      "text": [
-<<<<<<< HEAD
       "CPU times: user 7.86 s, sys: 46.9 ms, total: 7.91 s\n",
       "Wall time: 8.07 s\n"
-=======
-      "CPU times: user 3.58 s, sys: 49 ms, total: 3.63 s\n",
-      "Wall time: 3.71 s\n"
->>>>>>> dc443943
      ]
     },
     {
@@ -2183,13 +1931,8 @@
      "name": "stdout",
      "output_type": "stream",
      "text": [
-<<<<<<< HEAD
       "CPU times: user 31.2 ms, sys: 15.6 ms, total: 46.9 ms\n",
       "Wall time: 52.6 ms\n"
-=======
-      "CPU times: user 18.1 ms, sys: 666 µs, total: 18.8 ms\n",
-      "Wall time: 18.5 ms\n"
->>>>>>> dc443943
      ]
     },
     {
